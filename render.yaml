version: "1"
previewsEnabled: true
previewsExpireAfterDays: 3
databases:
- name: meep-database
  databaseName: meep_database
  user: meep_database_user
  previewPlan: Basic-256mb
  region: frankfurt
  postgresMajorVersion: "16"
services:
- type: web
  name: meep-intelligence-hub-backend
  runtime: python
  repo: https://github.com/commonknowledge/mapped
  previewPlan: starter
  envVars:
  - key: ENVIRONMENT
    value: production
    previewValue: staging
  - key: SCHEDULED_UPDATE_SECONDS_DELAY
    value: 0
  - key: BASE_URL
    fromService:
      name: meep-intelligence-hub-backend
      type: web
      envVarKey: RENDER_EXTERNAL_URL
  - key: FRONTEND_BASE_URL
    fromService:
      name: meep-intelligence-hub-frontend
      type: web
      envVarKey: RENDER_EXTERNAL_URL
  - key: DATABASE_URL
    fromDatabase:
      name: meep-database
      property: connectionString
  - key: CORS_ALLOWED_ORIGINS
    fromService:
      name: meep-intelligence-hub-frontend
      type: web
      envVarKey: RENDER_EXTERNAL_URL
  - key: ALLOWED_HOSTS
    fromService:
      name: meep-intelligence-hub-backend
      type: web
      envVarKey: RENDER_EXTERNAL_HOSTNAME
  - key: CACHE_FILE
    value: /tmp/meep
  - fromGroup: MEEP production environment
  region: frankfurt
  buildCommand: poetry install
  startCommand: python manage.py collectstatic --noinput && python manage.py compress
    --force && gunicorn local_intelligence_hub.asgi:application -k uvicorn.workers.UvicornWorker
  # Seed requires the following to be privately added to the MEEP production environment:
  # DJANGO_SUPERUSER_USERNAME, DJANGO_SUPERUSER_PASSWORD, DJANGO_SUPERUSER_EMAIL
  # SEED_AIRTABLE_MEMBERLIST_API_KEY, SEED_AIRTABLE_MEMBERLIST_BASE_ID, SEED_AIRTABLE_MEMBERLIST_TABLE_NAME
  # SEED_AIRTABLE_PLEDGELIST_API_KEY, SEED_AIRTABLE_PLEDGELIST_BASE_ID, SEED_AIRTABLE_PLEDGELIST_TABLE_NAME
  # SEED_AIRTABLE_DATASOURCE_API_KEY, SEED_AIRTABLE_DATASOURCE_BASE_ID, SEED_AIRTABLE_DATASOURCE_TABLE_NAME
  # SEED_AIRTABLE_EVENTS_API_KEY, SEED_AIRTABLE_EVENTS_BASE_ID, SEED_AIRTABLE_EVENTS_TABLE_NAME
  preDeployCommand: >
    python manage.py migrate &&
    python manage.py createcachetable &&
<<<<<<< HEAD
    ./bin/import_preview_env_seed_if_staging_env.sh &&
=======
    ./bin/import_areas_if_staging_env.sh &&
>>>>>>> 2c77ff42
    python manage.py seed
  healthCheckPath: /
  buildFilter:
    ignoredPaths:
    - nextjs/**
- type: worker
  name: meep-intelligence-hub-worker
  runtime: python
  repo: https://github.com/commonknowledge/mapped
  previewPlan: starter
  envVars:
  - key: ENVIRONMENT
    value: production
    previewValue: staging
  - key: DATABASE_URL
    fromDatabase:
      name: meep-database
      property: connectionString
  - key: SCHEDULED_UPDATE_SECONDS_DELAY
    value: 0
  - key: CACHE_FILE
    value: /tmp/meep
  - key: BASE_URL
    fromService:
      name: meep-intelligence-hub-backend
      type: web
      envVarKey: RENDER_EXTERNAL_URL
  - key: FRONTEND_BASE_URL
    fromService:
      name: meep-intelligence-hub-frontend
      type: web
      envVarKey: RENDER_EXTERNAL_URL
  - fromGroup: MEEP production environment
  region: frankfurt
  buildCommand: poetry install
  startCommand: python manage.py procrastinate worker
  preDeployCommand: python manage.py migrate
  buildFilter:
    ignoredPaths:
    - nextjs/**
- type: web
  name: meep-intelligence-hub-frontend
  runtime: node
  repo: https://github.com/commonknowledge/mapped
  previewPlan: starter
  envVars:
  - key: NEXT_PUBLIC_ENVIRONMENT
    value: production
    previewValue: staging
  - key: NEXT_PUBLIC_BACKEND_URL
    fromService:
      name: meep-intelligence-hub-backend
      type: web
      envVarKey: RENDER_EXTERNAL_URL
  - key: NEXT_PUBLIC_FRONTEND_URL
    fromService:
      name: meep-intelligence-hub-frontend
      type: web
      envVarKey: RENDER_EXTERNAL_URL
  - fromGroup: MEEP production environment
  region: frankfurt
  buildCommand: npm install && npm run build
  startCommand: npm run start
  buildFilter:
    paths:
    - nextjs/**
  rootDir: nextjs
# Reuse the production MinIO to save on services.
# Also because we can't hardcode credentials right now.
# - type: web
#   name: minio-server
#   runtime: image
#   image:
#     url: docker.io/minio/minio:latest
#   plan: starter
#   previewPlan: starter
#   envVars:
#   - key: CONSOLE_PORT
#     sync: false
#   - key: PORT
#     sync: false
#   - key: HOST
#     sync: false
#   - key: MINIO_ROOT_USER
#     sync: false
#   - key: MINIO_ROOT_PASSWORD
#     sync: false
#   - key: MINIO_BROWSER
#     sync: false
#   region: frankfurt
#   healthCheckPath: /minio/health/live
#   dockerCommand: minio server /data --address $HOST:$PORT --console-address $HOST:$CONSOLE_PORT
#   domains:
#   - uploads.commonknowledge.coop
#   disk:
#     name: data
#     mountPath: /data
#     sizeGB: 10
#   autoDeploy: false
# - type: web
#   name: minio-console
#   runtime: image
#   image:
#     url: docker.io/minio/console:v0.30.0
#   plan: starter
#   previewPlan: starter
#   envVars:
#   - key: MINIO_HOST
#     fromService:
#       name: minio-server
#       type: ""
#       property: host
#   - key: PORT
#     sync: false
#   - key: CONSOLE_PBKDF_SALT
#     sync: false
#   - key: CONSOLE_PBKDF_PASSPHRASE
#     sync: false
#   region: frankfurt
#   dockerCommand: /bin/bash -c CONSOLE_MINIO_SERVER=https://$MINIO_HOST.onrender.com
#     ./console server --port $PORT
#   autoDeploy: false<|MERGE_RESOLUTION|>--- conflicted
+++ resolved
@@ -60,11 +60,7 @@
   preDeployCommand: >
     python manage.py migrate &&
     python manage.py createcachetable &&
-<<<<<<< HEAD
-    ./bin/import_preview_env_seed_if_staging_env.sh &&
-=======
     ./bin/import_areas_if_staging_env.sh &&
->>>>>>> 2c77ff42
     python manage.py seed
   healthCheckPath: /
   buildFilter:
