--- conflicted
+++ resolved
@@ -5,11 +5,8 @@
 import os
 
 from django.conf import settings
-<<<<<<< HEAD
 from django.db.models import Count, Q
-=======
 from django.core import management
->>>>>>> b290e608
 
 from procrastinate.contrib.django import app
 from procrastinate.contrib.django.models import ProcrastinateJob
@@ -71,14 +68,9 @@
     return wrapper
 
 
-<<<<<<< HEAD
-@app.task(queue="index")
+@app.task(queue="external_data_sources")
 @telemetry_task
-async def refresh_one(external_data_source_id: str, member_id: str):
-=======
-@app.task(queue="external_data_sources")
 async def refresh_one(external_data_source_id: str, member):
->>>>>>> b290e608
     from hub.models import ExternalDataSource
 
     await ExternalDataSource.deferred_refresh_one(
@@ -86,12 +78,8 @@
     )
 
 
-<<<<<<< HEAD
-@app.task(queue="index", retry=settings.IMPORT_UPDATE_MANY_RETRY_COUNT)
+@app.task(queue="external_data_sources", retry=settings.IMPORT_UPDATE_MANY_RETRY_COUNT)
 @telemetry_task
-=======
-@app.task(queue="external_data_sources", retry=settings.IMPORT_UPDATE_MANY_RETRY_COUNT)
->>>>>>> b290e608
 async def refresh_many(
     external_data_source_id: str, members: list, request_id: str = None
 ):
@@ -104,12 +92,8 @@
     )
 
 
-<<<<<<< HEAD
-@app.task(queue="index")
+@app.task(queue="external_data_sources")
 @telemetry_task
-=======
-@app.task(queue="external_data_sources")
->>>>>>> b290e608
 async def refresh_all(external_data_source_id: str, request_id: str = None):
     from hub.models import ExternalDataSource
 
@@ -129,12 +113,8 @@
     )
 
 
-<<<<<<< HEAD
-@app.task(queue="index", retry=settings.IMPORT_UPDATE_MANY_RETRY_COUNT)
+@app.task(queue="external_data_sources", retry=settings.IMPORT_UPDATE_MANY_RETRY_COUNT)
 @telemetry_task
-=======
-@app.task(queue="external_data_sources", retry=settings.IMPORT_UPDATE_MANY_RETRY_COUNT)
->>>>>>> b290e608
 async def import_many(
     external_data_source_id: str, members: list, request_id: str = None
 ):
@@ -147,16 +127,9 @@
     )
 
 
-<<<<<<< HEAD
-@app.task(queue="index")
+@app.task(queue="external_data_sources")
 @telemetry_task
-async def import_all(
-    external_data_source_id: str, requested_at: str, request_id: str = None
-):
-=======
-@app.task(queue="external_data_sources")
 async def import_all(external_data_source_id: str, request_id: str = None):
->>>>>>> b290e608
     from hub.models import ExternalDataSource
 
     await ExternalDataSource.deferred_import_all(
