--- conflicted
+++ resolved
@@ -8,33 +8,19 @@
 from strawberry_django.auth.utils import get_current_user
 
 from hub import models
-<<<<<<< HEAD
 from datetime import datetime
 import procrastinate.contrib.django.models
 from .utils import key_resolver
-=======
-
->>>>>>> 3bdd3ebe
 
 @strawberry_django.filters.filter(procrastinate.contrib.django.models.ProcrastinateJob, lookups=True)
 class QueueFilter:
     id: auto
-<<<<<<< HEAD
     status: auto
     queue_name: auto
     task_name: auto
     scheduled_at: auto
     attempts: auto
     external_data_source_id: Optional[str]
-=======
-    mapit_id: auto
-    gss: auto
-    name: auto
-    area_type: "AreaType"
-    geometry: auto
-    overlaps: List["Area"]
-
->>>>>>> 3bdd3ebe
 
     def filter_external_data_source_id(self, queryset, info, value):
         return queryset.filter(args__external_data_source_id=value)
@@ -56,7 +42,6 @@
     events: List['QueueEvent']
 
     @strawberry_django.field
-<<<<<<< HEAD
     def last_event_at(self, info) -> datetime:
         return procrastinate.contrib.django.models.ProcrastinateEvent.objects.filter(job_id=self.id).order_by("-at").first().at
 
@@ -78,12 +63,6 @@
     type: auto
     at: auto
     
-=======
-    def areas(self) -> List[Area]:
-        return self.area_set.all()
-
-
->>>>>>> 3bdd3ebe
 @strawberry_django.type(models.User)
 class User:
     email: auto
@@ -125,7 +104,6 @@
 
 
 # ExternalDataSource
-<<<<<<< HEAD
     
 @strawberry.type
 class FieldDefinition:
@@ -139,11 +117,6 @@
     geography_column_type: auto
 
 @strawberry_django.type(models.ExternalDataSource, filters=ExternalDataSourceFilter)
-=======
-
-
-@strawberry_django.type(models.ExternalDataSource)
->>>>>>> 3bdd3ebe
 class ExternalDataSource:
     id: auto
     name: auto
@@ -152,7 +125,6 @@
     created_at: auto
     last_update: auto
     organisation: Organisation
-<<<<<<< HEAD
     geography_column: auto
     geography_column_type: auto
     update_mapping: Optional[List['AutoUpdateConfig']]
@@ -169,9 +141,6 @@
         filters=QueueFilter,
         pagination=True
     )
-=======
-    update_configs: List["ExternalDataSourceUpdateConfig"]
->>>>>>> 3bdd3ebe
 
     @classmethod
     def get_queryset(cls, queryset, info, **kwargs):
@@ -187,7 +156,6 @@
         instance = self.get_real_instance()
         return instance
 
-<<<<<<< HEAD
     @strawberry_django.field
     def auto_update_webhook_url(self, info) -> str:
         return self.auto_update_webhook_url()
@@ -196,16 +164,6 @@
     def webhook_healthcheck(self, info) -> bool:
         return self.webhook_healthcheck()
   
-=======
-
-@strawberry_django.type(models.AirtableSource)
-class AirtableSource(ExternalDataSource):
-    api_key: auto
-    base_id: auto
-    table_id: auto
-
-
->>>>>>> 3bdd3ebe
 @strawberry.type
 class AutoUpdateConfig:
     @strawberry.field
@@ -220,106 +178,8 @@
     def destination_column(self) -> str:
         return self["destination_column"]
 
-<<<<<<< HEAD
 @strawberry_django.type(models.AirtableSource)
 class AirtableSource(ExternalDataSource):
     api_key: auto
     base_id: auto
-    table_id: auto
-=======
-
-@strawberry_django.filters.filter(
-    procrastinate.contrib.django.models.ProcrastinateJob, lookups=True
-)
-class QueueFilter:
-    id: auto
-    status: auto
-    queue_name: auto
-    task_name: auto
-    scheduled_at: auto
-    attempts: auto
-    config_id: Optional[str]
-
-    def filter_config_id(self, queryset, info, value):
-        return queryset.filter(args__config_id=value)
-
-
-@strawberry_django.type(
-    procrastinate.contrib.django.models.ProcrastinateJob,
-    filters=QueueFilter,
-    pagination=True,
-)
-class QueueJob:
-    id: auto
-    queue_name: auto
-    task_name: auto
-    lock: auto
-    args: auto
-    status: auto
-    scheduled_at: auto
-    attempts: auto
-    queueing_lock: auto
-    events: List["QueueEvent"]
-
-    @strawberry_django.field
-    def last_event_at(self, info) -> datetime:
-        return (
-            procrastinate.contrib.django.models.ProcrastinateEvent.objects.filter(
-                job_id=self.id
-            )
-            .order_by("-at")
-            .first()
-            .at
-        )
-
-    @classmethod
-    def get_queryset(cls, queryset, info, **kwargs):
-        # Only list data sources that the user has access to
-        user = get_current_user(info)
-        my_configs = models.ExternalDataSourceUpdateConfig.objects.filter(
-            external_data_source__organisation__members__user=user.id
-        )
-        return queryset.filter(
-            args__config_id__in=[str(my_config.id) for my_config in my_configs]
-        )
-
-
-@strawberry_django.type(procrastinate.contrib.django.models.ProcrastinateEvent)
-class QueueEvent:
-    id: auto
-    job: QueueJob
-    type: auto
-    at: auto
-
-
-@strawberry_django.type(models.ExternalDataSourceUpdateConfig)
-class ExternalDataSourceUpdateConfig:
-    id: auto
-    external_data_source: ExternalDataSource
-    mapping: List[UpdateConfigDict]
-    postcode_column: auto
-    enabled: auto
-    jobs: List[QueueJob] = strawberry_django.field(
-        resolver=lambda self: procrastinate.contrib.django.models.ProcrastinateJob.objects.filter(
-            args__config_id=str(self.id)
-        ),
-        filters=QueueFilter,
-        pagination=True,
-    )
-
-    @strawberry_django.field
-    def webhook_url(self, info) -> str:
-        return self.external_data_source.webhook_url(config=self)
-
-    @strawberry_django.field
-    def webhook_healthcheck(self, info) -> bool:
-        return self.external_data_source.webhook_healthcheck(config=self)
-
-    @classmethod
-    def get_queryset(cls, queryset, info, **kwargs):
-        user = get_current_user(info)
-        return queryset.filter(
-            # Only list data sources that the user has access to
-            external_data_source__organisation__members__user=user.id
-        )
->>>>>>> 3bdd3ebe
+    table_id: auto