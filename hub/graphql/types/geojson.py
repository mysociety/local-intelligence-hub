from enum import Enum
from typing import List, Optional

from django.contrib.gis.geos import MultiPolygon, Point, Polygon

import strawberry
from strawberry.scalars import JSON

#


@strawberry.enum
class GeoJSONTypes(Enum):
    Feature = "Feature"
    FeatureCollection = "FeatureCollection"
    Point = "Point"
    Polygon = "Polygon"
    MultiPolygon = "MultiPolygon"


#


@strawberry.type
class FeatureCollection:
    type: GeoJSONTypes.FeatureCollection = GeoJSONTypes.FeatureCollection
    features: List["Feature"]


#


@strawberry.interface
class Feature:
    type: GeoJSONTypes.Feature = GeoJSONTypes.Feature
    id: Optional[str]


#


@strawberry.type
class PointGeometry:
    type: GeoJSONTypes.Point = GeoJSONTypes.Point
    # lng, lat
    coordinates: List[float]


@strawberry.type
class PointFeature(Feature):
    geometry: PointGeometry
    properties: JSON

    @classmethod
    def from_geodjango(
        cls, point: Point, properties: dict = {}, id: str = None
    ) -> "PointFeature":
        return PointFeature(
            id=str(id),
            geometry=PointGeometry(coordinates=point),
            properties=properties,
        )


#


@strawberry.type
class PolygonGeometry:
    type: GeoJSONTypes.Polygon = GeoJSONTypes.Polygon
    coordinates: List[List[List[float]]]


@strawberry.type
class PolygonFeature(Feature):
    geometry: PolygonGeometry
    properties: JSON

    @classmethod
    def from_geodjango(
        cls, polygon: Polygon, properties: dict = {}, id: str = None
    ) -> "PolygonFeature":
        return PolygonFeature(
            id=str(id),
            geometry=PolygonGeometry(coordinates=polygon),
            properties=properties,
        )


#


@strawberry.type
class MultiPolygonGeometry:
    type: GeoJSONTypes.MultiPolygon = GeoJSONTypes.MultiPolygon
    coordinates: JSON
<<<<<<< HEAD
=======

    def __init__(self, coordinates: MultiPolygon):
        self.coordinates = coordinates.json
>>>>>>> f792eeb9


@strawberry.type
class MultiPolygonFeature(Feature):
    geometry: MultiPolygonGeometry
    properties: JSON

    @classmethod
    def from_geodjango(
        cls, multipolygon: MultiPolygon, properties: dict = {}, id: str = None
    ) -> "MultiPolygonFeature":
        return MultiPolygonFeature(
            id=str(id),
            geometry=MultiPolygonGeometry(coordinates=multipolygon.json),
            properties=properties,
        )<|MERGE_RESOLUTION|>--- conflicted
+++ resolved
@@ -94,12 +94,9 @@
 class MultiPolygonGeometry:
     type: GeoJSONTypes.MultiPolygon = GeoJSONTypes.MultiPolygon
     coordinates: JSON
-<<<<<<< HEAD
-=======
 
     def __init__(self, coordinates: MultiPolygon):
         self.coordinates = coordinates.json
->>>>>>> f792eeb9
 
 
 @strawberry.type
