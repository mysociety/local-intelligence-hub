import itertools
import logging
from datetime import datetime
from enum import Enum
from typing import List, Optional, Union

from django.contrib.gis.db.models import Union as GisUnion
from django.contrib.gis.geos import Polygon
from django.db.models import F, Q
from django.db.models.fields import FloatField
from django.db.models.functions import Cast
from django.http import HttpRequest

import numexpr as ne
import pandas as pd
import procrastinate.contrib.django.models
import strawberry
import strawberry_django
import strawberry_django_dataloaders.factories
import strawberry_django_dataloaders.fields
from benedict import benedict
from strawberry import auto
from strawberry.scalars import JSON
from strawberry.types.info import Info
from strawberry_django.auth.utils import get_current_user
from wagtail.models import Site

from hub import models
from hub.enrichment.sources import builtin_mapping_sources
from hub.enrichment.sources.electoral_commission_postcode_lookup import (
    electoral_commision_address_lookup,
    electoral_commision_postcode_lookup,
)
from hub.graphql.context import HubDataLoaderContext
from hub.graphql.dataloaders import (
    FieldDataLoaderFactory,
    FieldReturningListDataLoaderFactory,
    ReverseFKWithFiltersDataLoaderFactory,
    filterable_dataloader_resolver,
)
from hub.graphql.types.electoral_commission import ElectoralCommissionPostcodeLookup
from hub.graphql.types.geojson import MultiPolygonFeature, PointFeature
from hub.graphql.types.postcodes import PostcodesIOResult
from hub.graphql.utils import attr_field, dict_key_field, fn_field
from hub.management.commands.import_mps import party_shades
from utils.geo_reference import (
    AnalyticalAreaType,
    area_to_postcode_io_filter,
    lih_to_postcodes_io_key_map,
)

pd.core.computation.ops.MATHOPS = (*pd.core.computation.ops.MATHOPS, "where")

logger = logging.getLogger(__name__)
pd.core.computation.ops.MATHOPS = (*pd.core.computation.ops.MATHOPS, "where")


# Ideally we'd just import this from the library (procrastinate.jobs.Status) but
# strawberry doesn't like subclassed Enums for some reason.
@strawberry.enum
class ProcrastinateJobStatus(Enum):
    todo = "todo"  #: The job is waiting in a queue
    doing = "doing"  #: A worker is running the job
    succeeded = "succeeded"  #: The job ended successfully
    failed = "failed"  #: The job ended with an error
    cancelled = "cancelled"  #: The job was cancelled


@strawberry_django.filters.filter(
    procrastinate.contrib.django.models.ProcrastinateJob, lookups=True
)
class QueueFilter:
    id: auto
    status: ProcrastinateJobStatus
    queue_name: auto
    task_name: auto
    scheduled_at: auto
    attempts: auto
    external_data_source_id: Optional[str]

    def filter_external_data_source_id(self, queryset, info, value):
        return queryset.filter(args__external_data_source_id=value)


@strawberry_django.type(
    procrastinate.contrib.django.models.ProcrastinateJob,
    filters=QueueFilter,
    pagination=True,
)
class QueueJob:
    id: auto
    queue_name: auto
    task_name: auto
    lock: auto
    args: auto
    status: ProcrastinateJobStatus
    scheduled_at: auto
    attempts: auto
    queueing_lock: auto
    events: List["QueueEvent"] = (
        strawberry_django_dataloaders.fields.auto_dataloader_field()
    )

    @strawberry_django.field
    async def last_event_at(self, info) -> datetime:
        loader = FieldReturningListDataLoaderFactory.get_loader_class(
            "procrastinate.ProcrastinateEvent", field="job_id"
        )
        events = await loader(context=info.context).load(self.id)
        return max([event.at for event in events])

    @classmethod
    def get_queryset(cls, queryset, info, **kwargs):
        # Only list data sources that the user has access to
        user = get_current_user(info)
        my_external_data_sources = models.ExternalDataSource.objects.filter(
            organisation__members__user=user.id
        )
        return queryset.filter(
            args__external_data_source_id__in=[
                str(external_data_source.id)
                for external_data_source in my_external_data_sources
            ]
        )


@strawberry_django.type(procrastinate.contrib.django.models.ProcrastinateEvent)
class QueueEvent:
    id: auto
    job: QueueJob = strawberry_django_dataloaders.fields.auto_dataloader_field()
    type: auto
    at: auto


@strawberry_django.type(models.User)
class User:
    email: auto
    user_properties: "UserProperties"


@strawberry_django.type(models.UserProperties)
class UserProperties:
    user_id: str
    user: User
    full_name: auto


@strawberry_django.filters.filter(models.Organisation)
class OrganisationFilters:
    id: auto
    slug: auto


@strawberry_django.type(models.Organisation, filters=OrganisationFilters)
class PublicOrganisation:
    id: auto
    name: auto
    slug: auto


@strawberry_django.type(models.Organisation, filters=OrganisationFilters)
class Organisation(PublicOrganisation):
    members: List["Membership"]
    external_data_sources: List["ExternalDataSource"]

    @strawberry_django.field
    def sharing_permissions_from_other_orgs(
        self, info: Info
    ) -> List["SharingPermission"]:
        # Sources shared to this org via SharingPermission
        results = models.SharingPermission.objects.filter(organisation=self)
        return results

    @classmethod
    def get_queryset(cls, queryset, info, **kwargs):
        user = get_current_user(info)
        return queryset.filter(members__user=user.id)


# Membership
@strawberry_django.type(models.Membership)
class Membership:
    id: auto
    user_id: str
    user: User
    organisation_id: str
    organisation: Organisation
    role: auto

    @classmethod
    def get_queryset(cls, queryset, info, **kwargs):
        user = get_current_user(info)
        # Allow querying memberships of your orgs
        return queryset.filter(organisation__members__user=user.id)


# ExternalDataSource


@strawberry.type
class FieldDefinition:
    value: str = dict_key_field()
    label: Optional[str] = dict_key_field()
    description: Optional[str] = dict_key_field()
    external_id: Optional[str] = dict_key_field()
    editable: bool = dict_key_field(default=True)


@strawberry_django.filter(models.ExternalDataSource)
class ExternalDataSourceFilter:
    data_type: auto
    geography_column_type: auto


@strawberry.type
class DataSetOption:
    title: str = dict_key_field()
    shader: str = dict_key_field()


@strawberry_django.type(models.DataSet)
class DataSet:
    id: auto
    name: auto
    description: auto
    label: auto
    data_type: "DataType" = strawberry_django_dataloaders.fields.auto_dataloader_field()
    last_update: auto
    source_label: auto
    source: auto
    source_type: auto
    options: List[DataSetOption]
    data_url: auto
    release_date: auto
    is_upload: auto
    is_range: auto
    featured: auto
    order: auto
    category: auto
    subcategory: auto
    table: auto
    # comparators: auto
    # options: auto
    default_value: auto
    is_filterable: auto
    is_shadable: auto
    is_public: auto
    fill_blanks: auto
    # exclude_countries: auto
    unit_type: auto
    unit_distribution: auto
    areas_available: auto
    external_data_source: "ExternalDataSource" = (
        strawberry_django_dataloaders.fields.auto_dataloader_field()
    )


@strawberry_django.filter(models.DataType)
class DataTypeFilters:
    id: auto
    data_set: auto
    name: auto


@strawberry_django.type(models.DataType, filters=DataTypeFilters)
class DataType:
    id: auto
    data_set: "DataSet" = strawberry_django_dataloaders.fields.auto_dataloader_field()
    name: auto
    data_type: auto
    last_update: auto
    average: auto
    maximum: auto
    minimum: auto
    label: auto
    description: auto
    order: auto
    area_type: auto
    auto_converted: auto
    auto_converted_text: auto


@strawberry_django.type(models.AreaType)
class AreaType:
    name: auto
    code: auto
    area_type: auto
    description: auto

    data_types: List[DataType] = (
        strawberry_django_dataloaders.fields.auto_dataloader_field()
    )


@strawberry_django.filter(models.CommonData, lookups=True)
class CommonDataFilter:
    data_type: DataTypeFilters
    int: auto
    date: auto
    data: auto
    float: auto


@strawberry_django.interface(models.CommonData)
class CommonData:
    data_type: "DataType" = strawberry_django_dataloaders.fields.auto_dataloader_field()
    data: auto
    date: auto
    float: auto
    int: auto
    json: Optional[JSON]

    @strawberry_django.field
    def shade(self, info: Info) -> Optional[str]:
        # data -> dataType -> dataSet -> options -> shader for data
        # loader = ShaderLoaderFactory.get_loader_class(models.DataSet, field="name")
        shader_options = self.data_type.data_set.options
        if shader_options:
            return next(
                (
                    option["shader"]
                    for option in shader_options
                    if option["title"] == self.data
                ),
                None,
            )


@strawberry_django.filter(models.AreaData, lookups=True)
class AreaDataFilter:
    id: auto
    data_type: DataTypeFilters


@strawberry_django.input(models.CommonData, partial=True)
class CommonDataLoaderFilter:
    data_type__name: str


@strawberry_django.type(models.AreaData, filters=CommonDataFilter)
class AreaData(CommonData):
    id: auto
    area: "Area" = strawberry_django_dataloaders.fields.auto_dataloader_field()


@strawberry_django.filter(models.PersonData, lookups=True)
class PersonDataFilter:
    data_type: DataTypeFilters
    int: auto
    date: auto
    data: auto
    float: auto
    person: auto


@strawberry_django.input(models.PersonData, partial=True)
class PersonDataloaderFilter:
    data_type__name: str


@strawberry_django.type(models.PersonData, filters=PersonDataFilter)
class PersonData(CommonData):
    id: auto
    person: "Person" = strawberry_django_dataloaders.fields.auto_dataloader_field()


@strawberry_django.input(models.Person, partial=True)
class PersonFilter:
    person_type: str


@strawberry_django.type(models.Person)
class Person:
    id: auto
    person_type: auto
    external_id: str
    id_type: auto
    name: auto
    area: "Area" = strawberry_django_dataloaders.fields.auto_dataloader_field()
    photo: auto
    start_date: auto
    end_date: auto
    person_data: List[PersonData] = filterable_dataloader_resolver(
        filter_type=Optional[CommonDataLoaderFilter],
        field_name="persondata",
        # prefetch=["data_type", "data_type__data_set"],
    )
    person_datum: Optional[PersonData] = filterable_dataloader_resolver(
        filter_type=Optional[CommonDataLoaderFilter],
        field_name="persondata",
        single=True,
        # prefetch=["data_type", "data_type__data_set"],
    )


@strawberry_django.filter(models.Area, lookups=True)
class AreaFilter:
    id: auto
    gss: auto
    name: auto
    area_type: auto


@strawberry.type
class PartyResult:
    party: str
    votes: int

    @strawberry_django.field
    def shade(self, info: Info) -> str:
        return party_shades.get(self.party, "#DCDCDC")


@strawberry.type
class ConstituencyElectionResult:
    date: str
    stats: "ConstituencyElectionStats"
    results: List[PartyResult]


@strawberry.type
class ConstituencyElectionStats:
    json: strawberry.Private[dict]

    date: str
    result: str
    majority: int
    electorate: int
    county_name: str
    first_party: str
    region_name: str
    valid_votes: int
    country_name: str
    second_party: str
    invalid_votes: int
    member_gender: str
    ons_region_id: str
    member_surname: str
    declaration_time: str
    constituency_name: str
    constituency_type: str
    member_first_name: str

    @strawberry_django.field
    def first_party_result(self, info: Info) -> PartyResult:
        return PartyResult(
            party=self.first_party,
            votes=next(
                (
                    party["votes"]
                    for party in self.json["results"]
                    if party["party"] == self.first_party
                ),
                0,
            ),
        )

    @strawberry_django.field
    def second_party_result(self, info: Info) -> PartyResult:
        return PartyResult(
            party=self.second_party,
            votes=next(
                (
                    party["votes"]
                    for party in self.json["results"]
                    if party["party"] == self.second_party
                ),
                0,
            ),
        )


@strawberry_django.type(models.Area, filters=AreaFilter)
class Area:
    id: auto
    gss: auto
    mapit_id: str
    gss: auto
    name: auto
    area_type: "AreaType" = strawberry_django_dataloaders.fields.auto_dataloader_field()
    geometry: auto
    overlaps: auto
    # So that we can pass in properties to the geojson Feature objects
    extra_geojson_properties: strawberry.Private[object]
    people: List[Person] = filterable_dataloader_resolver(
        filter_type=Optional[PersonFilter],
        field_name="person",
        # prefetch=[
        #     "persondata_set",
        #     "persondata_set__data_type",
        #     "persondata_set__data_type__data_set",
        # ],
    )
    person: Optional[Person] = filterable_dataloader_resolver(
        filter_type=Optional[PersonFilter],
        field_name="person",
        single=True,
        # prefetch=[
        #     "persondata_set",
        #     "persondata_set__data_type",
        #     "persondata_set__data_type__data_set",
        # ],
    )
    data: List[AreaData] = filterable_dataloader_resolver(
        filter_type=Optional[CommonDataLoaderFilter]
    )
    datum: Optional[AreaData] = filterable_dataloader_resolver(
        filter_type=Optional[CommonDataLoaderFilter], single=True, field_name="data"
    )
    fit_bounds: Optional[JSON] = fn_field()

    @strawberry_django.field
    async def last_election(self, info: Info) -> Optional[ConstituencyElectionResult]:
        # return self.data.get(data_type__name="last_election")
        # # Create a dataloader for this
        loader = ReverseFKWithFiltersDataLoaderFactory.get_loader_class(
            "hub.AreaData",
            filters=CommonDataLoaderFilter(data_type__name="last_election"),
            reverse_path="area_id",
        )
        res = await loader(context=info.context).load(self.id)
        if res is None or len(res) == 0 or res[0] is None or res[0].json is None:
            return None
        result = res[0].json
        cer = ConstituencyElectionResult(
            date=result["date"],
            stats=ConstituencyElectionStats(**result["stats"], json=result),
            results=[
                PartyResult(party=party["party"], votes=party["votes"])
                for party in result["results"]
            ],
        )
        return cer

    @strawberry_django.field
    def polygon(
        self, info: Info, with_parent_data: bool = False
    ) -> Optional[MultiPolygonFeature]:
        props = {
            "name": self.name,
            "gss": self.gss,
            "id": self.gss,
            "area_type": self.area_type,
        }
        if with_parent_data and hasattr(self, "extra_geojson_properties"):
            props["extra_geojson_properties"] = self.extra_geojson_properties

        return MultiPolygonFeature.from_geodjango(
            multipolygon=self.polygon, id=self.gss, properties=props
        )

    @strawberry_django.field
    def point(
        self, info: Info, with_parent_data: bool = False
    ) -> Optional[PointFeature]:
        props = {"name": self.name, "gss": self.gss}
        if with_parent_data and hasattr(self, "extra_geojson_properties"):
            props["extra_geojson_properties"] = self.extra_geojson_properties

        return PointFeature.from_geodjango(
            point=self.point, id=self.gss, properties=props
        )

    @strawberry_django.field
    def generic_data_for_hub(self, hostname: str) -> List["GenericData"]:
        site = Site.objects.get(hostname=hostname)
        hub = site.root_page.specific
        data = []
        for layer in hub.layers:
            data.extend(
                models.GenericData.objects.filter(
                    data_type__data_set__external_data_source=layer.get("source"),
                    data_type__data_set__external_data_source__can_display_points_publicly=True,
                    data_type__data_set__external_data_source__can_display_details_publicly=True,
                    point__within=self.polygon,
                    **layer.get("filter", {}),
                )
            )
        return data

    @strawberry_django.field
    async def sample_postcode(
        self, info: Info[HubDataLoaderContext]
    ) -> Optional[PostcodesIOResult]:
        return await info.context.area_coordinate_loader.load(self.point)


@strawberry.type
class GroupedDataCount:
    label: Optional[str]
    # Provide filter if gss code is not unique (e.g. WMC and WMC23 constituencies)
    area_type_filter: Optional["AreaTypeFilter"] = None
    gss: Optional[str]
    count: float
    formatted_count: Optional[str]
    area_data: Optional[strawberry.Private[Area]] = None

    @strawberry_django.field
    async def gss_area(self, info: Info) -> Optional[Area]:
        if self.area_data is not None:
            return self.area_data
        filters = self.area_type_filter.query_filter if self.area_type_filter else {}
        loader = FieldDataLoaderFactory.get_loader_class(
            models.Area, field="gss", filters=filters
        )
        return await loader(context=info.context).load(self.gss)


@strawberry_django.type(models.GenericData, filters=CommonDataFilter)
class GroupedData:
    label: Optional[str]
    # Provide filter if gss code is not unique (e.g. WMC and WMC23 constituencies)
    area_type_filter: Optional["AreaTypeFilter"] = None
    gss: Optional[str]
    area_data: Optional[strawberry.Private[Area]] = None
    imported_data: Optional[JSON] = None

    @strawberry_django.field
    async def gss_area(self, info: Info) -> Optional[Area]:
        if self.area_data is not None:
            return self.area_data
        filters = self.area_type_filter.query_filter if self.area_type_filter else {}
        loader = FieldDataLoaderFactory.get_loader_class(
            models.Area, field="gss", filters=filters
        )
        return await loader(context=info.context).load(self.gss)


class GroupedDataCountForSource(GroupedDataCount):
    source_id: Optional[str] = dict_key_field()

    @strawberry_django.field
    async def source(self: str, info: Info) -> Optional["ExternalDataSource"]:
        source_id = self.get("source_id", None)
        if source_id is None:
            return None
        loader = strawberry_django_dataloaders.factories.PKDataLoaderFactory.get_loader_class(
            models.ExternalDataSource,
        )
        data = await loader(context=info.context).load(source_id)
        return data


@strawberry.type
class GroupedDataCountWithBreakdown(GroupedDataCount):
    sources: List[GroupedDataCountForSource] = dict_key_field()


@strawberry_django.type(models.GenericData, filters=CommonDataFilter)
class GenericData(CommonData):
    id: auto
    data: auto
    last_update: auto
    name: auto = attr_field()
    first_name: auto
    last_name: auto
    full_name: auto
    email: auto
    phone: auto
    address: auto
    title: auto
    start_time: auto
    end_time: auto
    public_url: auto
    description: auto
    image: auto

    postcode: auto
    remote_url: str = fn_field()

    @strawberry_django.field
    def postcode_data(self) -> Optional[PostcodesIOResult]:
        return benedict(self.postcode_data)

    @strawberry_django.field
    def areas(self, info: Info) -> Optional[Area]:
        if self.point is None:
            return None

        # TODO: data loader for this
        # Convert to list to make deeper async resolvers work
        return list(models.Area.objects.filter(polygon__contains=self.point))

    @strawberry_django.field
    def area(self, area_type: str, info: Info) -> Optional[Area]:
        if self.point is None:
            return None

        # TODO: data loader for this
        return models.Area.objects.filter(
            polygon__contains=self.point, area_type__code=area_type
        ).first()


@strawberry.type
class MapReportMemberFeature(PointFeature):
    # Optional, because of sharing options
    id: Optional[str]
    properties: Optional[GenericData]

    # TODO: move this somewhere more rational
    @strawberry_django.field
    async def electoral_commission(
        self, address_slug: Optional[str] = None
    ) -> Optional[ElectoralCommissionPostcodeLookup]:
        if address_slug:
            return await electoral_commision_address_lookup(address_slug)
        if self.properties and self.properties.postcode:
            return await electoral_commision_postcode_lookup(self.properties.postcode)
        return None


@strawberry.type
class AreaTypeFilter:
    lih_area_type: Optional[str] = None
    mapit_area_types: Optional[list[str]] = None

    @property
    def query_filter(self) -> dict[str, str]:
        filter = {}
        if self.lih_area_type:
            filter["area_type__code"] = self.lih_area_type
        if self.mapit_area_types:
            filter["mapit_type__in"] = self.mapit_area_types
        return filter


# Provides a map from postcodes.io area type to Local Intelligence Hub
# area types, or mapit types if LIH is misaligned.
postcodeIOKeyAreaTypeLookup = {
    AnalyticalAreaType.parliamentary_constituency: AreaTypeFilter(lih_area_type="WMC"),
    AnalyticalAreaType.parliamentary_constituency_2024: AreaTypeFilter(
        lih_area_type="WMC23"
    ),
    AnalyticalAreaType.admin_district: AreaTypeFilter(
        mapit_area_types=["LBO", "UTA", "COI", "LGD", "MTD", "DIS", "NMD"]
    ),
    AnalyticalAreaType.admin_county: AreaTypeFilter(mapit_area_types=["CTY"]),
    AnalyticalAreaType.admin_ward: AreaTypeFilter(lih_area_type="WD23"),
    AnalyticalAreaType.european_electoral_region: AreaTypeFilter(lih_area_type="EER"),
    AnalyticalAreaType.european_electoral_region: AreaTypeFilter(lih_area_type="CTRY"),
    AnalyticalAreaType.msoa: AreaTypeFilter(lih_area_type="MSOA"),
    AnalyticalAreaType.lsoa: AreaTypeFilter(lih_area_type="LSOA"),
    AnalyticalAreaType.output_area: AreaTypeFilter(lih_area_type="OA21"),
}


@strawberry.interface
class Analytics:
    imported_data_count: int = fn_field()

    @strawberry_django.field
    def imported_data_count_by_area(
        self,
        analytical_area_type: AnalyticalAreaType,
        layer_ids: Optional[List[str]] = [],
    ) -> List[GroupedDataCount]:
        data = self.imported_data_count_by_area(
            postcode_io_key=analytical_area_type.value,
            layer_ids=layer_ids,
        )
        area_type_filter = postcodeIOKeyAreaTypeLookup[analytical_area_type]
        return [
            GroupedDataCount(**datum, area_type_filter=area_type_filter)
            for datum in data
        ]

    @strawberry_django.field
    def imported_data_count_of_areas(
        self,
        analytical_area_type: AnalyticalAreaType,
        layer_ids: Optional[List[str]] = [],
    ) -> int:
        data = self.imported_data_count_by_area(
            postcode_io_key=analytical_area_type.value,
            layer_ids=layer_ids,
        )
        return max(len([d for d in data if d.get("count", 0) > 0]) or 0, 0)

    @strawberry_django.field
    def imported_data_count_unlocated(self) -> int:
        return self.imported_data_count_unlocated()

    @strawberry_django.field
    def imported_data_count_located(self) -> int:
        return self.imported_data_count_located()

    @strawberry_django.field
    def imported_data_geocoding_rate(self) -> float:
        return self.imported_data_geocoding_rate()

    @strawberry_django.field
    def imported_data_by_area(
        self,
        analytical_area_type: AnalyticalAreaType,
        layer_ids: Optional[List[str]] = [],
    ) -> List[GroupedData]:
        data = self.imported_data_by_area(
            postcode_io_key=analytical_area_type.value,
            layer_ids=layer_ids,
        )
        area_type_filter = postcodeIOKeyAreaTypeLookup[analytical_area_type]
        return [
            GroupedData(**datum, area_type_filter=area_type_filter) for datum in data
        ]

    @strawberry_django.field
    def imported_data_count_for_area(
        self, info: Info, analytical_area_type: AnalyticalAreaType, gss: str
    ) -> Optional[GroupedDataCount]:
        res = self.imported_data_count_by_area(
            postcode_io_key=analytical_area_type.value, gss=gss, layer_ids=None
        )
        if len(res) == 0:
            return None
        area_type_filter = postcodeIOKeyAreaTypeLookup[analytical_area_type]
        return GroupedDataCount(**res[0], area_type_filter=area_type_filter)

    @strawberry_django.field
    def imported_data_count_by_constituency(self) -> List[GroupedDataCount]:
        data = self.imported_data_count_by_constituency()
        return [GroupedDataCount(**datum, area_type="WMC") for datum in data]

    @strawberry_django.field
    def imported_data_count_by_constituency_2024(self) -> List[GroupedDataCount]:
        data = self.imported_data_count_by_constituency_2024()
        return [GroupedDataCount(**datum, area_type="WMC23") for datum in data]

    @strawberry_django.field
    def imported_data_count_by_council(self) -> List[GroupedDataCount]:
        data = self.imported_data_count_by_council()
        return [GroupedDataCount(**datum) for datum in data]

    @strawberry_django.field
    def imported_data_count_by_ward(self) -> List[GroupedDataCount]:
        data = self.imported_data_count_by_ward()
        return [GroupedDataCount(**datum) for datum in data]

    @strawberry_django.field
    def imported_data_count_by_constituency_by_source(
        self, info: Info, gss: str
    ) -> List[GroupedDataCountWithBreakdown]:
        results = self.imported_data_count_by_constituency_by_source()
        return_data = []
        for gss, group in itertools.groupby(results, lambda x: x["gss"]):
            if gss:
                group = list(group)
                if len(group) > 0:
                    return_data.append(
                        GroupedDataCountWithBreakdown(
                            label=group[0].get("label"),
                            count=sum([source.get("count", 0) for source in group]),
                            gss=gss,
                            sources=[
                                GroupedDataCountForSource(
                                    **source,
                                    area_type="WMC",
                                    gss=gss,
                                )
                                for source in group
                            ],
                        )
                    )
        return return_data

    @strawberry_django.field
    def imported_data_count_for_constituency(
        self, info: Info, gss: str
    ) -> Optional[GroupedDataCount]:
        res = self.imported_data_count_by_constituency(gss=gss)
        if len(res) == 0:
            return None
        return GroupedDataCount(**res[0], area_type="WMC")

    @strawberry_django.field
    def imported_data_count_for_constituency_2024(
        self, info: Info, gss: str
    ) -> Optional[GroupedDataCount]:
        res = self.imported_data_count_by_constituency_2024(gss=gss)
        if len(res) == 0:
            return None
        return GroupedDataCount(**res[0], area_type="WMC23")


@strawberry.type
class BatchJobProgress:
    status: ProcrastinateJobStatus
    id: strawberry.scalars.ID
    started_at: datetime
    has_forecast: bool = True
    total: Optional[int] = None
    succeeded: Optional[int] = None
    doing: Optional[int] = None
    failed: Optional[int] = None
    estimated_seconds_remaining: Optional[float] = None
    estimated_finish_time: Optional[datetime] = None
    actual_finish_time: Optional[datetime] = None
    seconds_per_record: Optional[float] = None
    done: Optional[int] = None
    remaining: Optional[int] = None
    number_of_jobs_ahead_in_queue: Optional[int] = None
    send_email: bool = False

    @strawberry_django.field
    def in_queue(self, info: Info) -> bool:
        if (
            self.status == ProcrastinateJobStatus.doing.value
            or self.status == ProcrastinateJobStatus.todo.value
        ):
            return True
        else:
            return False


@strawberry.enum
class CrmType(Enum):
    airtable = "airtable"
    mailchimp = "mailchimp"
    actionnetwork = "actionnetwork"
    tickettailor = "tickettailor"
    editablegooglesheets = "editablegooglesheets"


@strawberry_django.type(models.ExternalDataSource, filters=ExternalDataSourceFilter)
class BaseDataSource(Analytics):
    id: auto
    name: auto
    crm_type: CrmType = attr_field()
    data_type: auto
    description: auto
    created_at: auto
    last_update: auto
    geography_column: auto
    geography_column_type: auto
    geocoding_config: JSON
    postcode_field: auto
    first_name_field: auto
    last_name_field: auto
    full_name_field: auto
    email_field: auto
    phone_field: auto
    address_field: auto
    title_field: auto
    description_field: auto
    image_field: auto
    start_time_field: auto
    end_time_field: auto
    public_url_field: auto
    social_url_field: auto
    can_display_point_field: auto
    record_url_template: Optional[str] = fn_field()
    organisation_id: str = strawberry_django.field(
        resolver=lambda self: self.organisation_id
    )
    predefined_column_names: bool = attr_field()
    has_webhooks: bool = attr_field()
    automated_webhooks: bool = attr_field()
    introspect_fields: bool = attr_field()
    allow_updates: bool = attr_field()
    default_data_type: Optional[str] = attr_field()
    defaults: JSON = attr_field()
    auto_update_enabled: auto
    auto_import_enabled: auto
    remote_name: Optional[str] = fn_field()
    remote_url: Optional[str] = fn_field()
    healthcheck: bool = fn_field()

    field_definitions: Optional[List[FieldDefinition]] = strawberry_django.field(
        resolver=lambda self: self.field_definitions()
    )

    @strawberry_django.field
    def id_field(self) -> Optional[str]:
        if hasattr(self, "id_field"):
            return self.id_field

    @strawberry_django.field
    def uses_valid_geocoding_config(self) -> bool:
        return self.uses_valid_geocoding_config()

    @strawberry_django.field
    def is_import_scheduled(self: models.ExternalDataSource, info: Info) -> bool:
        job = self.get_scheduled_import_job()
        return job is not None

    @strawberry_django.field
    def import_progress(
        self: models.ExternalDataSource, info: Info
    ) -> Optional[BatchJobProgress]:
        user = info.context.request.user
        job = self.get_latest_import_job()
        if job is None:
            return None
        progress = self.get_scheduled_batch_job_progress(job, user=user)
        if progress is None:
            return None
        return BatchJobProgress(**progress)

    @strawberry_django.field
    def is_update_scheduled(self: models.ExternalDataSource, info: Info) -> bool:
        job = self.get_scheduled_update_job()
        return job is not None

    @strawberry_django.field
    def update_progress(
        self: models.ExternalDataSource, info: Info
    ) -> Optional[BatchJobProgress]:
        user = info.context.request.user
        job = self.get_latest_update_job()
        if job is None:
            return None
        progress = self.get_scheduled_batch_job_progress(job, user=user)
        if progress is None:
            return None
        return BatchJobProgress(**progress)


@strawberry_django.field
def imported_data_geojson_point(
    info: Info, generic_data_id: str
) -> MapReportMemberFeature | None:
    datum = models.GenericData.objects.prefetch_related(
        "data_type__data_set__external_data_source",
    ).get(pk=generic_data_id)
    if datum is None:
        logger.debug(f"GenericData {generic_data_id} not found")
        return None
    if datum.point is None:
        logger.debug(f"GenericData {generic_data_id} has no point data")
        return None
    external_data_source = datum.data_type.data_set.external_data_source
    user = get_current_user(info)
    permissions = models.ExternalDataSource.user_permissions(user, external_data_source)
    if not permissions.get("can_display_points"):
        logger.debug(f"User {user} does not have permission to view points")
        return None
    return MapReportMemberFeature.from_geodjango(
        point=datum.point,
        id=datum.id,
        properties=datum if permissions.get("can_display_details") else None,
    )


@strawberry_django.type(models.ExternalDataSource, filters=ExternalDataSourceFilter)
class SharedDataSource(BaseDataSource):
    organisation: PublicOrganisation = (
        strawberry_django_dataloaders.fields.auto_dataloader_field()
    )

    @classmethod
    def get_queryset(cls, queryset, info, **kwargs):
        user = get_current_user(info)
        return queryset.filter(
            # allow querying your orgs' data sources
            Q(organisation__members__user=user.id)
            # and also data sources shared with your orgs
            | Q(
                id__in=models.SharingPermission.objects.filter(
                    organisation__members__user=user.id
                ).values_list("external_data_source_id", flat=True)
            )
        )


@strawberry_django.type(models.ExternalDataSource, filters=ExternalDataSourceFilter)
class ExternalDataSource(BaseDataSource):
    organisation: Organisation = (
        strawberry_django_dataloaders.fields.auto_dataloader_field()
    )
    update_mapping: Optional[List["AutoUpdateConfig"]]
    orgs_with_access: List[Organisation]

    @strawberry_django.field
    def sharing_permissions(
        self: models.ExternalDataSource, info: Info
    ) -> List["SharingPermission"]:
        return models.SharingPermission.objects.filter(external_data_source=self.id)

    @strawberry_django.field()
    def jobs(
        self,
        filters: Optional[QueueFilter] = None,
        pagination: Optional[strawberry_django.pagination.OffsetPaginationInput] = None,
    ) -> list[QueueJob]:
        # filters and pagination are applied at the type level (see QueueFilter def)
        # however they are still required as declared arguments here.
        return (
            procrastinate.contrib.django.models.ProcrastinateJob.objects.filter(
                args__external_data_source_id=str(self.id)
            )
            .prefetch_related("procrastinateevent_set")
            .order_by("-id")
        )

    @classmethod
    def get_queryset(cls, queryset, info, **kwargs):
        user = get_current_user(info)
        return queryset.filter(
            # allow querying your orgs' data sources
            Q(organisation__members__user=user.id)
        )

    @strawberry_django.field
    def last_import_job(
        self: models.ExternalDataSource, info: Info
    ) -> Optional[QueueJob]:
        job = (
            procrastinate.contrib.django.models.ProcrastinateJob.objects.filter(
                args__external_data_source_id=str(self.id),
                task_name__startswith="hub.tasks.import_",
            )
            .order_by("-scheduled_at")
            .first()
        )
        return job

    @strawberry_django.field
    def last_update_job(
        self: models.ExternalDataSource, info: Info
    ) -> Optional[QueueJob]:
        job = (
            procrastinate.contrib.django.models.ProcrastinateJob.objects.filter(
                args__external_data_source_id=str(self.id),
                task_name__startswith="hub.tasks.refresh_",
            )
            .order_by("-scheduled_at")
            .first()
        )
        return job

    @strawberry_django.field
    def connection_details(self: models.ExternalDataSource, info) -> Union[
        "AirtableSource",
        "MailchimpSource",
        "ActionNetworkSource",
        "EditableGoogleSheetsSource",
        "TicketTailorSource",
    ]:
        instance = self.get_real_instance()
        return instance

    @strawberry_django.field
    def oauth_credentials(self: models.ExternalDataSource, info) -> Optional[str]:
        if isinstance(self, models.EditableGoogleSheetsSource):
            return self.oauth_credentials
        return None

    @strawberry_django.field
    def webhook_url(self: models.ExternalDataSource, info) -> str:
        return self.webhook_url()

    @strawberry_django.field
    def webhook_healthcheck(self: models.ExternalDataSource, info) -> bool:
        try:
            return self.webhook_healthcheck()
        except Exception:
            # TODO: Return the error message to the UI.
            return False


@strawberry.type
class AutoUpdateConfig:
    source: str = dict_key_field()
    source_path: str = dict_key_field()
    destination_column: str = dict_key_field()


@strawberry_django.type(models.AirtableSource)
class AirtableSource(ExternalDataSource):
    api_key: str
    base_id: str
    table_id: str


@strawberry_django.type(models.MailchimpSource)
class MailchimpSource(ExternalDataSource):
    api_key: str
    list_id: auto


@strawberry_django.type(models.ActionNetworkSource)
class ActionNetworkSource(ExternalDataSource):
    api_key: str
    group_slug: str


@strawberry_django.type(models.EditableGoogleSheetsSource)
class EditableGoogleSheetsSource(ExternalDataSource):
    spreadsheet_id: str
    sheet_name: str


@strawberry_django.type(models.TicketTailorSource)
class TicketTailorSource(ExternalDataSource):
    api_key: str


@strawberry_django.filter(models.Report, lookups=True)
class ReportFilter:
    organisation: auto
    created_at: auto
    last_update: auto


@strawberry_django.type(models.Report, filters=ReportFilter)
class Report:
    id: auto
    organisation_id: str
    organisation: Organisation
    name: auto
    slug: auto
    description: auto
    created_at: auto
    last_update: auto

    @classmethod
    def get_queryset(cls, queryset, info, **kwargs):
        user = get_current_user(info)
        return queryset.filter(organisation__members__user=user.id)


@strawberry.enum
class InspectorDisplayType(Enum):
    BigNumber = "BigNumber"
    BigRecord = "BigRecord"
    ElectionResult = "ElectionResult"
    List = "List"
    Properties = "Properties"
    Table = "Table"


@strawberry.type
class MapLayer:
    id: str = dict_key_field()
    name: str = dict_key_field()
    source: str = dict_key_field()
    type: str = dict_key_field(default="events")
    visible: Optional[bool] = dict_key_field()
    custom_marker_text: Optional[str] = dict_key_field()
    icon_image: Optional[str] = dict_key_field()
    mapbox_paint: Optional[JSON] = dict_key_field()
    mapbox_layout: Optional[JSON] = dict_key_field()
    inspector_type: Optional[str] = dict_key_field(default=InspectorDisplayType.Table)
    inspector_config: Optional[JSON] = dict_key_field()

    @strawberry_django.field
    def is_shared_source(self, info: Info) -> bool:
        # see if this source is shared with the user's org
        user = get_current_user(info)
        return models.SharingPermission.objects.filter(
            organisation__members__user=user.id,
            external_data_source_id=self["source"],
        ).exists()

    @strawberry_django.field
    def sharing_permission(self, info: Info) -> Optional["SharingPermission"]:
        # see if this source is shared with the user's org
        user = get_current_user(info)
        return models.SharingPermission.objects.filter(
            organisation__members__user=user.id,
            external_data_source_id=self["source"],
        ).first()

    @strawberry_django.field
    def source_data(self, info: Info) -> SharedDataSource:
        # Set in MapReport GraphQL type
        if self.get("cached_source"):
            return self.get("cached_source")
        source_id = self.get("source")
        return models.ExternalDataSource.objects.get(id=source_id)


@strawberry_django.type(model=models.SharingPermission)
class SharingPermission:
    id: auto
    external_data_source_id: str = strawberry_django.field(
        resolver=lambda self: self.external_data_source_id
    )
    external_data_source: SharedDataSource = (
        strawberry_django_dataloaders.fields.auto_dataloader_field()
    )
    organisation_id: str = strawberry_django.field(
        resolver=lambda self: self.organisation_id
    )
    organisation: PublicOrganisation = (
        strawberry_django_dataloaders.fields.auto_dataloader_field()
    )
    created_at: auto
    last_update: auto
    visibility_record_coordinates: auto
    visibility_record_details: auto
    deleted: bool = strawberry_django.field(resolver=lambda: False)


@strawberry_django.type(models.MapReport)
class MapReport(Report):
    display_options: JSON

    @strawberry_django.field
    def layers(self, info: Info) -> List[MapLayer]:
        """
        Filter out layers that refer to missing sources
        """
        layers = self.layers
        for layer in layers:
            layer["cached_source"] = models.ExternalDataSource.objects.filter(
                id=layer.get("source")
            ).first()
        return [layer for layer in self.layers if layer["cached_source"]]


def public_map_report(info: Info, org_slug: str, report_slug: str) -> models.MapReport:
    return models.MapReport.objects.get(
        organisation__slug=org_slug, slug=report_slug, public=True
    )


@strawberry_django.field()
def area_by_gss(
    gss: str, analytical_area_type: Optional[AnalyticalAreaType] = None
) -> models.Area:
    qs = models.Area.objects.all()
    if analytical_area_type:
        area_type_filter = postcodeIOKeyAreaTypeLookup[analytical_area_type]
        qs = qs.filter(**area_type_filter.query_filter)
    return qs.get(gss=gss)


@strawberry_django.field()
def dataset_by_name(name: str) -> models.DataSet:
    return models.DataSet.objects.filter(
        # Exclude strawberry.private data sets
        external_data_source=None
    ).get(name=name)


@strawberry.type
class MappingSourcePath:
    value: str
    label: Optional[str] = None
    description: Optional[str] = None


@strawberry.type
class MappingSource:
    slug: str
    name: str
    author: Optional[str] = None
    description: Optional[str] = None
    description_url: Optional[str] = None
    builtin: bool = False
    source_paths: List[MappingSourcePath]
    external_data_source: Optional[SharedDataSource] = None


def mapping_sources(info: Info, organisation_pk: str) -> List[MappingSourcePath]:
    organisation = models.Organisation.objects.get(pk=organisation_pk)

    external_data_sources = organisation.get_external_data_sources(
        include_shared=True,
        sharing_permission_filters={
            "visibility_record_coordinates": True,
            "visibility_record_details": True,
        },
    ).exclude(data_type=models.ExternalDataSource.DataSourceType.MEMBER)

    return [
        MappingSource(
            slug=s.get("slug", None),
            name=s.get("name", None),
            author=s.get("author", None),
            description=s.get("description", None),
            description_url=s.get("description_url", None),
            builtin=s.get("builtin", False),
            external_data_source=s.get("external_data_source", None),
            source_paths=[
                MappingSourcePath(
                    value=sp["value"],
                    label=sp.get("label", None),
                    description=sp.get("description", None),
                )
                for sp in s["source_paths"]
            ],
        )
        for s in (
            list(builtin_mapping_sources.values())
            + [source.as_mapping_source() for source in external_data_sources]
        )
    ]


@strawberry_django.type(models.Page)
class HubPage:
    id: auto
    title: str
    slug: str
    path: str
    full_url: Optional[str] = attr_field()

    search_description: Optional[str]

    @strawberry_django.field
    def seo_title(self) -> str:
        return self.seo_title or self.title

    @strawberry_django.field
    def hostname(self) -> str:
        return self.get_site().hostname

    @strawberry_django.field
    def live_url(self) -> Optional[str]:
        return self.full_url

    @strawberry_django.field
    def live_url_without_protocol(self) -> str:
        url = self.full_url
        return url.split("://")[1]

    @strawberry_django.field
    def puck_json_content(self) -> JSON:
        specific = self.specific
        if hasattr(specific, "puck_json_content"):
            json = specific.puck_json_content
            try:
                if "root" in json and "props" in json["root"]:
                    for field in models.puck_wagtail_root_fields:
                        json["root"]["props"][field] = getattr(specific, field)
            except Exception as e:
                logger.error(f"Error adding root fields to puck json: {e}")
            return json
        return {}

    @strawberry_django.field
    def model_name(self) -> str:
        return self.specific._meta.object_name

    @strawberry_django.field
    def ancestors(self, inclusive: bool = False) -> List["HubPage"]:
        return self.get_ancestors(inclusive=inclusive)

    @strawberry_django.field
    def parent(self) -> Optional["HubPage"]:
        return self.get_parent()

    @strawberry_django.field
    def children(self) -> List["HubPage"]:
        return self.get_children()

    @strawberry_django.field
    def descendants(self, inclusive: bool = False) -> List["HubPage"]:
        return self.get_descendants(inclusive=inclusive)

    @strawberry_django.field
    def hub(self) -> "HubHomepage":
        page = self.get_site().root_page.specific
        if isinstance(page, models.HubHomepage):
            return page


@strawberry.type
class HubNavLink:
    label: str = dict_key_field()
    link: str = dict_key_field()


@strawberry_django.type(models.HubHomepage)
class HubHomepage(HubPage):
    organisation: Organisation
    layers: List[MapLayer]
    nav_links: List[HubNavLink]
    favicon_url: Optional[str] = None
    google_analytics_tag_id: Optional[str] = None
    custom_css: Optional[str] = None
    primary_colour: Optional[str] = None
    secondary_colour: Optional[str] = None

    @strawberry_django.field
    def seo_image_url(self) -> Optional[str]:
        if self.seo_image is None:
            return None
        return self.seo_image.get_rendition("width-800").full_url

    @classmethod
    def get_queryset(cls, queryset, info, **kwargs):
        # Only list pages belonging to this user's orgs
        user = get_current_user(info)
        user_orgs = models.Organisation.objects.filter(members__user=user.id)
        return queryset.filter(
            organisation__in=user_orgs,
        )


@strawberry_django.field()
def hub_page_by_path(
    info: Info, hostname: str, path: Optional[str] = None
) -> Optional[HubPage]:
    # get request for strawberry query
    request: HttpRequest = info.context["request"]
    request.META = {
        **request.META,
        "HTTP_HOST": hostname,
        "SERVER_PORT": request.get_port(),
    }
    request.path = path
    site = Site.objects.get(hostname=hostname)
    if isinstance(site.root_page.specific, models.HubHomepage):
        if path is None:
            return site.root_page.specific
        page = models.Page.find_for_request(request, path)
        return page.specific if page else None


@strawberry_django.field()
def hub_by_hostname(hostname: str) -> HubHomepage:
    site = Site.objects.get(hostname=hostname)
    return site.root_page.specific


@strawberry_django.field()
def generic_data_by_external_data_source(
    external_data_source_id: str, info: Info
) -> List[GenericData]:
    user = get_current_user(info)
    external_data_source: models.ExternalDataSource = (
        models.ExternalDataSource.objects.get(pk=external_data_source_id)
    )
    permissions = models.ExternalDataSource.user_permissions(user, external_data_source)
    if not permissions.get("can_display_points") or not permissions.get(
        "can_display_details"
    ):
        raise ValueError(f"User {user} does not have permission to view points")
    return models.GenericData.objects.filter(
        data_type__data_set__external_data_source=external_data_source
    )


def __get_points_for_area_and_external_data_source(
    external_data_source: models.ExternalDataSource,
    gss: str,
    points: bool = True,
    rollup: bool = True,
) -> List[GenericData]:
    area = models.Area.objects.get(gss=gss)
    data_source_records = external_data_source.get_import_data()

    filters = Q()

    if points:
        filters |= Q(point__within=area.polygon)

    if rollup:
        # Find all data related to this area or within it — e.g. wards that share this council GSS
        postcode_io_key = area_to_postcode_io_filter(area)
        if postcode_io_key is None:
            postcode_io_key = lih_to_postcodes_io_key_map.get(area.area_type.code, None)
        if postcode_io_key:
            filters |= Q(**{f"postcode_data__codes__{postcode_io_key.value}": area.gss})
    else:
        # Find only data specifically related to this GSS area — not about its children
        filters |= Q(area__gss=area.gss)

    return data_source_records.filter(filters)


@strawberry_django.field()
def generic_data_from_source_about_area(
    info: Info, source_id: str, gss: str, points: bool = True, rollup: bool = True
) -> List[GenericData]:
    user = get_current_user(info)
    # Check user can access the external data source
    external_data_source = models.ExternalDataSource.objects.get(pk=source_id)
    permissions = models.ExternalDataSource.user_permissions(user, external_data_source)
    if not permissions.get("can_display_points") or not permissions.get(
        "can_display_details"
    ):
        raise ValueError(
            f"User {user} does not have permission to view this external data source's data"
        )

    qs = __get_points_for_area_and_external_data_source(
        external_data_source, gss, points, rollup
    )

    return qs


@strawberry.type
class DataSummaryMetadata:
    first: Optional[float]
    second: Optional[float]
    third: Optional[float]
    last: Optional[float]
    total: Optional[float]
    count: Optional[float]
    mean: Optional[float]
    median: Optional[float]


@strawberry.type
class DataSummary:
    aggregated: JSON
    metadata: DataSummaryMetadata


@strawberry_django.field()
def generic_data_summary_from_source_about_area(
    info: Info, source_id: str, gss: str, points: bool = True, rollup: bool = True
) -> Optional[DataSummary]:
    user = get_current_user(info)
    # Check user can access the external data source
    external_data_source = models.ExternalDataSource.objects.get(pk=source_id)
    permissions = models.ExternalDataSource.user_permissions(user, external_data_source)
    if not permissions.get("can_display_points") or not permissions.get(
        "can_display_details"
    ):
        raise ValueError(
            f"User {user} does not have permission to view this external data source's data"
        )

    qs = __get_points_for_area_and_external_data_source(
        external_data_source, gss, points, rollup
    )

    # ingest the .json data into a pandas dataframe
    df = pd.DataFrame([record.json for record in qs])
    # convert any stringified numbers to floats
    for column in df:
        if all(df[column].apply(check_numeric)):
            df[column] = df[column].replace("", 0)
            df[column] = df[column].astype(float)
    # remove columns that are of string type
    df = df.select_dtypes(exclude=["object", "string"])
    # summarise the data in a single dictionary, with summed values for each column
    summary = df.sum()
    summary_dict = summary.to_dict()

    if len(summary_dict.keys()) <= 0:
        return None

    first = summary.nlargest(1).iloc[-1]
    second = summary.nlargest(2).iloc[-1]
    third = summary.nlargest(3).iloc[-1]
    last = summary.nsmallest(1).iloc[-1]
    total = summary.sum()
    count = summary.count()
    mean = summary.mean()
    median = summary.median()

    return DataSummary(
        aggregated=summary_dict,
        metadata=DataSummaryMetadata(
            first=first,
            second=second,
            third=third,
            last=last,
            total=total,
            count=count,
            mean=mean,
            median=median,
        ),
    )


def check_numeric(x):
    try:
        if x == "" or x is None:
            return True
        float(x)
        return True
    except Exception:
        return False


<<<<<<< HEAD
@strawberry.input
class MapBounds:
    north: float
    east: float
    south: float
    west: float
=======
@strawberry.enum
class ChoroplethMode(Enum):
    Count = "Count"
    Field = "Field"
    Formula = "Formula"
>>>>>>> da232325


@strawberry_django.field()
def choropleth_data_for_source(
    info: Info,
    source_id: str,
    analytical_area_key: AnalyticalAreaType,
    # Field could be a column name or a Pandas formulaic expression
    # or, if not provided, a count of records
    mode: Optional[ChoroplethMode] = ChoroplethMode.Count,
    field: Optional[str] = None,
<<<<<<< HEAD
    map_bounds: Optional[MapBounds] = None,
=======
    formula: Optional[str] = None,
>>>>>>> da232325
) -> List[GroupedDataCount]:
    # Check user can access the external data source
    user = get_current_user(info)
    external_data_source = models.ExternalDataSource.objects.get(pk=source_id)
    permissions = models.ExternalDataSource.user_permissions(user, external_data_source)
    if not permissions.get("can_display_points") or not permissions.get(
        "can_display_details"
    ):
        raise ValueError(
            f"User {user} does not have permission to view this external data source's data"
        )

    # Get the required data for the source
    qs = (
        external_data_source.get_import_data()
        .filter(postcode_data__codes__isnull=False)
        .annotate(
            label=F(f"postcode_data__{analytical_area_key.value}"),
            gss=F(f"postcode_data__codes__{analytical_area_key.value}"),
            latitude=Cast("postcode_data__latitude", output_field=FloatField()),
            longitude=Cast("postcode_data__longitude", output_field=FloatField()),
        )
    )

    if map_bounds:
        area_type_filter = postcodeIOKeyAreaTypeLookup[analytical_area_key]
        bbox_coords = (
            (map_bounds.west, map_bounds.north),  # Top left
            (map_bounds.east, map_bounds.north),  # Top right
            (map_bounds.east, map_bounds.south),  # Bottom right
            (map_bounds.west, map_bounds.south),  # Bottom left
            (map_bounds.west, map_bounds.north),  # Back to start to close polygon
        )
        bbox = Polygon(bbox_coords, srid=4326)
        areas = models.Area.objects.filter(**area_type_filter.query_filter).filter(
            point__within=bbox
        )
        combined_area = areas.aggregate(union=GisUnion("polygon"))["union"]
        # all geocoded GenericData should have `point` set
        qs = qs.filter(point__within=combined_area)

    qs = qs.values("json", "label", "gss")

    if not qs:
        return []

    # ingest the .json data into a pandas dataframe so we can do analytics
    df = pd.DataFrame([record for record in qs])

    # if length of dataframe is 0, return an empty list
    if len(df) <= 0:
        logger.debug("No data found for this source")
        return []

    # Break the json column into separate columns for each key
    df = df.join(pd.json_normalize(df["json"]))

    # Remove the json column
    df = df.drop(columns=["json"])

    # Choropleth mode
    # TODO: maybe make this explicit via an argument?
    # is_data_source_statistical = external_data_source.data_type == models.ExternalDataSource.DataSourceType.AREA_STATS
    # check that field is in DF
    is_valid_field = field and field is not None and len(field) and field in df.columns
    is_row_count = mode is ChoroplethMode.Count
    is_valid_formula = formula and formula is not None and len(formula)

    if mode is ChoroplethMode.Field and not is_valid_field:
        raise ValueError("Field not found in data source")

    if mode is ChoroplethMode.Formula and not is_valid_formula:
        raise ValueError("Formula is invalid")

    if is_valid_field or is_valid_formula:
        # Convert any stringified JSON numbers to floats
        for column in df:
            if all(df[column].apply(check_numeric)):
                df[column] = df[column].replace("", 0)
                df[column] = df[column].astype(float)

        # You end up with something like:
        """
                        json
          gss    label  Ref Lab Con LDem
        0 E10001 Bucks  1   2   3   4
        1 E10002 Herts  2   3   4   5
        2 E10003 Beds   3   4   5   6
        """

        # Group by the postcode_io level that we want to
        # Aggregation will be by summing the values in the field, excluding 'label'
        df_sum = df.drop(columns=["label"]).groupby("gss").sum().reset_index()

        # Calculate the mode for the 'label' column
        def get_mode(series):
            try:
                return series.mode()[0]
            except KeyError:
                return None

        df_mode = df.groupby("gss")["label"].agg(get_mode).reset_index()

        # Merge the summed DataFrame with the mode DataFrame
        df = pd.merge(df_sum, df_mode, on="gss")

        # Add a "maximum" column that figures out the biggest numerical value in each row
        numerical_columns = df.select_dtypes(include="number").columns
        try:
            df["first"] = df[numerical_columns].max(axis=1)

            # Calculate the second-highest value in each row
            df["second"] = df[numerical_columns].apply(
                lambda row: row.nlargest(2).iloc[-1], axis=1
            )

            df["third"] = df[numerical_columns].apply(
                lambda row: row.nlargest(3).iloc[-1], axis=1
            )

            df["last"] = df[numerical_columns].min(axis=1)

            df["total"] = df[numerical_columns].sum(axis=1)

            df["count"] = df[numerical_columns].count(axis=1)

            df["mean"] = df[numerical_columns].mean(axis=1)

            df["median"] = df[numerical_columns].median(axis=1)
        except IndexError:
            pass

        # Now fetch the requested series from the dataframe
        # If the field is a column name, we can just return that column
        if is_valid_field:
            df["count"] = df[field]
        # If the field is a formula, we need to evaluate it
        elif is_valid_formula:
            try:
                df["count"] = df.eval(formula)
            except ValueError:
                # In case "where" is used, which pandas doesn't support
                # https://github.com/pandas-dev/pandas/issues/34834
                df["count"] = ne.evaluate(formula, local_dict=df)

        # Check if count is between 0 and 1: if so, it's a percentage
        is_percentage = df["count"].between(0, 2).all() or False

        # Convert DF to GroupedDataCount(label=label, gss=gss, count=count) list
        return [
            GroupedDataCount(
                label=row.label,
                gss=row.gss,
                count=row.count,
                formatted_count=(
                    (
                        # pretty percentage
                        f"{row.count:.0%}"
                    )
                    if is_percentage
                    else (
                        # comma-separated integer
                        f"{row.count:,.0f}"
                    )
                ),
            )
            for row in df.itertuples()
        ]
    elif is_row_count:
        # Simple count of data points per area

        # Count the number of rows per GSS
        df_count = (
            df.drop(columns=["label"]).groupby("gss").size().reset_index(name="count")
        )

        # Calculate the mode for the 'label' column
        def get_mode(series):
            try:
                return series.mode()[0]
            except KeyError:
                return None

        df_mode = df.groupby("gss")["label"].agg(get_mode).reset_index()

        # Merge the summed DataFrame with the mode DataFrame
        df = pd.merge(df_count, df_mode, on="gss")

        # Convert DF to GroupedDataCount(label=label, gss=gss, count=count) list
        return [
            GroupedDataCount(
                label=row.label,
                gss=row.gss,
                count=row.count,
                formatted_count=f"{row.count:,.0f}",
            )
            for row in df.itertuples()
        ]
    else:
        raise ValueError("Incorrect configuration for choropleth")<|MERGE_RESOLUTION|>--- conflicted
+++ resolved
@@ -1671,20 +1671,19 @@
         return False
 
 
-<<<<<<< HEAD
 @strawberry.input
 class MapBounds:
     north: float
     east: float
     south: float
     west: float
-=======
+
+
 @strawberry.enum
 class ChoroplethMode(Enum):
     Count = "Count"
     Field = "Field"
     Formula = "Formula"
->>>>>>> da232325
 
 
 @strawberry_django.field()
@@ -1696,11 +1695,8 @@
     # or, if not provided, a count of records
     mode: Optional[ChoroplethMode] = ChoroplethMode.Count,
     field: Optional[str] = None,
-<<<<<<< HEAD
     map_bounds: Optional[MapBounds] = None,
-=======
     formula: Optional[str] = None,
->>>>>>> da232325
 ) -> List[GroupedDataCount]:
     # Check user can access the external data source
     user = get_current_user(info)
@@ -1740,7 +1736,7 @@
         )
         combined_area = areas.aggregate(union=GisUnion("polygon"))["union"]
         # all geocoded GenericData should have `point` set
-        qs = qs.filter(point__within=combined_area)
+        qs = qs.filter(point__within=combined_area or bbox)
 
     qs = qs.values("json", "label", "gss")
 
@@ -1775,7 +1771,37 @@
     if mode is ChoroplethMode.Formula and not is_valid_formula:
         raise ValueError("Formula is invalid")
 
-    if is_valid_field or is_valid_formula:
+    if is_row_count:
+        # Simple count of data points per area
+
+        # Count the number of rows per GSS
+        df_count = (
+            df.drop(columns=["label"]).groupby("gss").size().reset_index(name="count")
+        )
+
+        # Calculate the mode for the 'label' column
+        def get_mode(series):
+            try:
+                return series.mode()[0]
+            except KeyError:
+                return None
+
+        df_mode = df.groupby("gss")["label"].agg(get_mode).reset_index()
+
+        # Merge the summed DataFrame with the mode DataFrame
+        df = pd.merge(df_count, df_mode, on="gss")
+
+        # Convert DF to GroupedDataCount(label=label, gss=gss, count=count) list
+        return [
+            GroupedDataCount(
+                label=row.label,
+                gss=row.gss,
+                count=row.count,
+                formatted_count=f"{row.count:,.0f}",
+            )
+            for row in df.itertuples()
+        ]
+    elif is_valid_field or is_valid_formula:
         # Convert any stringified JSON numbers to floats
         for column in df:
             if all(df[column].apply(check_numeric)):
@@ -1869,35 +1895,6 @@
             )
             for row in df.itertuples()
         ]
-    elif is_row_count:
-        # Simple count of data points per area
-
-        # Count the number of rows per GSS
-        df_count = (
-            df.drop(columns=["label"]).groupby("gss").size().reset_index(name="count")
-        )
-
-        # Calculate the mode for the 'label' column
-        def get_mode(series):
-            try:
-                return series.mode()[0]
-            except KeyError:
-                return None
-
-        df_mode = df.groupby("gss")["label"].agg(get_mode).reset_index()
-
-        # Merge the summed DataFrame with the mode DataFrame
-        df = pd.merge(df_count, df_mode, on="gss")
-
-        # Convert DF to GroupedDataCount(label=label, gss=gss, count=count) list
-        return [
-            GroupedDataCount(
-                label=row.label,
-                gss=row.gss,
-                count=row.count,
-                formatted_count=f"{row.count:,.0f}",
-            )
-            for row in df.itertuples()
-        ]
+
     else:
         raise ValueError("Incorrect configuration for choropleth")