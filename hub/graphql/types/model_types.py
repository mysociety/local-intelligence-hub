import itertools
from datetime import datetime
from enum import Enum
from typing import List, Optional, Union

from django.db.models import Q

import procrastinate.contrib.django.models
import strawberry
import strawberry_django
import strawberry_django_dataloaders.factories
import strawberry_django_dataloaders.fields
from strawberry import auto
from strawberry.scalars import JSON
from strawberry.types.info import Info
from strawberry_django.auth.utils import get_current_user

from hub import models
from hub.graphql.dataloaders import (
    FieldDataLoaderFactory,
    FieldReturningListDataLoaderFactory,
    ReverseFKWithFiltersDataLoaderFactory,
    filterable_dataloader_resolver,
)
from hub.graphql.types.geojson import MultiPolygonFeature, PointFeature
from hub.graphql.types.postcodes import PostcodesIOResult
from hub.graphql.utils import attr_field, dict_key_field, fn_field
from hub.management.commands.import_mps import party_shades


# Ideally we'd just import this from the library (procrastinate.jobs.Status) but
# strawberry doesn't like subclassed Enums for some reason.
@strawberry.enum
class ProcrastinateJobStatus(Enum):
    todo = "todo"  #: The job is waiting in a queue
    doing = "doing"  #: A worker is running the job
    succeeded = "succeeded"  #: The job ended successfully
    failed = "failed"  #: The job ended with an error


@strawberry_django.filters.filter(
    procrastinate.contrib.django.models.ProcrastinateJob, lookups=True
)
class QueueFilter:
    id: auto
    status: ProcrastinateJobStatus
    queue_name: auto
    task_name: auto
    scheduled_at: auto
    attempts: auto
    external_data_source_id: Optional[str]

    def filter_external_data_source_id(self, queryset, info, value):
        return queryset.filter(args__external_data_source_id=value)


@strawberry_django.type(
    procrastinate.contrib.django.models.ProcrastinateJob,
    filters=QueueFilter,
    pagination=True,
)
class QueueJob:
    id: auto
    queue_name: auto
    task_name: auto
    lock: auto
    args: auto
    status: ProcrastinateJobStatus
    scheduled_at: auto
    attempts: auto
    queueing_lock: auto
    events: List[
        "QueueEvent"
    ] = strawberry_django_dataloaders.fields.auto_dataloader_field()

    @strawberry_django.field
    async def last_event_at(self, info) -> datetime:
        loader = FieldReturningListDataLoaderFactory.get_loader_class(
            "procrastinate.ProcrastinateEvent", field="job_id"
        )
        events = await loader(context=info.context).load(self.id)
        return max([event.at for event in events])

    @classmethod
    def get_queryset(cls, queryset, info, **kwargs):
        # Only list data sources that the user has access to
        user = get_current_user(info)
        my_external_data_sources = models.ExternalDataSource.objects.filter(
            organisation__members__user=user.id
        )
        return queryset.filter(
            args__external_data_source_id__in=[
                str(external_data_source.id)
                for external_data_source in my_external_data_sources
            ]
        )


@strawberry_django.type(procrastinate.contrib.django.models.ProcrastinateEvent)
class QueueEvent:
    id: auto
    job: QueueJob = strawberry_django_dataloaders.fields.auto_dataloader_field()
    type: auto
    at: auto


@strawberry_django.type(models.User)
class User:
    email: auto
    user_properties: "UserProperties"


@strawberry_django.type(models.UserProperties)
class UserProperties:
    user_id: str
    user: User
    full_name: auto


@strawberry_django.filters.filter(models.Organisation)
class OrganisationFilters:
    id: auto
    slug: auto


@strawberry_django.type(models.Organisation, filters=OrganisationFilters)
class PublicOrganisation:
    id: auto
    name: auto
    slug: auto


@strawberry_django.type(models.Organisation, filters=OrganisationFilters)
class Organisation(PublicOrganisation):
    members: List["Membership"]
    external_data_sources: List["ExternalDataSource"]

    @strawberry_django.field
    def sharing_permissions_from_other_orgs(
        self, info: Info
    ) -> List["SharingPermission"]:
        # Sources shared to this org via SharingPermission
        results = models.SharingPermission.objects.filter(organisation=self)
        return results

    @classmethod
    def get_queryset(cls, queryset, info, **kwargs):
        user = get_current_user(info)
        return queryset.filter(members__user=user.id)


# Membership
@strawberry_django.type(models.Membership)
class Membership:
    id: auto
    user_id: str
    user: User
    organisation_id: str
    organisation: Organisation
    role: auto

    @classmethod
    def get_queryset(cls, queryset, info, **kwargs):
        user = get_current_user(info)
        # Allow querying memberships of your orgs
        return queryset.filter(organisation__members__user=user.id)


# ExternalDataSource


@strawberry.type
class FieldDefinition:
    value: str = dict_key_field()
    label: Optional[str] = dict_key_field()
    description: Optional[str] = dict_key_field()


@strawberry_django.filter(models.ExternalDataSource)
class ExternalDataSourceFilter:
    data_type: auto
    geography_column_type: auto


@strawberry.type
class DataSetOption:
    title: str = dict_key_field()
    shader: str = dict_key_field()


@strawberry_django.type(models.DataSet)
class DataSet:
    id: auto
    name: auto
    description: auto
    label: auto
    data_type: "DataType" = strawberry_django_dataloaders.fields.auto_dataloader_field()
    last_update: auto
    source_label: auto
    source: auto
    source_type: auto
    options: List[DataSetOption]
    data_url: auto
    release_date: auto
    is_upload: auto
    is_range: auto
    featured: auto
    order: auto
    category: auto
    subcategory: auto
    table: auto
    # comparators: auto
    # options: auto
    default_value: auto
    is_filterable: auto
    is_shadable: auto
    is_public: auto
    fill_blanks: auto
    # exclude_countries: auto
    unit_type: auto
    unit_distribution: auto
    areas_available: auto
    external_data_source: "ExternalDataSource" = (
        strawberry_django_dataloaders.fields.auto_dataloader_field()
    )


@strawberry_django.filter(models.DataType)
class DataTypeFilters:
    id: auto
    data_set: auto
    name: auto


@strawberry_django.type(models.DataType, filters=DataTypeFilters)
class DataType:
    id: auto
    data_set: "DataSet" = strawberry_django_dataloaders.fields.auto_dataloader_field()
    name: auto
    data_type: auto
    last_update: auto
    average: auto
    maximum: auto
    minimum: auto
    label: auto
    description: auto
    order: auto
    area_type: auto
    auto_converted: auto
    auto_converted_text: auto


@strawberry_django.type(models.AreaType)
class AreaType:
    name: auto
    code: auto
    area_type: auto
    description: auto

    data_types: List[
        DataType
    ] = strawberry_django_dataloaders.fields.auto_dataloader_field()


@strawberry_django.filter(models.CommonData, lookups=True)
class CommonDataFilter:
    data_type: DataTypeFilters
    int: auto
    date: auto
    data: auto
    float: auto


@strawberry_django.interface(models.CommonData)
class CommonData:
    data_type: "DataType" = strawberry_django_dataloaders.fields.auto_dataloader_field()
    data: auto
    date: auto
    float: auto
    int: auto
    json: Optional[JSON]

    @strawberry_django.field
    def shade(self, info: Info) -> Optional[str]:
        # data -> dataType -> dataSet -> options -> shader for data
        # loader = ShaderLoaderFactory.get_loader_class(models.DataSet, field="name")
        shader_options = self.data_type.data_set.options
        if shader_options:
            return next(
                (
                    option["shader"]
                    for option in shader_options
                    if option["title"] == self.data
                ),
                None,
            )


@strawberry_django.filter(models.AreaData, lookups=True)
class AreaDataFilter:
    id: auto
    data_type: DataTypeFilters


@strawberry_django.input(models.CommonData, partial=True)
class CommonDataLoaderFilter:
    data_type__name: str


@strawberry_django.type(models.AreaData, filters=CommonDataFilter)
class AreaData(CommonData):
    id: auto
    area: "Area" = strawberry_django_dataloaders.fields.auto_dataloader_field()


@strawberry_django.filter(models.PersonData, lookups=True)
class PersonDataFilter:
    data_type: DataTypeFilters
    int: auto
    date: auto
    data: auto
    float: auto
    person: auto


@strawberry_django.input(models.PersonData, partial=True)
class PersonDataloaderFilter:
    data_type__name: str


@strawberry_django.type(models.PersonData, filters=PersonDataFilter)
class PersonData(CommonData):
    id: auto
    person: "Person" = strawberry_django_dataloaders.fields.auto_dataloader_field()


@strawberry_django.input(models.Person, partial=True)
class PersonFilter:
    person_type: str


@strawberry_django.type(models.Person)
class Person:
    id: auto
    person_type: auto
    external_id: str
    id_type: auto
    name: auto
    area: "Area" = strawberry_django_dataloaders.fields.auto_dataloader_field()
    photo: auto
    start_date: auto
    end_date: auto
    person_data: List[PersonData] = filterable_dataloader_resolver(
        filter_type=Optional[CommonDataLoaderFilter],
        field_name="persondata",
        # prefetch=["data_type", "data_type__data_set"],
    )
    person_datum: Optional[PersonData] = filterable_dataloader_resolver(
        filter_type=Optional[CommonDataLoaderFilter],
        field_name="persondata",
        single=True,
        # prefetch=["data_type", "data_type__data_set"],
    )


@strawberry_django.filter(models.Area, lookups=True)
class AreaFilter:
    id: auto
    gss: auto
    name: auto
    area_type: auto


@strawberry.type
class PartyResult:
    party: str
    votes: int

    @strawberry_django.field
    def shade(self, info: Info) -> str:
        return party_shades.get(self.party, "#DCDCDC")


@strawberry.type
class ConstituencyElectionResult:
    date: str
    stats: "ConstituencyElectionStats"
    results: List[PartyResult]


@strawberry.type
class ConstituencyElectionStats:
    json: strawberry.Private[dict]

    date: str
    result: str
    majority: int
    electorate: int
    county_name: str
    first_party: str
    region_name: str
    valid_votes: int
    country_name: str
    second_party: str
    invalid_votes: int
    member_gender: str
    ons_region_id: str
    member_surname: str
    declaration_time: str
    constituency_name: str
    constituency_type: str
    member_first_name: str

    @strawberry_django.field
    def first_party_result(self, info: Info) -> PartyResult:
        return PartyResult(
            party=self.first_party,
            votes=next(
                (
                    party["votes"]
                    for party in self.json["results"]
                    if party["party"] == self.first_party
                ),
                0,
            ),
        )

    @strawberry_django.field
    def second_party_result(self, info: Info) -> PartyResult:
        return PartyResult(
            party=self.second_party,
            votes=next(
                (
                    party["votes"]
                    for party in self.json["results"]
                    if party["party"] == self.second_party
                ),
                0,
            ),
        )


@strawberry_django.type(models.Area, filters=AreaFilter)
class Area:
    id: auto
    mapit_id: str
    gss: auto
    name: auto
    area_type: "AreaType" = strawberry_django_dataloaders.fields.auto_dataloader_field()
    geometry: auto
    overlaps: auto
    # So that we can pass in properties to the geojson Feature objects
    extra_geojson_properties: strawberry.Private[object]
    people: List[Person] = filterable_dataloader_resolver(
        filter_type=Optional[PersonFilter],
        field_name="person",
        # prefetch=[
        #     "persondata_set",
        #     "persondata_set__data_type",
        #     "persondata_set__data_type__data_set",
        # ],
    )
    person: Optional[Person] = filterable_dataloader_resolver(
        filter_type=Optional[PersonFilter],
        field_name="person",
        single=True,
        # prefetch=[
        #     "persondata_set",
        #     "persondata_set__data_type",
        #     "persondata_set__data_type__data_set",
        # ],
    )
    data: List[AreaData] = filterable_dataloader_resolver(
        filter_type=Optional[CommonDataLoaderFilter]
    )
    datum: Optional[AreaData] = filterable_dataloader_resolver(
        filter_type=Optional[CommonDataLoaderFilter], single=True, field_name="data"
    )
    fit_bounds: Optional[JSON] = fn_field()

    @strawberry_django.field
    async def last_election(self, info: Info) -> Optional[ConstituencyElectionResult]:
        # return self.data.get(data_type__name="last_election")
        # # Create a dataloader for this
        loader = ReverseFKWithFiltersDataLoaderFactory.get_loader_class(
            "hub.AreaData",
            filters=CommonDataLoaderFilter(data_type__name="last_election"),
            reverse_path="area_id",
        )
        res = await loader(context=info.context).load(self.id)
        if res is None or len(res) == 0 or res[0] is None or res[0].json is None:
            return None
        result = res[0].json
        cer = ConstituencyElectionResult(
            date=result["date"],
            stats=ConstituencyElectionStats(**result["stats"], json=result),
            results=[
                PartyResult(party=party["party"], votes=party["votes"])
                for party in result["results"]
            ],
        )
        return cer

    @strawberry_django.field
    def polygon(
        self, info: Info, with_parent_data: bool = False
    ) -> Optional[MultiPolygonFeature]:
        props = {"name": self.name, "gss": self.gss}
        if with_parent_data and hasattr(self, "extra_geojson_properties"):
            props["extra_geojson_properties"] = self.extra_geojson_properties

        return MultiPolygonFeature.from_geodjango(
            multipolygon=self.polygon, id=self.gss, properties=props
        )

    @strawberry_django.field
    def point(
        self, info: Info, with_parent_data: bool = False
    ) -> Optional[PointFeature]:
        props = {"name": self.name, "gss": self.gss}
        if with_parent_data and hasattr(self, "extra_geojson_properties"):
            props["extra_geojson_properties"] = self.extra_geojson_properties

        return PointFeature.from_geodjango(
            point=self.point, id=self.gss, properties=props
        )


@strawberry.type
class GroupedDataCount:
    label: Optional[str] = dict_key_field()
    gss: Optional[str] = dict_key_field()
    count: int = dict_key_field()

    @strawberry_django.field
    async def gss_area(self, info: Info) -> Optional[Area]:
        loader = FieldDataLoaderFactory.get_loader_class(models.Area, field="gss")
        return await loader(context=info.context).load(self.get("gss", None))


class GroupedDataCountForSource(GroupedDataCount):
    source_id: Optional[str] = dict_key_field()

    @strawberry_django.field
    async def source(self: str, info: Info) -> Optional["ExternalDataSource"]:
        source_id = self.get("source_id", None)
        if source_id is None:
            return None
        loader = strawberry_django_dataloaders.factories.PKDataLoaderFactory.get_loader_class(
            models.ExternalDataSource,
        )
        data = await loader(context=info.context).load(source_id)
        return data


@strawberry.type
class GroupedDataCountWithBreakdown(GroupedDataCount):
    sources: List[GroupedDataCountForSource] = dict_key_field()


@strawberry_django.type(models.GenericData, filters=CommonDataFilter)
class GenericData(CommonData):
    last_update: auto
    id: auto = strawberry_django.field(field_name="data")
    name: auto = attr_field()
    first_name: auto
    last_name: auto
    full_name: auto
    email: auto
    phone: auto
    address: auto
    postcode: auto
    postcode_data: Optional[PostcodesIOResult]


@strawberry.type
class MapReportMemberFeature(PointFeature):
    # Optional, because of sharing options
    properties: Optional[GenericData]


@strawberry.interface
class Analytics:
    imported_data_count: int = fn_field()
    imported_data_count_by_region: List[GroupedDataCount] = fn_field()
    imported_data_count_by_constituency: List[GroupedDataCount] = fn_field()
    imported_data_count_by_constituency_2024: List[GroupedDataCount] = fn_field()
    imported_data_count_by_council: List[GroupedDataCount] = fn_field()
    imported_data_count_by_ward: List[GroupedDataCount] = fn_field()

    @strawberry_django.field
    def imported_data_count_by_constituency_by_source(
        self, info: Info, gss: str
    ) -> List[GroupedDataCountWithBreakdown]:
        results = self.imported_data_count_by_constituency_by_source()
        print(results)
        return_data = []
        for gss, group in itertools.groupby(results, lambda x: x["gss"]):
            print(gss, group)
            if gss:
                group = list(group)
                return_data.append(
                    GroupedDataCountWithBreakdown(
                        label=group[0]["label"],
                        count=sum([source["count"] for source in group]),
                        gss=gss,
                        sources=[
                            GroupedDataCountForSource(
                                source_id=source["source_id"],
                                count=source["count"],
                                label=source["label"],
                                gss=gss,
                            )
                            for source in group
                        ],
                    )
                )
        return return_data

    @strawberry_django.field
    def imported_data_count_for_constituency(
        self, info: Info, gss: str
    ) -> Optional[GroupedDataCount]:
        res = self.imported_data_count_by_constituency(gss=gss)
        if len(res) == 0:
            return None
        return res[0]

    @strawberry_django.field
    def imported_data_count_for_constituency_2024(
        self, info: Info, gss: str
    ) -> Optional[GroupedDataCount]:
        res = self.imported_data_count_by_constituency_2024(gss=gss)
        if len(res) == 0:
            return None
        return res[0]


@strawberry.type
class BatchJobProgress:
    status: ProcrastinateJobStatus
    id: strawberry.scalars.ID
    started_at: datetime
    total: int
    succeeded: int
    doing: int
    failed: int
    estimated_seconds_remaining: float
    estimated_finish_time: datetime
    seconds_per_record: float
    done: int
    remaining: int


@strawberry_django.type(models.ExternalDataSource, filters=ExternalDataSourceFilter)
class BaseDataSource(Analytics):
    id: auto
    name: auto
    crm_type: str = attr_field()
    data_type: auto
    description: auto
    created_at: auto
    last_update: auto
    geography_column: auto
    geography_column_type: auto
    postcode_field: auto
    first_name_field: auto
    last_name_field: auto
    full_name_field: auto
    email_field: auto
    phone_field: auto
    address_field: auto
    record_url_template: Optional[str] = fn_field()
    organisation_id: str = strawberry_django.field(
        resolver=lambda self: self.organisation_id
    )

    @strawberry_django.field
    def is_importing(self: models.ExternalDataSource, info: Info) -> bool:
        return (
            self.event_log_queryset()
            .filter(status="doing", task_name="hub.tasks.import_all")
            .exists()
        )

    @strawberry_django.field
    def imported_data_geojson_points(
        self: models.ExternalDataSource, info: Info
    ) -> List[MapReportMemberFeature]:
        user = get_current_user(info)
        can_display_points = self.organisation.members.filter(user=user).exists()
        can_display_details = can_display_points
        if not can_display_points:
            permission = models.SharingPermission.objects.filter(
                external_data_source=self, organisation__members__user=user
            ).first()
            if permission is None:
                return []
            if not permission.visibility_record_coordinates:
                return []
            if permission.visibility_record_details:
                can_display_details = True

        data = self.get_import_data()
        return [
            MapReportMemberFeature.from_geodjango(
                point=generic_datum.point,
                id=generic_datum.data,
                properties=generic_datum if can_display_details else None,
            )
            for generic_datum in data
            if generic_datum.point is not None
        ]


@strawberry_django.type(models.ExternalDataSource, filters=ExternalDataSourceFilter)
class SharedDataSource(BaseDataSource):
    organisation: PublicOrganisation = (
        strawberry_django_dataloaders.fields.auto_dataloader_field()
    )

    @classmethod
    def get_queryset(cls, queryset, info, **kwargs):
        user = get_current_user(info)
        return queryset.filter(
            # allow querying your orgs' data sources
            Q(organisation__members__user=user.id)
            # and also data sources shared with your orgs
            | Q(
                id__in=models.SharingPermission.objects.filter(
                    organisation__members__user=user.id
                ).values_list("external_data_source_id", flat=True)
            )
        )


@strawberry_django.type(models.ExternalDataSource, filters=ExternalDataSourceFilter)
class ExternalDataSource(BaseDataSource):
    organisation: Organisation = (
        strawberry_django_dataloaders.fields.auto_dataloader_field()
    )
    update_mapping: Optional[List["AutoUpdateConfig"]]
    auto_update_enabled: auto
    auto_import_enabled: auto
    field_definitions: Optional[List[FieldDefinition]] = strawberry_django.field(
        resolver=lambda self: self.field_definitions()
    )
    remote_name: Optional[str] = fn_field()
    remote_url: Optional[str] = fn_field()
    healthcheck: bool = fn_field()
    orgs_with_access: List[Organisation]

    @strawberry_django.field
    def sharing_permissions(
        self: models.ExternalDataSource, info: Info
    ) -> List["SharingPermission"]:
        return models.SharingPermission.objects.filter(external_data_source=self.id)

    jobs: List[QueueJob] = strawberry_django.field(
        resolver=lambda self: procrastinate.contrib.django.models.ProcrastinateJob.objects.filter(
            args__external_data_source_id=str(self.id)
        ),
        filters=QueueFilter,
        pagination=True,
    )

    @classmethod
    def get_queryset(cls, queryset, info, **kwargs):
        user = get_current_user(info)
        return queryset.filter(
            # allow querying your orgs' data sources
            Q(organisation__members__user=user.id)
        )

    @strawberry_django.field
    def connection_details(
        self: models.ExternalDataSource, info
    ) -> Union["AirtableSource"]:
        instance = self.get_real_instance()
        return instance

    @strawberry_django.field
    def auto_update_webhook_url(self: models.ExternalDataSource, info) -> str:
        return self.auto_update_webhook_url()

    @strawberry_django.field
    def webhook_healthcheck(self: models.ExternalDataSource, info) -> bool:
        try:
            return self.webhook_healthcheck()
        except Exception:
            # TODO: Return the error message to the UI.
            return False

<<<<<<< HEAD
=======
    @strawberry_django.field
    def imported_data_geojson_points(
        self: models.ExternalDataSource, info: Info
    ) -> List[MapReportMemberFeature]:
        data = self.get_import_data()
        return [
            MapReportMemberFeature.from_geodjango(
                point=generic_datum.point,
                id=generic_datum.data,
                properties=generic_datum,
            )
            for generic_datum in data
            if generic_datum.point is not None
        ]

    @strawberry_django.field
    def imported_data_geojson_point(
        self: models.ExternalDataSource, info: Info, id: str
    ) -> MapReportMemberFeature | None:
        datum = models.GenericData.objects.filter(
            data=id, data_type__data_set__external_data_source_id=self.id
        ).first()
        if not datum or not datum.point:
            return None
        return MapReportMemberFeature.from_geodjango(
            point=datum.point,
            id=datum.data,
            properties=datum,
        )

    imported_data_count: int = fn_field()
    imported_data_count_by_region: List[GroupedDataCount] = fn_field()
    imported_data_count_by_constituency: List[GroupedDataCount] = fn_field()
    imported_data_count_by_constituency_2024: List[GroupedDataCount] = fn_field()
    imported_data_count_by_council: List[GroupedDataCount] = fn_field()
    imported_data_count_by_ward: List[GroupedDataCount] = fn_field()

    @strawberry_django.field
    def is_import_scheduled(self: models.ExternalDataSource, info: Info) -> bool:
        job = self.get_scheduled_import_job()
        return job is not None

    @strawberry_django.field
    def import_progress(
        self: models.ExternalDataSource, info: Info
    ) -> Optional[BatchJobProgress]:
        job = self.get_scheduled_import_job()
        if job is None:
            return None
        return BatchJobProgress(**self.get_scheduled_batch_job_progress(job))

    @strawberry_django.field
    def is_update_scheduled(self: models.ExternalDataSource, info: Info) -> bool:
        job = self.get_scheduled_update_job()
        return job is not None

    @strawberry_django.field
    def update_progress(
        self: models.ExternalDataSource, info: Info
    ) -> Optional[BatchJobProgress]:
        job = self.get_scheduled_update_job()
        if job is None:
            return None
        return BatchJobProgress(**self.get_scheduled_batch_job_progress(job))

>>>>>>> 50b93ec5

@strawberry.type
class AutoUpdateConfig:
    source: str = dict_key_field()
    source_path: str = dict_key_field()
    destination_column: str = dict_key_field()


@strawberry_django.type(models.AirtableSource)
class AirtableSource(ExternalDataSource):
    api_key: auto
    base_id: str
    table_id: str


@strawberry_django.type(models.Report)
class Report:
    id: auto
    organisation_id: str
    organisation: Organisation
    name: auto
    slug: auto
    description: auto
    created_at: auto
    last_update: auto

    @classmethod
    def get_queryset(cls, queryset, info, **kwargs):
        user = get_current_user(info)
        return queryset.filter(organisation__members__user=user.id)


@strawberry.type
class MapLayer:
    id: str = dict_key_field()
    name: str = dict_key_field()
    visible: Optional[bool] = dict_key_field()

    @strawberry_django.field
    def is_shared_source(self, info: Info) -> bool:
        # see if this source is shared with the user's org
        user = get_current_user(info)
        return models.SharingPermission.objects.filter(
            organisation__members__user=user.id,
            external_data_source_id=self["source"],
        ).exists()

    @strawberry_django.field
    def sharing_permission(self, info: Info) -> Optional["SharingPermission"]:
        # see if this source is shared with the user's org
        user = get_current_user(info)
        return models.SharingPermission.objects.filter(
            organisation__members__user=user.id,
            external_data_source_id=self["source"],
        ).first()

    @strawberry_django.field
    def source(self, info: Info) -> SharedDataSource:
        source_id = self.get("source", None)
        return models.ExternalDataSource.objects.get(id=source_id)


@strawberry_django.type(model=models.SharingPermission)
class SharingPermission:
    id: auto
    external_data_source_id: str = strawberry_django.field(
        resolver=lambda self: self.external_data_source_id
    )
    external_data_source: SharedDataSource = (
        strawberry_django_dataloaders.fields.auto_dataloader_field()
    )
    organisation_id: str = strawberry_django.field(
        resolver=lambda self: self.organisation_id
    )
    organisation: PublicOrganisation = (
        strawberry_django_dataloaders.fields.auto_dataloader_field()
    )
    created_at: auto
    last_update: auto
    visibility_record_coordinates: auto
    visibility_record_details: auto
    deleted: bool = strawberry_django.field(resolver=lambda: False)


@strawberry_django.type(models.MapReport)
class MapReport(Report, Analytics):
    layers: List[MapLayer]


@strawberry_django.field()
def area_by_gss(gss: str) -> models.Area:
    return models.Area.objects.get(gss=gss)


@strawberry_django.field()
def dataset_by_name(name: str) -> models.DataSet:
    return models.DataSet.objects.filter(
        # Exclude strawberry.private data sets
        external_data_source=None
    ).get(name=name)<|MERGE_RESOLUTION|>--- conflicted
+++ resolved
@@ -676,14 +676,6 @@
     )
 
     @strawberry_django.field
-    def is_importing(self: models.ExternalDataSource, info: Info) -> bool:
-        return (
-            self.event_log_queryset()
-            .filter(status="doing", task_name="hub.tasks.import_all")
-            .exists()
-        )
-
-    @strawberry_django.field
     def imported_data_geojson_points(
         self: models.ExternalDataSource, info: Info
     ) -> List[MapReportMemberFeature]:
@@ -712,6 +704,61 @@
             if generic_datum.point is not None
         ]
 
+    @strawberry_django.field
+    def imported_data_geojson_point(
+        self: models.ExternalDataSource, info: Info, id: str
+    ) -> MapReportMemberFeature | None:
+        user = get_current_user(info)
+        can_display_points = self.organisation.members.filter(user=user).exists()
+        can_display_details = can_display_points
+        if not can_display_points:
+            permission = models.SharingPermission.objects.filter(
+                external_data_source=self, organisation__members__user=user
+            ).first()
+            if permission is None:
+                return None
+            if not permission.visibility_record_coordinates:
+                return None
+            if permission.visibility_record_details:
+                can_display_details = True
+
+        datum = self.get_import_data().filter(data=id).first()
+        if datum is None or datum.point is None:
+            return None
+        return MapReportMemberFeature.from_geodjango(
+            point=datum.point,
+            id=datum.data,
+            properties=datum if can_display_details else None,
+        )
+
+    @strawberry_django.field
+    def is_import_scheduled(self: models.ExternalDataSource, info: Info) -> bool:
+        job = self.get_scheduled_import_job()
+        return job is not None
+
+    @strawberry_django.field
+    def import_progress(
+        self: models.ExternalDataSource, info: Info
+    ) -> Optional[BatchJobProgress]:
+        job = self.get_scheduled_import_job()
+        if job is None:
+            return None
+        return BatchJobProgress(**self.get_scheduled_batch_job_progress(job))
+
+    @strawberry_django.field
+    def is_update_scheduled(self: models.ExternalDataSource, info: Info) -> bool:
+        job = self.get_scheduled_update_job()
+        return job is not None
+
+    @strawberry_django.field
+    def update_progress(
+        self: models.ExternalDataSource, info: Info
+    ) -> Optional[BatchJobProgress]:
+        job = self.get_scheduled_update_job()
+        if job is None:
+            return None
+        return BatchJobProgress(**self.get_scheduled_batch_job_progress(job))
+
 
 @strawberry_django.type(models.ExternalDataSource, filters=ExternalDataSourceFilter)
 class SharedDataSource(BaseDataSource):
@@ -733,7 +780,6 @@
             )
         )
 
-
 @strawberry_django.type(models.ExternalDataSource, filters=ExternalDataSourceFilter)
 class ExternalDataSource(BaseDataSource):
     organisation: Organisation = (
@@ -771,6 +817,13 @@
             # allow querying your orgs' data sources
             Q(organisation__members__user=user.id)
         )
+    
+    @strawberry_django.field
+    def last_job(self: models.ExternalDataSource, info: Info) -> Optional[QueueJob]:
+        job = procrastinate.contrib.django.models.ProcrastinateJob.objects.filter(
+            args__external_data_source_id=str(self.id)
+        ).first()
+        return job
 
     @strawberry_django.field
     def connection_details(
@@ -791,74 +844,6 @@
             # TODO: Return the error message to the UI.
             return False
 
-<<<<<<< HEAD
-=======
-    @strawberry_django.field
-    def imported_data_geojson_points(
-        self: models.ExternalDataSource, info: Info
-    ) -> List[MapReportMemberFeature]:
-        data = self.get_import_data()
-        return [
-            MapReportMemberFeature.from_geodjango(
-                point=generic_datum.point,
-                id=generic_datum.data,
-                properties=generic_datum,
-            )
-            for generic_datum in data
-            if generic_datum.point is not None
-        ]
-
-    @strawberry_django.field
-    def imported_data_geojson_point(
-        self: models.ExternalDataSource, info: Info, id: str
-    ) -> MapReportMemberFeature | None:
-        datum = models.GenericData.objects.filter(
-            data=id, data_type__data_set__external_data_source_id=self.id
-        ).first()
-        if not datum or not datum.point:
-            return None
-        return MapReportMemberFeature.from_geodjango(
-            point=datum.point,
-            id=datum.data,
-            properties=datum,
-        )
-
-    imported_data_count: int = fn_field()
-    imported_data_count_by_region: List[GroupedDataCount] = fn_field()
-    imported_data_count_by_constituency: List[GroupedDataCount] = fn_field()
-    imported_data_count_by_constituency_2024: List[GroupedDataCount] = fn_field()
-    imported_data_count_by_council: List[GroupedDataCount] = fn_field()
-    imported_data_count_by_ward: List[GroupedDataCount] = fn_field()
-
-    @strawberry_django.field
-    def is_import_scheduled(self: models.ExternalDataSource, info: Info) -> bool:
-        job = self.get_scheduled_import_job()
-        return job is not None
-
-    @strawberry_django.field
-    def import_progress(
-        self: models.ExternalDataSource, info: Info
-    ) -> Optional[BatchJobProgress]:
-        job = self.get_scheduled_import_job()
-        if job is None:
-            return None
-        return BatchJobProgress(**self.get_scheduled_batch_job_progress(job))
-
-    @strawberry_django.field
-    def is_update_scheduled(self: models.ExternalDataSource, info: Info) -> bool:
-        job = self.get_scheduled_update_job()
-        return job is not None
-
-    @strawberry_django.field
-    def update_progress(
-        self: models.ExternalDataSource, info: Info
-    ) -> Optional[BatchJobProgress]:
-        job = self.get_scheduled_update_job()
-        if job is None:
-            return None
-        return BatchJobProgress(**self.get_scheduled_batch_job_progress(job))
-
->>>>>>> 50b93ec5
 
 @strawberry.type
 class AutoUpdateConfig:
