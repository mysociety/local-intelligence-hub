import itertools
from datetime import datetime
from enum import Enum
from typing import List, Optional, Union

from django.db.models import Q
from django.http import HttpRequest

import procrastinate.contrib.django.models
import strawberry
import strawberry_django
import strawberry_django_dataloaders.factories
import strawberry_django_dataloaders.fields
from benedict import benedict
from strawberry import auto
from strawberry.scalars import JSON
from strawberry.types.info import Info
from strawberry_django.auth.utils import get_current_user
from strawberry_django.permissions import IsAuthenticated
from wagtail.models import Site

from hub import models
from hub.enrichment.sources import builtin_mapping_sources
from hub.graphql.dataloaders import (
    FieldDataLoaderFactory,
    FieldReturningListDataLoaderFactory,
    ReverseFKWithFiltersDataLoaderFactory,
    filterable_dataloader_resolver,
)
from hub.graphql.types.geojson import MultiPolygonFeature, PointFeature
from hub.graphql.types.postcodes import PostcodesIOResult
from hub.graphql.utils import attr_field, dict_key_field, fn_field
from hub.management.commands.import_mps import party_shades


# Ideally we'd just import this from the library (procrastinate.jobs.Status) but
# strawberry doesn't like subclassed Enums for some reason.
@strawberry.enum
class ProcrastinateJobStatus(Enum):
    todo = "todo"  #: The job is waiting in a queue
    doing = "doing"  #: A worker is running the job
    succeeded = "succeeded"  #: The job ended successfully
    failed = "failed"  #: The job ended with an error


@strawberry_django.filters.filter(
    procrastinate.contrib.django.models.ProcrastinateJob, lookups=True
)
class QueueFilter:
    id: auto
    status: ProcrastinateJobStatus
    queue_name: auto
    task_name: auto
    scheduled_at: auto
    attempts: auto
    external_data_source_id: Optional[str]

    def filter_external_data_source_id(self, queryset, info, value):
        return queryset.filter(args__external_data_source_id=value)


@strawberry_django.type(
    procrastinate.contrib.django.models.ProcrastinateJob,
    filters=QueueFilter,
    pagination=True,
)
class QueueJob:
    id: auto
    queue_name: auto
    task_name: auto
    lock: auto
    args: auto
    status: ProcrastinateJobStatus
    scheduled_at: auto
    attempts: auto
    queueing_lock: auto
    events: List["QueueEvent"] = (
        strawberry_django_dataloaders.fields.auto_dataloader_field()
    )

    @strawberry_django.field
    async def last_event_at(self, info) -> datetime:
        loader = FieldReturningListDataLoaderFactory.get_loader_class(
            "procrastinate.ProcrastinateEvent", field="job_id"
        )
        events = await loader(context=info.context).load(self.id)
        return max([event.at for event in events])

    @classmethod
    def get_queryset(cls, queryset, info, **kwargs):
        # Only list data sources that the user has access to
        user = get_current_user(info)
        my_external_data_sources = models.ExternalDataSource.objects.filter(
            organisation__members__user=user.id
        )
        return queryset.filter(
            args__external_data_source_id__in=[
                str(external_data_source.id)
                for external_data_source in my_external_data_sources
            ]
        )


@strawberry_django.type(procrastinate.contrib.django.models.ProcrastinateEvent)
class QueueEvent:
    id: auto
    job: QueueJob = strawberry_django_dataloaders.fields.auto_dataloader_field()
    type: auto
    at: auto


@strawberry_django.type(models.User)
class User:
    email: auto
    user_properties: "UserProperties"


@strawberry_django.type(models.UserProperties)
class UserProperties:
    user_id: str
    user: User
    full_name: auto


@strawberry_django.filters.filter(models.Organisation)
class OrganisationFilters:
    id: auto
    slug: auto


@strawberry_django.type(models.Organisation, filters=OrganisationFilters)
class PublicOrganisation:
    id: auto
    name: auto
    slug: auto


@strawberry_django.type(models.Organisation, filters=OrganisationFilters)
class Organisation(PublicOrganisation):
    members: List["Membership"]
    external_data_sources: List["ExternalDataSource"]

    @strawberry_django.field
    def sharing_permissions_from_other_orgs(
        self, info: Info
    ) -> List["SharingPermission"]:
        # Sources shared to this org via SharingPermission
        results = models.SharingPermission.objects.filter(organisation=self)
        return results

    @classmethod
    def get_queryset(cls, queryset, info, **kwargs):
        user = get_current_user(info)
        return queryset.filter(members__user=user.id)


# Membership
@strawberry_django.type(models.Membership)
class Membership:
    id: auto
    user_id: str
    user: User
    organisation_id: str
    organisation: Organisation
    role: auto

    @classmethod
    def get_queryset(cls, queryset, info, **kwargs):
        user = get_current_user(info)
        # Allow querying memberships of your orgs
        return queryset.filter(organisation__members__user=user.id)


# ExternalDataSource


@strawberry.type
class FieldDefinition:
    value: str = dict_key_field()
    label: Optional[str] = dict_key_field()
    description: Optional[str] = dict_key_field()
    external_id: Optional[str] = dict_key_field()
    editable: bool = dict_key_field(default=True)


@strawberry_django.filter(models.ExternalDataSource)
class ExternalDataSourceFilter:
    data_type: auto
    geography_column_type: auto


@strawberry.type
class DataSetOption:
    title: str = dict_key_field()
    shader: str = dict_key_field()


@strawberry_django.type(models.DataSet)
class DataSet:
    id: auto
    name: auto
    description: auto
    label: auto
    data_type: "DataType" = strawberry_django_dataloaders.fields.auto_dataloader_field()
    last_update: auto
    source_label: auto
    source: auto
    source_type: auto
    options: List[DataSetOption]
    data_url: auto
    release_date: auto
    is_upload: auto
    is_range: auto
    featured: auto
    order: auto
    category: auto
    subcategory: auto
    table: auto
    # comparators: auto
    # options: auto
    default_value: auto
    is_filterable: auto
    is_shadable: auto
    is_public: auto
    fill_blanks: auto
    # exclude_countries: auto
    unit_type: auto
    unit_distribution: auto
    areas_available: auto
    external_data_source: "ExternalDataSource" = (
        strawberry_django_dataloaders.fields.auto_dataloader_field()
    )


@strawberry_django.filter(models.DataType)
class DataTypeFilters:
    id: auto
    data_set: auto
    name: auto


@strawberry_django.type(models.DataType, filters=DataTypeFilters)
class DataType:
    id: auto
    data_set: "DataSet" = strawberry_django_dataloaders.fields.auto_dataloader_field()
    name: auto
    data_type: auto
    last_update: auto
    average: auto
    maximum: auto
    minimum: auto
    label: auto
    description: auto
    order: auto
    area_type: auto
    auto_converted: auto
    auto_converted_text: auto


@strawberry_django.type(models.AreaType)
class AreaType:
    name: auto
    code: auto
    area_type: auto
    description: auto

    data_types: List[DataType] = (
        strawberry_django_dataloaders.fields.auto_dataloader_field()
    )


@strawberry_django.filter(models.CommonData, lookups=True)
class CommonDataFilter:
    data_type: DataTypeFilters
    int: auto
    date: auto
    data: auto
    float: auto


@strawberry_django.interface(models.CommonData)
class CommonData:
    data_type: "DataType" = strawberry_django_dataloaders.fields.auto_dataloader_field()
    data: auto
    date: auto
    float: auto
    int: auto
    json: Optional[JSON]

    @strawberry_django.field
    def shade(self, info: Info) -> Optional[str]:
        # data -> dataType -> dataSet -> options -> shader for data
        # loader = ShaderLoaderFactory.get_loader_class(models.DataSet, field="name")
        shader_options = self.data_type.data_set.options
        if shader_options:
            return next(
                (
                    option["shader"]
                    for option in shader_options
                    if option["title"] == self.data
                ),
                None,
            )


@strawberry_django.filter(models.AreaData, lookups=True)
class AreaDataFilter:
    id: auto
    data_type: DataTypeFilters


@strawberry_django.input(models.CommonData, partial=True)
class CommonDataLoaderFilter:
    data_type__name: str


@strawberry_django.type(models.AreaData, filters=CommonDataFilter)
class AreaData(CommonData):
    id: auto
    area: "Area" = strawberry_django_dataloaders.fields.auto_dataloader_field()


@strawberry_django.filter(models.PersonData, lookups=True)
class PersonDataFilter:
    data_type: DataTypeFilters
    int: auto
    date: auto
    data: auto
    float: auto
    person: auto


@strawberry_django.input(models.PersonData, partial=True)
class PersonDataloaderFilter:
    data_type__name: str


@strawberry_django.type(models.PersonData, filters=PersonDataFilter)
class PersonData(CommonData):
    id: auto
    person: "Person" = strawberry_django_dataloaders.fields.auto_dataloader_field()


@strawberry_django.input(models.Person, partial=True)
class PersonFilter:
    person_type: str


@strawberry_django.type(models.Person)
class Person:
    id: auto
    person_type: auto
    external_id: str
    id_type: auto
    name: auto
    area: "Area" = strawberry_django_dataloaders.fields.auto_dataloader_field()
    photo: auto
    start_date: auto
    end_date: auto
    person_data: List[PersonData] = filterable_dataloader_resolver(
        filter_type=Optional[CommonDataLoaderFilter],
        field_name="persondata",
        # prefetch=["data_type", "data_type__data_set"],
    )
    person_datum: Optional[PersonData] = filterable_dataloader_resolver(
        filter_type=Optional[CommonDataLoaderFilter],
        field_name="persondata",
        single=True,
        # prefetch=["data_type", "data_type__data_set"],
    )


@strawberry_django.filter(models.Area, lookups=True)
class AreaFilter:
    id: auto
    gss: auto
    name: auto
    area_type: auto


@strawberry.type
class PartyResult:
    party: str
    votes: int

    @strawberry_django.field
    def shade(self, info: Info) -> str:
        return party_shades.get(self.party, "#DCDCDC")


@strawberry.type
class ConstituencyElectionResult:
    date: str
    stats: "ConstituencyElectionStats"
    results: List[PartyResult]


@strawberry.type
class ConstituencyElectionStats:
    json: strawberry.Private[dict]

    date: str
    result: str
    majority: int
    electorate: int
    county_name: str
    first_party: str
    region_name: str
    valid_votes: int
    country_name: str
    second_party: str
    invalid_votes: int
    member_gender: str
    ons_region_id: str
    member_surname: str
    declaration_time: str
    constituency_name: str
    constituency_type: str
    member_first_name: str

    @strawberry_django.field
    def first_party_result(self, info: Info) -> PartyResult:
        return PartyResult(
            party=self.first_party,
            votes=next(
                (
                    party["votes"]
                    for party in self.json["results"]
                    if party["party"] == self.first_party
                ),
                0,
            ),
        )

    @strawberry_django.field
    def second_party_result(self, info: Info) -> PartyResult:
        return PartyResult(
            party=self.second_party,
            votes=next(
                (
                    party["votes"]
                    for party in self.json["results"]
                    if party["party"] == self.second_party
                ),
                0,
            ),
        )


@strawberry_django.type(models.Area, filters=AreaFilter)
class Area:
    id: auto
    mapit_id: str
    gss: auto
    name: auto
    area_type: "AreaType" = strawberry_django_dataloaders.fields.auto_dataloader_field()
    geometry: auto
    overlaps: auto
    # So that we can pass in properties to the geojson Feature objects
    extra_geojson_properties: strawberry.Private[object]
    people: List[Person] = filterable_dataloader_resolver(
        filter_type=Optional[PersonFilter],
        field_name="person",
        # prefetch=[
        #     "persondata_set",
        #     "persondata_set__data_type",
        #     "persondata_set__data_type__data_set",
        # ],
    )
    person: Optional[Person] = filterable_dataloader_resolver(
        filter_type=Optional[PersonFilter],
        field_name="person",
        single=True,
        # prefetch=[
        #     "persondata_set",
        #     "persondata_set__data_type",
        #     "persondata_set__data_type__data_set",
        # ],
    )
    data: List[AreaData] = filterable_dataloader_resolver(
        filter_type=Optional[CommonDataLoaderFilter]
    )
    datum: Optional[AreaData] = filterable_dataloader_resolver(
        filter_type=Optional[CommonDataLoaderFilter], single=True, field_name="data"
    )
    fit_bounds: Optional[JSON] = fn_field()

    @strawberry_django.field
    async def last_election(self, info: Info) -> Optional[ConstituencyElectionResult]:
        # return self.data.get(data_type__name="last_election")
        # # Create a dataloader for this
        loader = ReverseFKWithFiltersDataLoaderFactory.get_loader_class(
            "hub.AreaData",
            filters=CommonDataLoaderFilter(data_type__name="last_election"),
            reverse_path="area_id",
        )
        res = await loader(context=info.context).load(self.id)
        if res is None or len(res) == 0 or res[0] is None or res[0].json is None:
            return None
        result = res[0].json
        cer = ConstituencyElectionResult(
            date=result["date"],
            stats=ConstituencyElectionStats(**result["stats"], json=result),
            results=[
                PartyResult(party=party["party"], votes=party["votes"])
                for party in result["results"]
            ],
        )
        return cer

    @strawberry_django.field
    def polygon(
        self, info: Info, with_parent_data: bool = False
    ) -> Optional[MultiPolygonFeature]:
        props = {"name": self.name, "gss": self.gss}
        if with_parent_data and hasattr(self, "extra_geojson_properties"):
            props["extra_geojson_properties"] = self.extra_geojson_properties

        return MultiPolygonFeature.from_geodjango(
            multipolygon=self.polygon, id=self.gss, properties=props
        )

    @strawberry_django.field
    def point(
        self, info: Info, with_parent_data: bool = False
    ) -> Optional[PointFeature]:
        props = {"name": self.name, "gss": self.gss}
        if with_parent_data and hasattr(self, "extra_geojson_properties"):
            props["extra_geojson_properties"] = self.extra_geojson_properties

        return PointFeature.from_geodjango(
            point=self.point, id=self.gss, properties=props
        )


@strawberry.type
class GroupedDataCount:
    label: Optional[str]
    # Provide area_type if gss code is not unique (e.g. WMC and WMC23 constituencies)
    area_type: Optional[str] = None
    gss: Optional[str]
    count: int
    area_data: Optional[strawberry.Private[Area]] = None

    @strawberry_django.field
    async def gss_area(self, info: Info) -> Optional[Area]:
        if self.area_data is not None:
            return self.area_data
        if self.area_type is not None:
            filters = {"area_type__code": self.area_type}
        else:
            filters = {}
        loader = FieldDataLoaderFactory.get_loader_class(
            models.Area, field="gss", filters=filters
        )
        return await loader(context=info.context).load(self.gss)


class GroupedDataCountForSource(GroupedDataCount):
    source_id: Optional[str] = dict_key_field()

    @strawberry_django.field
    async def source(self: str, info: Info) -> Optional["ExternalDataSource"]:
        source_id = self.get("source_id", None)
        if source_id is None:
            return None
        loader = strawberry_django_dataloaders.factories.PKDataLoaderFactory.get_loader_class(
            models.ExternalDataSource,
        )
        data = await loader(context=info.context).load(source_id)
        return data


@strawberry.type
class GroupedDataCountWithBreakdown(GroupedDataCount):
    sources: List[GroupedDataCountForSource] = dict_key_field()


@strawberry_django.type(models.GenericData, filters=CommonDataFilter)
class GenericData(CommonData):
    id: auto
    data: auto
    last_update: auto
    name: auto = attr_field()
    first_name: auto
    last_name: auto
    full_name: auto
    email: auto
    phone: auto
    address: auto
    postcode: auto
    remote_url: str = fn_field()

    @strawberry_django.field
    def postcode_data(self) -> Optional[PostcodesIOResult]:
        return benedict(self.postcode_data)


@strawberry.type
class MapReportMemberFeature(PointFeature):
    # Optional, because of sharing options
    id: Optional[str]
    properties: Optional[GenericData]


@strawberry.interface
class Analytics:
    imported_data_count: int = fn_field()

    @strawberry_django.field
    def imported_data_count_by_region(self) -> List[GroupedDataCount]:
        data = self.imported_data_count_by_region()
        return [GroupedDataCount(**datum) for datum in data]

    @strawberry_django.field
    def imported_data_count_by_constituency(self) -> List[GroupedDataCount]:
        data = self.imported_data_count_by_constituency()
        return [GroupedDataCount(**datum, area_type="WMC") for datum in data]

    @strawberry_django.field
    def imported_data_count_by_constituency_2024(self) -> List[GroupedDataCount]:
        data = self.imported_data_count_by_constituency_2024()
        return [GroupedDataCount(**datum, area_type="WMC23") for datum in data]

    @strawberry_django.field
    def imported_data_count_by_council(self) -> List[GroupedDataCount]:
        data = self.imported_data_count_by_council()
        return [GroupedDataCount(**datum) for datum in data]

    @strawberry_django.field
    def imported_data_count_by_ward(self) -> List[GroupedDataCount]:
        data = self.imported_data_count_by_ward()
        return [GroupedDataCount(**datum) for datum in data]

    @strawberry_django.field
    def imported_data_count_by_constituency_by_source(
        self, info: Info, gss: str
    ) -> List[GroupedDataCountWithBreakdown]:
        results = self.imported_data_count_by_constituency_by_source()
        return_data = []
        for gss, group in itertools.groupby(results, lambda x: x["gss"]):
            if gss:
                group = list(group)
                if len(group) > 0:
                    return_data.append(
                        GroupedDataCountWithBreakdown(
                            label=group[0].get("label"),
                            count=sum([source.get("count", 0) for source in group]),
                            gss=gss,
                            sources=[
                                GroupedDataCountForSource(
                                    **source,
                                    area_type="WMC",
                                    gss=gss,
                                )
                                for source in group
                            ],
                        )
                    )
        return return_data

    @strawberry_django.field
    def imported_data_count_for_constituency(
        self, info: Info, gss: str
    ) -> Optional[GroupedDataCount]:
        res = self.imported_data_count_by_constituency(gss=gss)
        if len(res) == 0:
            return None
        return GroupedDataCount(**res[0], area_type="WMC")

    @strawberry_django.field
    def imported_data_count_for_constituency_2024(
        self, info: Info, gss: str
    ) -> Optional[GroupedDataCount]:
        res = self.imported_data_count_by_constituency_2024(gss=gss)
        if len(res) == 0:
            return None
        return GroupedDataCount(**res[0], area_type="WMC23")


@strawberry.type
class BatchJobProgress:
    status: ProcrastinateJobStatus
    id: strawberry.scalars.ID
    started_at: datetime
    total: int
    succeeded: int
    doing: int
    failed: int
    estimated_seconds_remaining: float
    estimated_finish_time: datetime
    seconds_per_record: float
    done: int
    remaining: int


@strawberry.enum
class CrmType(Enum):
    airtable = "airtable"
    mailchimp = "mailchimp"
    actionnetwork = "actionnetwork"


@strawberry_django.type(models.ExternalDataSource, filters=ExternalDataSourceFilter)
class BaseDataSource(Analytics):
    id: auto
    name: auto
    crm_type: CrmType = attr_field()
    data_type: auto
    description: auto
    created_at: auto
    last_update: auto
    geography_column: auto
    geography_column_type: auto
    postcode_field: auto
    first_name_field: auto
    last_name_field: auto
    full_name_field: auto
    email_field: auto
    phone_field: auto
    address_field: auto
    title_field: auto
    description_field: auto
    image_field: auto
    start_time_field: auto
    end_time_field: auto
    public_url_field: auto
    record_url_template: Optional[str] = fn_field()
    organisation_id: str = strawberry_django.field(
        resolver=lambda self: self.organisation_id
    )
    predefined_column_names: bool = attr_field()
    has_webhooks: bool = attr_field()
    automated_webhooks: bool = attr_field()
    introspect_fields: bool = attr_field()
    default_data_type: Optional[str] = attr_field()

    @strawberry_django.field
    def is_import_scheduled(self: models.ExternalDataSource, info: Info) -> bool:
        job = self.get_scheduled_import_job()
        return job is not None

    @strawberry_django.field
    def import_progress(
        self: models.ExternalDataSource, info: Info
    ) -> Optional[BatchJobProgress]:
        job = self.get_scheduled_import_job()
        if job is None:
            return None
        progress = self.get_scheduled_batch_job_progress(job)
        if progress is None:
            return None
        return BatchJobProgress(**progress)

    @strawberry_django.field
    def is_update_scheduled(self: models.ExternalDataSource, info: Info) -> bool:
        job = self.get_scheduled_update_job()
        return job is not None

    @strawberry_django.field
    def update_progress(
        self: models.ExternalDataSource, info: Info
    ) -> Optional[BatchJobProgress]:
        job = self.get_scheduled_update_job()
        if job is None:
            return None
        progress = self.get_scheduled_batch_job_progress(job)
        if progress is None:
            return None
        return BatchJobProgress(**progress)


@strawberry_django.field(extensions=[IsAuthenticated()])
def imported_data_geojson_point(
    info: Info, generic_data_id: str
) -> MapReportMemberFeature | None:
    datum = models.GenericData.objects.prefetch_related(
        "data_type__data_set__external_data_source"
    ).get(pk=generic_data_id)
    if datum is None or datum.point is None:
        return None
    external_data_source = datum.data_type.data_set.external_data_source
    user = get_current_user(info)
    permissions = models.ExternalDataSource.user_permissions(user, external_data_source)
    if not permissions.get("can_display_points"):
        return None
    return MapReportMemberFeature.from_geodjango(
        point=datum.point,
        id=datum.id,
        properties=datum if permissions.get("can_display_details") else None,
    )


@strawberry_django.type(models.ExternalDataSource, filters=ExternalDataSourceFilter)
class SharedDataSource(BaseDataSource):
    organisation: PublicOrganisation = (
        strawberry_django_dataloaders.fields.auto_dataloader_field()
    )

    @classmethod
    def get_queryset(cls, queryset, info, **kwargs):
        user = get_current_user(info)
        return queryset.filter(
            # allow querying your orgs' data sources
            Q(organisation__members__user=user.id)
            # and also data sources shared with your orgs
            | Q(
                id__in=models.SharingPermission.objects.filter(
                    organisation__members__user=user.id
                ).values_list("external_data_source_id", flat=True)
            )
        )


@strawberry_django.type(models.ExternalDataSource, filters=ExternalDataSourceFilter)
class ExternalDataSource(BaseDataSource):
    organisation: Organisation = (
        strawberry_django_dataloaders.fields.auto_dataloader_field()
    )
    update_mapping: Optional[List["AutoUpdateConfig"]]
    auto_update_enabled: auto
    auto_import_enabled: auto
    field_definitions: Optional[List[FieldDefinition]] = strawberry_django.field(
        resolver=lambda self: self.field_definitions()
    )
    remote_name: Optional[str] = fn_field()
    remote_url: Optional[str] = fn_field()
    healthcheck: bool = fn_field()
    orgs_with_access: List[Organisation]

    @strawberry_django.field
    def sharing_permissions(
        self: models.ExternalDataSource, info: Info
    ) -> List["SharingPermission"]:
        return models.SharingPermission.objects.filter(external_data_source=self.id)

    jobs: List[QueueJob] = strawberry_django.field(
        resolver=lambda self: procrastinate.contrib.django.models.ProcrastinateJob.objects.filter(
            args__external_data_source_id=str(self.id)
        )
        .prefetch_related("procrastinateevent_set")
        .order_by("-id"),
        filters=QueueFilter,
        pagination=True,
    )

    @classmethod
    def get_queryset(cls, queryset, info, **kwargs):
        user = get_current_user(info)
        return queryset.filter(
            # allow querying your orgs' data sources
            Q(organisation__members__user=user.id)
        )

    @strawberry_django.field
    def last_job(self: models.ExternalDataSource, info: Info) -> Optional[QueueJob]:
        job = procrastinate.contrib.django.models.ProcrastinateJob.objects.filter(
            args__external_data_source_id=str(self.id)
        ).first()
        return job

    @strawberry_django.field
    def connection_details(
        self: models.ExternalDataSource, info
    ) -> Union["AirtableSource", "MailchimpSource", "ActionNetworkSource"]:
        instance = self.get_real_instance()
        return instance

    @strawberry_django.field
    def auto_update_webhook_url(self: models.ExternalDataSource, info) -> str:
        return self.auto_update_webhook_url()

    @strawberry_django.field
    def webhook_healthcheck(self: models.ExternalDataSource, info) -> bool:
        try:
            return self.webhook_healthcheck()
        except Exception:
            # TODO: Return the error message to the UI.
            return False


@strawberry.type
class AutoUpdateConfig:
    source: str = dict_key_field()
    source_path: str = dict_key_field()
    destination_column: str = dict_key_field()


@strawberry_django.type(models.AirtableSource)
class AirtableSource(ExternalDataSource):
    api_key: str
    base_id: str
    table_id: str


@strawberry_django.type(models.MailchimpSource)
class MailchimpSource(ExternalDataSource):
    api_key: str
    list_id: auto


@strawberry_django.type(models.ActionNetworkSource)
class ActionNetworkSource(ExternalDataSource):
    api_key: str


@strawberry_django.type(models.Report)
class Report:
    id: auto
    organisation_id: str
    organisation: Organisation
    name: auto
    slug: auto
    description: auto
    created_at: auto
    last_update: auto

    @classmethod
    def get_queryset(cls, queryset, info, **kwargs):
        user = get_current_user(info)
        return queryset.filter(organisation__members__user=user.id)


@strawberry.type
class MapLayer:
    id: str = dict_key_field()
    name: str = dict_key_field()
    visible: Optional[bool] = dict_key_field()
    custom_marker_text: Optional[str] = dict_key_field()

    @strawberry_django.field
    def is_shared_source(self, info: Info) -> bool:
        # see if this source is shared with the user's org
        user = get_current_user(info)
        return models.SharingPermission.objects.filter(
            organisation__members__user=user.id,
            external_data_source_id=self["source"],
        ).exists()

    @strawberry_django.field
    def sharing_permission(self, info: Info) -> Optional["SharingPermission"]:
        # see if this source is shared with the user's org
        user = get_current_user(info)
        return models.SharingPermission.objects.filter(
            organisation__members__user=user.id,
            external_data_source_id=self["source"],
        ).first()

    @strawberry_django.field
    def source(self, info: Info) -> SharedDataSource:
        source_id = self.get("source", None)
        return models.ExternalDataSource.objects.get(id=source_id)


@strawberry_django.type(model=models.SharingPermission)
class SharingPermission:
    id: auto
    external_data_source_id: str = strawberry_django.field(
        resolver=lambda self: self.external_data_source_id
    )
    external_data_source: SharedDataSource = (
        strawberry_django_dataloaders.fields.auto_dataloader_field()
    )
    organisation_id: str = strawberry_django.field(
        resolver=lambda self: self.organisation_id
    )
    organisation: PublicOrganisation = (
        strawberry_django_dataloaders.fields.auto_dataloader_field()
    )
    created_at: auto
    last_update: auto
    visibility_record_coordinates: auto
    visibility_record_details: auto
    deleted: bool = strawberry_django.field(resolver=lambda: False)


@strawberry_django.type(models.MapReport)
class MapReport(Report, Analytics):
    layers: List[MapLayer]
    display_options: JSON


def public_map_report(info: Info, org_slug: str, report_slug: str) -> models.MapReport:
    return models.MapReport.objects.get(
        organisation__slug=org_slug, slug=report_slug, public=True
    )


@strawberry_django.field()
def area_by_gss(gss: str) -> models.Area:
    return models.Area.objects.get(gss=gss)


@strawberry_django.field()
def dataset_by_name(name: str) -> models.DataSet:
    return models.DataSet.objects.filter(
        # Exclude strawberry.private data sets
        external_data_source=None
    ).get(name=name)


@strawberry.type
class MappingSourcePath:
    value: str
    label: Optional[str] = None
    description: Optional[str] = None


@strawberry.type
class MappingSource:
    slug: str
    name: str
    author: Optional[str] = None
    description: Optional[str] = None
    description_url: Optional[str] = None
    builtin: bool = False
    source_paths: List[MappingSourcePath]
    external_data_source: Optional[SharedDataSource] = None


def mapping_sources(info: Info) -> List[MappingSourcePath]:
    user = get_current_user(info)

    external_data_sources = models.ExternalDataSource.objects.filter(
        organisation__members__user=user.id,
    ).exclude(data_type=models.ExternalDataSource.DataSourceType.MEMBER)

    return [
        MappingSource(
            slug=s.get("slug", None),
            name=s.get("name", None),
            author=s.get("author", None),
            description=s.get("description", None),
            description_url=s.get("description_url", None),
            builtin=s.get("builtin", False),
            external_data_source=s.get("external_data_source", None),
            source_paths=[
                MappingSourcePath(
                    value=sp["value"],
                    label=sp.get("label", None),
                    description=sp.get("description", None),
                )
                for sp in s["source_paths"]
            ],
        )
        for s in (
            list(builtin_mapping_sources.values())
            + [source.as_mapping_source() for source in external_data_sources]
        )
    ]


@strawberry_django.type(models.Page)
class WagtailPage:
    id: auto
    title: str
    slug: str
    path: str
    full_url: Optional[str] = attr_field()

    @strawberry_django.field
    def hostname(self) -> str:
        return self.get_site().hostname

    @strawberry_django.field
    def live_url(self) -> Optional[str]:
        return self.full_url

    @strawberry_django.field
    def live_url_without_protocol(self) -> str:
        url = self.full_url
        return url.split("://")[1]

    @strawberry_django.field
    def puck_json_content(self) -> JSON:
        specific = self.specific
        if hasattr(specific, "puck_json_content"):
            return specific.puck_json_content
        return {}

    @strawberry_django.field
    def model_name(self) -> str:
        return self.specific._meta.object_name

    @strawberry_django.field
    def ancestors(self, inclusive: bool = False) -> List["WagtailPage"]:
        return self.get_ancestors(inclusive=inclusive)

    @strawberry_django.field
    def parent(self) -> Optional["WagtailPage"]:
        return self.get_parent()

    @strawberry_django.field
    def children(self) -> List["WagtailPage"]:
        return self.get_children()

    @strawberry_django.field
    def descendants(self, inclusive: bool = False) -> List["WagtailPage"]:
        return self.get_descendants(inclusive=inclusive)


@strawberry.type
class HubNavLink:
    label: str = dict_key_field()
    link: str = dict_key_field()


@strawberry_django.type(models.HubHomepage)
class HubHomepage(WagtailPage):
    organisation: Organisation
    layers: List[MapLayer]
    nav_links: List[HubNavLink]

    # TODO: ultimately all this data will need to be public anyway for public viewing
    # @classmethod
    # def get_queryset(cls, queryset, info, **kwargs):
    #     # Only list pages belonging to this user's orgs
    #     user = get_current_user(info)
    #     user_orgs = models.Organisation.objects.filter(members__user=user.id)
    #     return queryset.filter(
    #         organisation__in=user_orgs,
    #     )


@strawberry_django.field()
def hub_page_by_path(
    info: Info, hostname: str, path: Optional[str] = None
) -> Optional[WagtailPage]:
    # get request for strawberry query
    request: HttpRequest = info.context["request"]
<<<<<<< HEAD
    request.META={
        **request.META,
        "HTTP_HOST": hostname,
        "SERVER_PORT": request.get_port()
    }
=======
    request.META = {**request.META, "HTTP_HOST": hostname, "SERVER_PORT": 80}
>>>>>>> eef1db9f
    request.path = path
    site = Site.objects.get(hostname=hostname)
    if path is None:
        return site.root_page.specific
    return models.Page.find_for_request(request, path).specific


@strawberry_django.field()
def hub_by_hostname(hostname: str) -> HubHomepage:
    site = Site.objects.get(hostname=hostname)
    return site.root_page.specific<|MERGE_RESOLUTION|>--- conflicted
+++ resolved
@@ -1128,15 +1128,11 @@
 ) -> Optional[WagtailPage]:
     # get request for strawberry query
     request: HttpRequest = info.context["request"]
-<<<<<<< HEAD
-    request.META={
+    request.META = {
         **request.META,
         "HTTP_HOST": hostname,
-        "SERVER_PORT": request.get_port()
+        "SERVER_PORT": request.get_port(),
     }
-=======
-    request.META = {**request.META, "HTTP_HOST": hostname, "SERVER_PORT": 80}
->>>>>>> eef1db9f
     request.path = path
     site = Site.objects.get(hostname=hostname)
     if path is None:
