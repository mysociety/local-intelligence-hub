import datetime
import logging
import uuid
from enum import Enum
from typing import List, Optional

<<<<<<< HEAD
=======
from django.utils.text import slugify
from django.utils.timezone import now

>>>>>>> dd6a8cfd
import strawberry
import strawberry_django
from asgiref.sync import async_to_sync
from graphql import GraphQLError
from strawberry import auto
from strawberry.field_extensions import InputMutationExtension
from strawberry.types.info import Info
from strawberry_django.auth.utils import get_current_user
from strawberry_django.permissions import IsAuthenticated

from hub import models
from hub.graphql.types import model_types
from hub.graphql.utils import graphql_type_to_dict
from hub.models import BatchRequest

logger = logging.getLogger(__name__)


@strawberry.type
class MutationError:
    code: int
    message: str


@strawberry.type
class MutationOutput:
    code: int
    errors: list[MutationError]


@strawberry.input
class IDObject:
    id: str


@strawberry.input
class UpdateMappingItemInput:
    source: str
    source_path: str
    destination_column: str


@strawberry.input
class MapLayerInput:
    id: str
    name: str
    source: str
    visible: Optional[bool] = True
    custom_marker_text: Optional[str] = None


@strawberry_django.input(models.MapReport, partial=True)
class MapReportInput:
    id: auto
    organisation: auto
    name: auto
    slug: Optional[str]
    description: auto
    created_at: auto
    last_update: auto
    layers: Optional[List[MapLayerInput]]
    display_options: Optional[strawberry.scalars.JSON]


@strawberry.mutation(extensions=[IsAuthenticated(), InputMutationExtension()])
async def create_organisation(
    info: Info, name: str, slug: Optional[str] = None, description: Optional[str] = None
) -> models.Membership:
    org = await models.Organisation.objects.acreate(
        name=name, slug=slug, description=description
    )
    user = get_current_user(info)
    membership = await models.Membership.objects.acreate(
        user=user, organisation=org, role="owner"
    )
    return membership


@strawberry_django.input(models.Organisation, partial=True)
class OrganisationInputPartial:
    id: auto
    name: str
    slug: Optional[str]
    description: Optional[str]


@strawberry.enum
class WebhookType(Enum):
    Import = "Import"
    Update = "Update"


@strawberry.mutation(extensions=[IsAuthenticated()])
def enable_webhook(
    external_data_source_id: str, webhook_type: WebhookType
) -> models.ExternalDataSource:
    data_source: models.ExternalDataSource = models.ExternalDataSource.objects.get(
        id=external_data_source_id
    )
    if webhook_type == WebhookType.Import:
        data_source.enable_auto_import()
    else:
        data_source.enable_auto_update()
    return data_source


@strawberry.mutation(extensions=[IsAuthenticated()])
def disable_webhook(
    external_data_source_id: str, webhook_type: WebhookType
) -> models.ExternalDataSource:
    data_source: models.ExternalDataSource = models.ExternalDataSource.objects.get(
        id=external_data_source_id
    )
    if webhook_type == WebhookType.Import:
        data_source.disable_auto_import()
    else:
        data_source.disable_auto_update()
    return data_source


@strawberry.type
class ExternalDataSourceAction:
    id: strawberry.scalars.ID
    external_data_source: model_types.ExternalDataSource


@strawberry.mutation(extensions=[IsAuthenticated()])
async def trigger_update(external_data_source_id: str) -> ExternalDataSourceAction:
    data_source = await models.ExternalDataSource.objects.aget(
        id=external_data_source_id
    )
    # Use this ID to track all jobs against it
    request_id = str(uuid.uuid4())
    await data_source.schedule_refresh_all(request_id=request_id)
    return ExternalDataSourceAction(id=request_id, external_data_source=data_source)


@strawberry.mutation(extensions=[IsAuthenticated()])
def refresh_webhooks(external_data_source_id: str) -> models.ExternalDataSource:
    data_source = models.ExternalDataSource.objects.get(id=external_data_source_id)
    data_source.refresh_webhooks()
    return data_source


@strawberry_django.mutation(extensions=[IsAuthenticated()], handle_django_errors=True)
def create_map_report(info: Info, data: MapReportInput) -> models.MapReport:
    existing_reports = model_types.Report.get_queryset(
        models.Report.objects.get_queryset(), info
    ).exists()
    user = get_current_user(info)

    if data.organisation:
        organisation = models.Organisation.objects.get(id=data.organisation.set)
    else:
        organisation = models.Organisation.get_or_create_for_user(user)

    date_time_str = datetime.datetime.now().strftime("%Y-%m-%d %H:%M")

    # Check for duplicate layers in existing reports
    if "layers" in data.display_options:
        display_layers = data.display_options["layers"]
        for layer in display_layers:
            layer_id = layer["id"]
            # Query for existing report with the same layer
            existing_report = models.MapReport.objects.filter(
                layers__contains=[{"id": layer_id}]
            ).first()
            if existing_report:
                report_link = f"/reports/{existing_report.id}"
                raise GraphQLError(
                    f"A map for this data source already exists. "
                    f'You can view it <a className="underline" href="{report_link}" target="_blank">here</a>'
                )

    # Prepare base parameters
    params = {
        **graphql_type_to_dict(data, delete_null_keys=True),
        **{
            "organisation": organisation,
            "name": data.name or f"New map ({date_time_str})",
            "display_options": data.display_options or {},
        },
    }

    map_report = models.MapReport.objects.create(**params)

    if "layers" in data.display_options:
        display_layers = data.display_options["layers"]
        map_report.layers = [
            {
                "id": layer["id"],
                "name": layer["name"],
                "source": layer["source"],
                "visible": layer["visible"],
                "custom_marker_text": layer.get("custom_marker_text"),
            }
            for layer in display_layers
        ]

    map_report.save()
    
    # If this is the first report, add the user's first member list to it
    if not data.layers and not existing_reports:
        member_list = (
            model_types.ExternalDataSource.get_queryset(
                models.ExternalDataSource.objects.get_queryset(),
                info,
            )
            .filter(data_type=models.ExternalDataSource.DataSourceType.MEMBER)
            .first()
        )
        if member_list:
            map_report.name = f"Auto-generated report on {member_list.name}"
            map_report.layers = [
                {
                    "id": str(uuid.uuid4()),
                    "name": member_list.name,
                    "source": str(member_list.id),
                    "visible": True,
                }
            ]
            map_report.save()

    return map_report


@strawberry_django.mutation(extensions=[IsAuthenticated()])
async def import_all(
    info: Info, external_data_source_id: str
) -> ExternalDataSourceAction:
    data_source: models.ExternalDataSource = (
        await models.ExternalDataSource.objects.aget(id=external_data_source_id)
    )
    batch_request = await BatchRequest.objects.acreate(user=get_current_user(info))

    request_id = str(batch_request.id)
    requested_at = now().isoformat()

    await data_source.schedule_import_all(
        requested_at=requested_at, request_id=request_id
    )
    return ExternalDataSourceAction(id=request_id, external_data_source=data_source)


@strawberry_django.input(models.ExternalDataSource, partial=True)
class ExternalDataSourceInput:
    id: auto
    name: auto
    data_type: auto
    description: auto
    organisation: auto
    geography_column: auto
    geography_column_type: auto
    postcode_field: auto
    first_name_field: auto
    last_name_field: auto
    full_name_field: auto
    email_field: auto
    phone_field: auto
    address_field: auto
    title_field: auto
    description_field: auto
    image_field: auto
    start_time_field: auto
    end_time_field: auto
    public_url_field: auto
    social_url_field: auto
    can_display_point_field: auto
    auto_update_enabled: auto
    update_mapping: Optional[List[UpdateMappingItemInput]]
    auto_import_enabled: auto


@strawberry_django.input(models.AirtableSource, partial=True)
class AirtableSourceInput(ExternalDataSourceInput):
    api_key: str
    base_id: str
    table_id: str


@strawberry_django.input(models.MailchimpSource, partial=True)
class MailChimpSourceInput(ExternalDataSourceInput):
    api_key: str
    list_id: str


@strawberry_django.input(models.ActionNetworkSource, partial=True)
class ActionNetworkSourceInput(ExternalDataSourceInput):
    api_key: str
    group_slug: str


@strawberry_django.input(models.TicketTailorSource, partial=True)
class TicketTailorSourceInput(ExternalDataSourceInput):
    api_key: str


@strawberry_django.input(models.EditableGoogleSheetsSource, partial=True)
class EditableGoogleSheetsSourceInput(ExternalDataSourceInput):
    oauth_credentials: Optional[str]
    spreadsheet_id: str
    sheet_name: str
    id_field: Optional[str]


@strawberry.input()
class CreateExternalDataSourceInput:
    mailchimp: Optional[MailChimpSourceInput] = None
    airtable: Optional[AirtableSourceInput] = None
    actionnetwork: Optional[ActionNetworkSourceInput] = None
    tickettailor: Optional[TicketTailorSourceInput] = None
    editablegooglesheets: Optional[EditableGoogleSheetsSourceInput] = None


@strawberry.type
class CreateExternalDataSourceOutput(MutationOutput):
    result: Optional[model_types.ExternalDataSource]


@strawberry_django.mutation(extensions=[IsAuthenticated()])
def create_external_data_source(
    info: Info, input: CreateExternalDataSourceInput
) -> models.ExternalDataSource:
    input_dict = graphql_type_to_dict(input, delete_null_keys=True)
    creator_fn = None
    for crm_type_key, model in models.source_models.items():
        if crm_type_key in input_dict and input_dict[crm_type_key] is not None:
            kwargs = input_dict[crm_type_key]
            # CreateExternalDataSourceInput expects organisation to be a dict like `{ set: 1 }`
            if org := kwargs.get("organisation", None):
                kwargs["organisation"] = models.Organisation.objects.get(
                    id=org.get("set")
                )
            else:
                user = get_current_user(info)
                kwargs["organisation"] = models.Organisation.get_or_create_for_user(
                    user
                )

            logger.info(f"Creating source of type {crm_type_key}", kwargs)

            def creator_fn() -> tuple[models.ExternalDataSource, bool]:  # noqa: F811
                deduplication_hash = model(**kwargs).get_deduplication_hash()
                return model.objects.get_or_create(
                    deduplication_hash=deduplication_hash, defaults=kwargs
                )

            break

    if creator_fn is None:
        return CreateExternalDataSourceOutput(
            code=400,
            errors=[
                MutationError(
                    code=400,
                    message=("You must provide input data for a specific source type."),
                )
            ],
            result=None,
        )

    try:
        source, created = creator_fn()

        if created:
            request_id = str(uuid.uuid4())
            async_to_sync(source.schedule_import_all)(request_id)
            return CreateExternalDataSourceOutput(code=200, errors=[], result=source)

        user = get_current_user(info)
        if user.memberships.filter(id=source.organisation.id).exists():
            return CreateExternalDataSourceOutput(code=409, errors=[], result=source)

        return CreateExternalDataSourceOutput(
            code=409,
            errors=[
                MutationError(
                    code=409,
                    message=(
                        "This source already exists in Mapped through another "
                        "organisation. Please contact us for assistance."
                    ),
                )
            ],
            result=None,
        )
    except Exception as e:
        logger.error(f"create_external_data_source error: {e}")
        return CreateExternalDataSourceOutput(code=500, errors=[], result=None)


@strawberry_django.mutation(extensions=[IsAuthenticated()])
def update_external_data_source(
    info: Info, input: ExternalDataSourceInput
) -> models.ExternalDataSource:
    source = models.ExternalDataSource.objects.get(id=input.id)
    if not source.organisation.members.filter(user=get_current_user(info)).exists():
        raise PermissionError("You do not have permission to update this data source.")
    for key, value in graphql_type_to_dict(input, delete_null_keys=True).items():
        setattr(source, key, value)
    source.save()
    return source


@strawberry_django.input(models.SharingPermission, partial=True)
class SharingPermissionCUDInput:
    id: auto
    external_data_source_id: auto
    organisation_id: auto
    visibility_record_coordinates: auto
    visibility_record_details: auto


@strawberry.input
class SharingPermissionInput:
    id: Optional[strawberry.scalars.ID] = None
    external_data_source_id: strawberry.scalars.ID
    organisation_id: strawberry.scalars.ID
    visibility_record_coordinates: Optional[bool] = False
    visibility_record_details: Optional[bool] = False
    deleted: Optional[bool] = False


@strawberry_django.mutation(extensions=[IsAuthenticated()])
def update_sharing_permissions(
    info: Info, from_org_id: str, permissions: List[SharingPermissionInput]
) -> List[models.ExternalDataSource]:
    user = get_current_user(info)
    for permission in permissions:
        source = models.ExternalDataSource.objects.get(
            id=permission.external_data_source_id
        )
        if not str(source.organisation_id) == from_org_id:
            raise PermissionError(
                "This data source does not belong to the organisation you specified."
            )
        if not source.organisation.members.filter(user=user).exists():
            raise PermissionError(
                "You do not have permission to change sharing preferences for this data source."
            )
        if permission.deleted:
            models.SharingPermission.objects.filter(id=permission.id).delete()
        else:
            models.SharingPermission.objects.update_or_create(
                # id=permission.id,
                external_data_source_id=permission.external_data_source_id,
                organisation_id=permission.organisation_id,
                defaults={
                    "visibility_record_coordinates": permission.visibility_record_coordinates,
                    "visibility_record_details": permission.visibility_record_details,
                },
            )
    # Return data sources for the current org
    result = list(
        models.ExternalDataSource.objects.filter(organisation_id=from_org_id).all()
    )
    return result


@strawberry_django.input(models.Page, partial=True)
class HubPageInput:
    title: Optional[str] = None
    slug: Optional[str] = None
    puck_json_content: Optional[strawberry.scalars.JSON] = None


@strawberry_django.mutation(extensions=[IsAuthenticated()])
def update_page(info: Info, page_id: str, input: HubPageInput) -> model_types.HubPage:
    # TODO: permissions check
    user = get_current_user(info)
    page = models.Page.objects.get(id=page_id).specific
    for attr, value in vars(input).items():
        if value is not strawberry.UNSET and value is not None:
            setattr(page, attr, value)
    try:
        if (
            "root" in input.puck_json_content
            and "props" in input.puck_json_content["root"]
        ):
            metadata = input.puck_json_content["root"]["props"]
            for field in models.puck_wagtail_root_fields:
                if metadata.get(field):
                    setattr(page, field, metadata[field])
    except Exception as e:
        logger.error(f"Error updating page: {e}")
    page.save_revision(user=user, log_action=True).publish()
    return page


@strawberry_django.mutation(extensions=[IsAuthenticated()])
def create_child_page(info: Info, parent_id: str, title: str) -> model_types.HubPage:
    # TODO: permissions check
    user = get_current_user(info)
    parent = models.Page.objects.get(id=parent_id)
    page = models.HubContentPage(title=title, owner=user)
    parent.add_child(instance=page)
    page.save_revision(user=user, log_action=True).publish()
    return page


@strawberry_django.mutation(extensions=[IsAuthenticated()])
def delete_page(info: Info, page_id: str) -> bool:
    # TODO: permissions check
    user = get_current_user(info)
    page = models.Page.objects.get(id=page_id)
    page.unpublish(user=user, log_action=True)
    page.delete()
    return True


@strawberry_django.mutation()
async def add_member(
    info: Info,
    external_data_source_id: str,
    email: str,
    postcode: str,
    custom_fields: strawberry.scalars.JSON,
    tags: list[str],
) -> bool:
    source: models.ExternalDataSource = await models.ExternalDataSource.objects.filter(
        id=external_data_source_id
    ).afirst()
    if not source:
        logger.warning(f"Could not find external data source {external_data_source_id}")
        return False
    record = source.CUDRecord(
        email=email, postcode=postcode, data=custom_fields, tags=tags
    )
    member = source.create_one(record)
    member_id = source.get_record_id(member)
    await source.import_many([member_id])
    return True<|MERGE_RESOLUTION|>--- conflicted
+++ resolved
@@ -3,13 +3,8 @@
 import uuid
 from enum import Enum
 from typing import List, Optional
-
-<<<<<<< HEAD
-=======
-from django.utils.text import slugify
 from django.utils.timezone import now
 
->>>>>>> dd6a8cfd
 import strawberry
 import strawberry_django
 from asgiref.sync import async_to_sync
