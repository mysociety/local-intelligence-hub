--- conflicted
+++ resolved
@@ -32,8 +32,4 @@
                     posthog.identify(user.id, {"email": user.email})
                     posthog.capture(user.id, "API request", properties=payload)
         except Exception as e:
-<<<<<<< HEAD
-            logger.error(f"APIAnalyticsExtension error: {e}")
-=======
-            logger.error(f"API Analytics Extension error: {e}")
->>>>>>> 12e82fb3
+            logger.error(f"API Analytics Extension error: {e}")