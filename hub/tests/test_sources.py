from datetime import datetime
from random import randint
from typing import List

from django.conf import settings
from django.test import TestCase

from asgiref.sync import sync_to_async

from hub import models


class TestExternalDataSource:
    class Meta:
        abstract = True

    # Implemented by specific source tests
    # def create_test_source(self):
    #     raise NotImplementedError()

    def setUp(self) -> None:
        self.records_to_delete: list[tuple[str, models.ExternalDataSource]] = []

        self.organisation = models.Organisation.objects.create(
            name="Test Organisation", slug="test-organisation"
        )

<<<<<<< HEAD
        self.custom_data_layer: models.AirtableSource = (
            models.AirtableSource.objects.create(
                name="Mayoral regions custom data layer",
                data_type=models.AirtableSource.DataSourceType.OTHER,
                organisation=self.organisation,
                base_id=settings.TEST_AIRTABLE_CUSTOMDATALAYER_BASE_ID,
                table_id=settings.TEST_AIRTABLE_CUSTOMDATALAYER_TABLE_NAME,
                api_key=settings.TEST_AIRTABLE_CUSTOMDATALAYER_API_KEY,
                geography_column="council district",
                geography_column_type=models.AirtableSource.PostcodesIOGeographyTypes.COUNCIL,
            )
        )

        self.source: models.ExternalDataSource = self.create_test_source()
=======
        self.custom_data_layer: AirtableSource = AirtableSource.objects.create(
            name="Mayoral regions custom data layer",
            data_type=AirtableSource.DataSourceType.OTHER,
            organisation=self.organisation,
            base_id=settings.TEST_AIRTABLE_CUSTOMDATALAYER_BASE_ID,
            table_id=settings.TEST_AIRTABLE_CUSTOMDATALAYER_TABLE_NAME,
            api_key=settings.TEST_AIRTABLE_CUSTOMDATALAYER_API_KEY,
            geography_column="council district",
            geography_column_type=AirtableSource.GeographyTypes.COUNCIL,
        )

        self.source: AirtableSource = AirtableSource.objects.create(
            name="My test Airtable member list",
            data_type=AirtableSource.DataSourceType.MEMBER,
            organisation=self.organisation,
            base_id=settings.TEST_AIRTABLE_MEMBERLIST_BASE_ID,
            table_id=settings.TEST_AIRTABLE_MEMBERLIST_TABLE_NAME,
            api_key=settings.TEST_AIRTABLE_MEMBERLIST_API_KEY,
            geography_column="Postcode",
            geography_column_type=AirtableSource.GeographyTypes.POSTCODE,
            auto_update_enabled=True,
            update_mapping=[
                {
                    "source": "postcodes.io",
                    "source_path": "parliamentary_constituency_2025",
                    "destination_column": "constituency",
                },
                {
                    "source": str(self.custom_data_layer.id),
                    "source_path": "mayoral region",
                    "destination_column": "mayoral region",
                },
            ],
        )
>>>>>>> 2506fe09

        self.source.teardown_webhooks()

    def tearDown(self) -> None:
        for record_id, source in self.records_to_delete:
            source.delete_one(record_id)
        self.source.teardown_webhooks()
        return super().tearDown()

    def create_test_record(self, record: models.ExternalDataSource.CUDRecord):
        record = self.source.create_one(record)
        self.records_to_delete.append((record["id"], self.source))
        return record

    def create_many_test_records(
        self, records: List[models.ExternalDataSource.CUDRecord]
    ):
        records = self.source.create_many(records)
        self.records_to_delete += [(record["id"], self.source) for record in records]
        return records

    def create_custom_layer_airtable_records(self, records: any):
        records = self.custom_data_layer.table.batch_create(records)
        self.records_to_delete += [
            (record["id"], self.custom_data_layer) for record in records
        ]
        return records

    # Tests begin

    def test_source(self):
        self.assertTrue(self.source.healthcheck())

    async def test_webhooks(self):
        self.source.teardown_webhooks()
        try:
            self.source.webhook_healthcheck()
            self.fail()
        except ValueError as e:
            self.assertTrue("Not enough webhooks" in str(e))
        self.source.setup_webhooks()
        self.assertTrue(self.source.webhook_healthcheck())

    async def test_import_async(self):
        self.create_custom_layer_airtable_records(
            [
                {
                    "council district": "County Durham",
                    "mayoral region": "North East Mayoral Combined Authority",
                },
                {
                    "council district": "Northumberland",
                    "mayoral region": "North East Mayoral Combined Authority",
                },
            ]
        )
        records = await self.custom_data_layer.fetch_all()
        await self.custom_data_layer.import_many(
            [self.custom_data_layer.get_record_id(record) for record in records]
        )
        enrichment_df = await sync_to_async(
            self.custom_data_layer.get_imported_dataframe
        )()
        self.assertGreaterEqual(len(enrichment_df.index), 2)

    async def test_import_many(self):
        # Confirm the database is empty
        original_count = await self.custom_data_layer.get_import_data().acount()
        self.assertEqual(original_count, 0)
        # Add some test data
        self.create_custom_layer_airtable_records(
            [
                {
                    "council district": "County Durham",
                    "mayoral region": "North East Mayoral Combined Authority",
                },
                {
                    "council district": "Northumberland",
                    "mayoral region": "North East Mayoral Combined Authority",
                },
            ]
        )
        records = list(await self.custom_data_layer.fetch_all())
        fetch_count = len(records)
        self.assertGreaterEqual(fetch_count, 2)
        # Check that the import is storing it all
        await self.custom_data_layer.import_many(
            [self.custom_data_layer.get_record_id(record) for record in records]
        )
        import_data = self.custom_data_layer.get_import_data()
        import_count = await import_data.acount()
        self.assertEqual(import_count, fetch_count)
        # assert that 'council district' and 'mayoral region' keys are in the JSON object
        first_record = await import_data.afirst()
        self.assertIn("council district", first_record.json)
        self.assertIn("mayoral region", first_record.json)
        self.assertIn(
            first_record.json["council district"],
            [
                "Newcastle upon Tyne",
                "North Tyneside",
                "South Tyneside",
                "Gateshead",
                "County Durham",
                "Sunderland",
                "Northumberland",
            ],
        )
        self.assertIn(
            first_record.json["mayoral region"],
            ["North East Mayoral Combined Authority"],
        )
        df = await sync_to_async(self.custom_data_layer.get_imported_dataframe)()
        # assert len(df.index) == import_count
        self.assertIn("council district", list(df.columns.values))
        self.assertIn("mayoral region", list(df.columns.values))
        self.assertEqual(len(df.index), import_count)

    async def test_fetch_one(self):
        record = self.create_test_record(
            models.ExternalDataSource.CUDRecord(
                email=f"eh{randint(0, 1000)}sp@gmail.com",
                postcode="EH99 1SP",
                data=(
                    {
                        "addr1": "98 Canongate",
                        "city": "Edinburgh",
                        "state": "Midlothian",
                        "country": "GB",
                    }
                    if isinstance(self.source, models.MailchimpSource)
                    else {}
                ),
            )
        )
        # Test this functionality
        record = await self.source.fetch_one(self.source.get_record_id(record))
        # Check
        self.assertEqual(
            self.source.get_record_field(record, self.source.geography_column),
            "EH99 1SP",
        )

    async def test_fetch_many(self):
        now = str(datetime.now().timestamp())
        records = self.create_many_test_records(
            [
                models.ExternalDataSource.CUDRecord(
                    postcode=now + "11111", email=now + "11111@gmail.com", data={}
                ),
                models.ExternalDataSource.CUDRecord(
                    postcode=now + "22222", email=now + "22222@gmail.com", data={}
                ),
            ]
        )
        # Test this functionality
        records = await self.source.fetch_many([record["id"] for record in records])
        # Check
        assert len(records) == 2
        # Check the email field instead of postcode, because Mailchimp doesn't set
        # the postcode without a full address, which is not present in this test
        for record in records:
            self.assertTrue(
                self.source.get_record_field(
                    record, self.source.email_field
                ).startswith(now)
            )

    async def test_refresh_one(self):
        record = self.create_test_record(
            models.ExternalDataSource.CUDRecord(
                email=f"eh{randint(0, 1000)}sp@gmail.com",
                postcode="EH99 1SP",
                data=(
                    {
                        "addr1": "98 Canongate",
                        "city": "Edinburgh",
                        "state": "Midlothian",
                        "country": "GB",
                    }
                    if isinstance(self.source, models.MailchimpSource)
                    else {}
                ),
            )
        )
        # Test this functionality
        await self.source.refresh_one(record)
        # Check
        record = await self.source.fetch_one(self.source.get_record_id(record))
        self.assertEqual(
            self.source.get_record_field(record, "constituency"),
            "Edinburgh East and Musselburgh",
        )

    async def test_pivot_table(self):
        """
        This is testing the ability for self.source to be updated using data from self.custom_data_layer
        i.e. to test the pivot table functionality
        that brings custom campaign data back into the CRM, based on geography
        """
        # Add some test data
        self.create_custom_layer_airtable_records(
            [
                {
                    "council district": "County Durham",
                    "mayoral region": "North East Mayoral Combined Authority",
                },
                {
                    "council district": "Northumberland",
                    "mayoral region": "North East Mayoral Combined Authority",
                },
            ]
        )
        records = await self.custom_data_layer.fetch_all()
        # Check that the import is storing it all
        await self.custom_data_layer.import_many(
            [self.custom_data_layer.get_record_id(record) for record in records]
        )
        # Add a test record
        record = self.create_test_record(
            models.ExternalDataSource.CUDRecord(
                email=f"NE{randint(0, 1000)}DD@gmail.com",
                postcode="NE12 6DD",
                data=(
                    {
                        "addr1": "Hadrian Court",
                        "city": "Newcastle upon Tyne",
                        "state": "Tyne and Wear",
                        "country": "GB",
                    }
                    if isinstance(self.source, models.MailchimpSource)
                    else {}
                ),
            )
        )
        mapped_member = await self.source.map_one(
            record,
            loaders=await self.source.get_loaders(),
            mapping=[
                models.UpdateMapping(
                    source=str(self.custom_data_layer.id),
                    source_path="mayoral region",
                    destination_column="mayoral region",
                )
            ],
        )
        self.assertEqual(
            mapped_member["update_fields"]["mayoral region"],
            "North East Mayoral Combined Authority",
        )

    async def test_refresh_many(self):
        records = self.create_many_test_records(
            [
                models.ExternalDataSource.CUDRecord(
                    postcode="G11 5RD",
                    email=f"gg{randint(0, 1000)}rardd@gmail.com",
                    data=(
                        {
                            "addr1": "Byres Rd",
                            "city": "Glasgow",
                            "state": "Glasgow",
                            "country": "GB",
                        }
                        if isinstance(self.source, models.MailchimpSource)
                        else {}
                    ),
                ),
                models.ExternalDataSource.CUDRecord(
                    postcode="G42 8PH",
                    email=f"ag{randint(0, 1000)}rwefw@gmail.com",
                    data=(
                        {
                            "addr1": "506 Victoria Rd",
                            "city": "Glasgow",
                            "state": "Glasgow",
                            "country": "GB",
                        }
                        if isinstance(self.source, models.MailchimpSource)
                        else {}
                    ),
                ),
            ]
        )
        # Test this functionality
        await self.source.refresh_many(records)
        # Check
        records = await self.source.fetch_many([record["id"] for record in records])
        assert len(records) == 2
        for record in records:
            if (
                self.source.get_record_field(record, self.source.geography_column)
                == "G11 5RD"
            ):
                self.assertEqual(
                    self.source.get_record_field(record, "constituency"), "Glasgow West"
                )
            elif (
                self.source.get_record_field(record, self.source.geography_column)
                == "G42 8PH"
            ):
                self.assertEqual(
                    self.source.get_record_field(record, "constituency"),
                    "Glasgow South",
                )
            else:
                self.fail()

    async def test_analytics(self):
        """
        This is testing the ability to get analytics from the data source
        """
        # Add some test data
        self.create_many_test_records(
            [
                models.ExternalDataSource.CUDRecord(
                    postcode="E5 0AA",
                    email=f"E{randint(0, 1000)}AA@gmail.com",
                    data=(
                        {
                            "addr1": "Millfields Rd",
                            "city": "London",
                            "state": "London",
                            "country": "GB",
                        }
                        if isinstance(self.source, models.MailchimpSource)
                        else {}
                    ),
                ),
                models.ExternalDataSource.CUDRecord(
                    postcode="E10 6EF",
                    email=f"E{randint(0, 1000)}EF@gmail.com",
                    data=(
                        {
                            "addr1": "123 Colchester Rd",
                            "city": "London",
                            "state": "London",
                            "country": "GB",
                        }
                        if isinstance(self.source, models.MailchimpSource)
                        else {}
                    ),
                ),
            ]
        )
        # import
        records = await self.source.fetch_all()
        await self.source.import_many(
            [self.source.get_record_id(record) for record in records]
        )
        # check analytics
        analytics = self.source.imported_data_count_by_constituency()
        # convert query set to list (is there a better way?)
        analytics = await sync_to_async(list)(analytics)
        self.assertGreaterEqual(len(analytics), 2)
        constituencies_in_report = [a["label"] for a in analytics]

        self.assertIn("Hackney North and Stoke Newington", constituencies_in_report)
        self.assertIn("Leyton and Wanstead", constituencies_in_report)
        for a in analytics:
            if a["label"] == "Hackney North and Stoke Newington":
                self.assertGreaterEqual(a["count"], 1)
            elif a["label"] == "Leyton and Wanstead":
                self.assertGreaterEqual(a["count"], 1)


class TestAirtableSource(TestExternalDataSource, TestCase):
    def create_test_source(self):
        self.source = models.AirtableSource.objects.create(
            name="My test Airtable member list",
            data_type=models.AirtableSource.DataSourceType.MEMBER,
            organisation=self.organisation,
            base_id=settings.TEST_AIRTABLE_MEMBERLIST_BASE_ID,
            table_id=settings.TEST_AIRTABLE_MEMBERLIST_TABLE_NAME,
            api_key=settings.TEST_AIRTABLE_MEMBERLIST_API_KEY,
            geography_column="Postcode",
            geography_column_type=models.AirtableSource.PostcodesIOGeographyTypes.POSTCODE,
            postcode_field="Postcode",
            email_field="Email",
            auto_update_enabled=True,
            update_mapping=[
                {
                    "source": "postcodes.io",
                    "source_path": "parliamentary_constituency_2025",
                    "destination_column": "constituency",
                },
                {
                    "source": str(self.custom_data_layer.id),
                    "source_path": "mayoral region",
                    "destination_column": "mayoral region",
                },
            ],
        )
        return self.source

    async def test_enrichment_electoral_commission(self):
        """
        This is testing the ability to enrich data from the data source
        using a third party source
        """
        # Add a test record
        record = self.create_test_record(
            models.ExternalDataSource.CUDRecord(
                email=f"NE{randint(0, 1000)}DD@gmail.com",
                postcode="DH1 1AE",
                data={},
            )
        )
        mapped_member = await self.source.map_one(
            record,
            loaders=await self.source.get_loaders(),
            mapping=[
                models.UpdateMapping(
                    source="electoral_commission_postcode_lookup",
                    source_path="electoral_services.name",
                    destination_column="electoral service",
                )
            ],
        )
        self.assertEqual(
            mapped_member["update_fields"]["electoral service"],
            "Durham County Council",
        )


class TestMailchimpSource(TestExternalDataSource, TestCase):
    def create_test_source(self):
        self.source = models.MailchimpSource.objects.create(
            name="My test Mailchimp member list",
            data_type=models.MailchimpSource.DataSourceType.MEMBER,
            organisation=self.organisation,
            api_key=settings.TEST_MAILCHIMP_MEMBERLIST_API_KEY,
            list_id=settings.TEST_MAILCHIMP_MEMBERLIST_AUDIENCE_ID,
            email_field="email_address",
            geography_column="ADDRESS.zip",
            geography_column_type=models.MailchimpSource.PostcodesIOGeographyTypes.POSTCODE,
            auto_update_enabled=True,
            update_mapping=[
                {
                    "source": "postcodes.io",
                    "source_path": "parliamentary_constituency_2025",
                    # 10 characters and uppercase for Mailchimp custom fields
                    "destination_column": "CONSTITUEN",
                },
                {
                    "source": str(self.custom_data_layer.id),
                    "source_path": "mayoral region",
                    "destination_column": "mayoral region",
                },
            ],
        )
        return self.source<|MERGE_RESOLUTION|>--- conflicted
+++ resolved
@@ -25,7 +25,6 @@
             name="Test Organisation", slug="test-organisation"
         )
 
-<<<<<<< HEAD
         self.custom_data_layer: models.AirtableSource = (
             models.AirtableSource.objects.create(
                 name="Mayoral regions custom data layer",
@@ -35,47 +34,11 @@
                 table_id=settings.TEST_AIRTABLE_CUSTOMDATALAYER_TABLE_NAME,
                 api_key=settings.TEST_AIRTABLE_CUSTOMDATALAYER_API_KEY,
                 geography_column="council district",
-                geography_column_type=models.AirtableSource.PostcodesIOGeographyTypes.COUNCIL,
+                geography_column_type=models.AirtableSource.GeographyTypes.COUNCIL,
             )
         )
 
         self.source: models.ExternalDataSource = self.create_test_source()
-=======
-        self.custom_data_layer: AirtableSource = AirtableSource.objects.create(
-            name="Mayoral regions custom data layer",
-            data_type=AirtableSource.DataSourceType.OTHER,
-            organisation=self.organisation,
-            base_id=settings.TEST_AIRTABLE_CUSTOMDATALAYER_BASE_ID,
-            table_id=settings.TEST_AIRTABLE_CUSTOMDATALAYER_TABLE_NAME,
-            api_key=settings.TEST_AIRTABLE_CUSTOMDATALAYER_API_KEY,
-            geography_column="council district",
-            geography_column_type=AirtableSource.GeographyTypes.COUNCIL,
-        )
-
-        self.source: AirtableSource = AirtableSource.objects.create(
-            name="My test Airtable member list",
-            data_type=AirtableSource.DataSourceType.MEMBER,
-            organisation=self.organisation,
-            base_id=settings.TEST_AIRTABLE_MEMBERLIST_BASE_ID,
-            table_id=settings.TEST_AIRTABLE_MEMBERLIST_TABLE_NAME,
-            api_key=settings.TEST_AIRTABLE_MEMBERLIST_API_KEY,
-            geography_column="Postcode",
-            geography_column_type=AirtableSource.GeographyTypes.POSTCODE,
-            auto_update_enabled=True,
-            update_mapping=[
-                {
-                    "source": "postcodes.io",
-                    "source_path": "parliamentary_constituency_2025",
-                    "destination_column": "constituency",
-                },
-                {
-                    "source": str(self.custom_data_layer.id),
-                    "source_path": "mayoral region",
-                    "destination_column": "mayoral region",
-                },
-            ],
-        )
->>>>>>> 2506fe09
 
         self.source.teardown_webhooks()
 
@@ -452,7 +415,7 @@
             table_id=settings.TEST_AIRTABLE_MEMBERLIST_TABLE_NAME,
             api_key=settings.TEST_AIRTABLE_MEMBERLIST_API_KEY,
             geography_column="Postcode",
-            geography_column_type=models.AirtableSource.PostcodesIOGeographyTypes.POSTCODE,
+            geography_column_type=models.AirtableSource.GeographyTypes.POSTCODE,
             postcode_field="Postcode",
             email_field="Email",
             auto_update_enabled=True,
@@ -511,7 +474,7 @@
             list_id=settings.TEST_MAILCHIMP_MEMBERLIST_AUDIENCE_ID,
             email_field="email_address",
             geography_column="ADDRESS.zip",
-            geography_column_type=models.MailchimpSource.PostcodesIOGeographyTypes.POSTCODE,
+            geography_column_type=models.MailchimpSource.GeographyTypes.POSTCODE,
             auto_update_enabled=True,
             update_mapping=[
                 {
