--- conflicted
+++ resolved
@@ -22,14 +22,9 @@
 from django.urls import reverse
 from django.utils.functional import cached_property
 from django.utils.text import slugify
-<<<<<<< HEAD
 from wagtail.models import Page
 from wagtail.admin.panels import FieldPanel
 from wagtail_json_widget.widgets import JSONEditorWidget
-=======
-import logging
-worker_log = logging.getLogger('procrastinate')
->>>>>>> 2506fe09
 
 import numpy as np
 import pandas as pd
@@ -696,21 +691,20 @@
     point = PointField(srid=4326, blank=True, null=True)
     polygon = MultiPolygonField(srid=4326, blank=True, null=True)
     postcode_data = JSONField(blank=True, null=True)
-<<<<<<< HEAD
     postcode = models.CharField(max_length=1000, blank=True, null=True)
-=======
-    osm_data = JSONField(blank=True, null=True)
-    postcode = models.CharField(max_length=10, blank=True, null=True)
-    address = models.CharField(max_length=1000, blank=True, null=True)
-    title = models.CharField(max_length=1000, blank=True, null=True)
-    description = models.TextField(max_length=3000, blank=True, null=True)
-    image = models.ImageField(null=True, upload_to="generic_data")
->>>>>>> 2506fe09
     first_name = models.CharField(max_length=300, blank=True, null=True)
     last_name = models.CharField(max_length=300, blank=True, null=True)
     full_name = models.CharField(max_length=300, blank=True, null=True)
     email = models.EmailField(max_length=300, blank=True, null=True)
     phone = models.CharField(max_length=100, blank=True, null=True)
+    start_time = models.DateTimeField(blank=True, null=True)
+    end_time = models.DateTimeField(blank=True, null=True)
+    public_url = models.URLField(max_length=2000, blank=True, null=True)
+    osm_data = JSONField(blank=True, null=True)
+    address = models.CharField(max_length=1000, blank=True, null=True)
+    title = models.CharField(max_length=1000, blank=True, null=True)
+    description = models.TextField(max_length=3000, blank=True, null=True)
+    image = models.ImageField(null=True, upload_to="generic_data")
     start_time = models.DateTimeField(blank=True, null=True)
     end_time = models.DateTimeField(blank=True, null=True)
     public_url = models.URLField(max_length=2000, blank=True, null=True)
