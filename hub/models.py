import asyncio
import hashlib
import itertools
import logging
import uuid
from datetime import datetime, timezone
from typing import List, Optional, TypedDict, Union
from urllib.parse import urljoin

from django.conf import settings
from django.contrib.auth import get_user_model
from django.contrib.auth.models import AbstractBaseUser
from django.contrib.gis.db.models import MultiPolygonField, PointField
from django.contrib.gis.geos import Point
from django.core.cache import cache
from django.db import models
from django.db.models import Avg, IntegerField, Max, Min
from django.db.models.functions import Cast, Coalesce
from django.db.utils import IntegrityError
from django.dispatch import receiver
from django.http import HttpResponse
from django.urls import reverse
from django.utils.functional import cached_property
from django.utils.text import slugify

import numpy as np
import pandas as pd
import pytz
from asgiref.sync import async_to_sync, sync_to_async
from django_choices_field import TextChoicesField
from django_cryptography.fields import encrypt
from django_jsonform.models.fields import JSONField
from mailchimp3 import MailChimp
from polymorphic.models import PolymorphicModel
from procrastinate.contrib.django.models import ProcrastinateEvent, ProcrastinateJob
from psycopg.errors import UniqueViolation
from pyairtable import Api as AirtableAPI
from pyairtable import Base as AirtableBase
from pyairtable import Table as AirtableTable
from pyairtable.models.schema import TableSchema as AirtableTableSchema
from strawberry.dataloader import DataLoader

import utils as lih_utils
from hub.analytics import Analytics
<<<<<<< HEAD
from hub.fields import EncryptedCharField
=======
from hub.enrichment.sources import builtin_mapping_sources
>>>>>>> 598efa68
from hub.filters import Filter
from hub.tasks import (
    import_all,
    import_many,
    refresh_all,
    refresh_many,
    refresh_one,
    refresh_webhooks,
)
from hub.views.mapped import ExternalDataSourceAutoUpdateWebhook
from utils.postcodesIO import PostcodesIOResult, get_bulk_postcode_geo
from utils.py import batched, ensure_list, get

User = get_user_model()

logger = logging.getLogger(__name__)


class Organisation(models.Model):
    slug = models.SlugField(max_length=100, unique=True)
    name = models.CharField(max_length=100)
    description = models.TextField(blank=True, null=True)
    website = models.URLField(blank=True, null=True)
    logo = models.ImageField(null=True, upload_to="organisation")

    def save(self, *args, **kwargs):
        if not self.slug:
            self.slug = slugify(self.name)
        super().save(*args, **kwargs)

    def __str__(self):
        return self.name


class Membership(models.Model):
    class Meta:
        unique_together = ["user", "organisation"]

    user = models.ForeignKey(User, on_delete=models.CASCADE, related_name="memberships")
    organisation = models.ForeignKey(
        Organisation, on_delete=models.CASCADE, related_name="members"
    )
    role = models.CharField(max_length=250)

    def __str__(self):
        return f"{self.user}: {self.role} in {self.organisation}"


class UserProperties(models.Model):
    user = models.OneToOneField(User, on_delete=models.CASCADE)
    organisation_name = models.TextField(null=True, blank=True)
    full_name = models.TextField(null=True, blank=True)
    email_confirmed = models.BooleanField(default=False)
    account_confirmed = models.BooleanField(default=False)
    last_seen = models.DateTimeField(null=True, blank=True)
    agreed_terms = models.BooleanField(default=False)

    def __str__(self):
        return self.user.username


class TypeMixin:
    TYPE_CHOICES = [
        ("text", "Text"),
        ("integer", "Integer"),
        ("float", "Floating Point Number"),
        ("percent", "Percentage"),
        ("date", "Date"),
        ("boolean", "True/False"),
        ("profile_id", "Profile Id"),
        ("json", "JSON data"),
        ("url", "URL"),
    ]

    @property
    def is_number(self):
        if self.data_type in ("integer", "float", "percent"):
            return True

        return False

    @property
    def is_percentage(self):
        if self.data_type == "percent":
            return True

        return False

    @property
    def is_float(self):
        if self.data_type == "float" or self.data_type == "percent":
            return True

        return False

    @property
    def is_date(self):
        if self.data_type == "date":
            return True

        return False

    @property
    def is_json(self):
        if self.data_type == "json":
            return True

        return False

    @property
    def is_url(self):
        if self.data_type == "url":
            return True

        return False

    @property
    def value_col(self):
        if self.is_date:
            return "date"
        elif self.is_float:
            return "float"
        elif self.is_number:
            return "int"
        elif self.is_url or self.is_json:
            return "json"
        elif self.is_json:
            return "json"
        else:
            return "data"


class ShaderMixin:
    shades = [
        "#ffffd9",
        "#edf8b1",
        "#c7e9b4",
        "#7fcdbb",
        "#41b6c4",
        "#1d91c0",
        "#225ea8",
        "#253494",
        "#081d58",
    ]

    COLOUR_NAMES = {
        "red-500": "#CC3517",
        "orange-500": "#ED6832",
        "yellow-500": "#FEC835",
        "teal-600": "#068670",
        "blue-500": "#21A8E0",
        "purple-500": "#6F42C1",
        "gray-500": "#ADB5BD",
        "gray-300": "#DEE2E6",
    }

    @property
    def shader_table(self):
        return self.table

    @property
    def shader_filter(self):
        return {"data_type__data_set": self}

    def shade(self, val, cmin, cmax):
        if val == "":
            return None
        try:
            x = float(val - cmin) / (cmax - cmin)
        except ZeroDivisionError:
            x = 0.5  # cmax == cmin

        shade = int(x * 9) - 1
        if shade < 0:
            shade = 0
        return self.shades[shade]

    def colours_for_areas(self, areas):
        if len(areas) == 0:
            return {"properties": {"no_areas": True}}

        values, mininimum, maximum = self.shader_value(areas)
        legend = {}
        if hasattr(self, "options"):
            for option in self.options:
                if option.get("shader", None) is not None:
                    legend[option["title"]] = self.COLOUR_NAMES.get(
                        option["shader"], option["shader"]
                    )

        if len(legend) > 0:
            props = {"properties": {"legend": legend}}
        else:
            d_max = maximum
            d_min = mininimum
            if self.is_float:
                d_max = round(maximum, 1)
                d_min = round(mininimum, 1)
                if self.is_percentage:
                    d_max = f"{d_max}%"
                    d_min = f"{d_min}%"

            props = {
                "properties": {
                    "maximum": d_max,
                    "minimum": d_min,
                    "shades": self.shades,
                }
            }
        colours = {}
        for value in values:
            data = value.value()
            if hasattr(self, "options"):
                for option in self.options:
                    if option["title"] == data:
                        colours[value.gss] = {
                            "colour": self.COLOUR_NAMES.get(
                                option["shader"], option["shader"]
                            ),
                            "opacity": value.opacity(mininimum, maximum) or 0.7,
                            "value": data,
                            "label": self.label,
                        }

            if self.is_number and colours.get(value.gss, None) is None:
                shade = self.shade(data, mininimum, maximum)
                if shade is not None:
                    colours[value.gss] = {
                        "colour": shade,
                        "opacity": 0.7,
                        "label": self.label,
                        "value": data,
                    }

        # if there is no data for an area then need to set the shader to opacity 0 otherwise
        # they will end up as the default
        missing = {}
        for area in areas:
            if colours.get(area.gss, None) is None:
                missing[area.gss] = {"colour": "#ed6832", "opacity": 0}

        return {**colours, **missing, **props}

    def shader_value(self, area):
        if self.shader_table == "areadata":
            min_max = AreaData.objects.filter(
                area__in=area, **self.shader_filter
            ).aggregate(
                max=models.Max(self.value_col),
                min=models.Min(self.value_col),
            )

            data = (
                AreaData.objects.filter(area__in=area, **self.shader_filter)
                .select_related("area", "data_type")
                .annotate(
                    gss=models.F("area__gss"),
                )
            )
            return data, min_max["min"], min_max["max"]
        else:
            min_max = PersonData.objects.filter(
                person__area__in=area, **self.shader_filter
            ).aggregate(
                max=models.Max(self.value_col),
                min=models.Min(self.value_col),
            )

            data = (
                PersonData.objects.filter(person__area__in=area, **self.shader_filter)
                .select_related("person__area", "data_type")
                .annotate(gss=models.F("person__area__gss"))
            )
            return data, min_max["min"], min_max["max"]

        return None, None, None


class DataSet(TypeMixin, ShaderMixin, models.Model):
    SOURCE_CHOICES = [
        ("csv", "CSV File"),
        ("xlxs", "Excel File"),
        ("api", "External API"),
    ]
    SUBCATEGORY_CHOICES = [
        ("net_zero_support", "Support for net zero"),
        ("renewable_energy", "Renewable energy"),
        ("voting", "Voting"),
        ("government_action", "Government action"),
        ("supporters_and_activists", "Supporters and activists"),
        ("groups", "Groups"),
        ("places_and_spaces", "Places and spaces"),
        ("events", "Events"),
        ("cost_of_living", "Cost of living"),
    ]

    CATEGORY_CHOICES = [
        ("opinion", "Public Opinion"),
        ("place", "Place"),
        ("movement", "Movement"),
    ]

    TABLE_CHOICES = [
        ("areadata", "AreaData"),
        ("person__persondata", "PersonData"),
    ]

    UNIT_TYPE_CHOICES = [
        ("raw", "Raw unit (e.g. people or buildings)"),
        ("percentage", "Percentage"),
        ("point", "Point data (e.g. lat/long)"),
    ]

    UNIT_DISTRIBUTION_CHOICES = [
        ("people_in_area", "Evenly distributed over people in an area"),
        ("physical_area", "Evenly distributed over a physical area"),
        ("point", "Point data (recalculated)"),
    ]

    COMPARATORS_SCHEMA = {
        "type": "array",
        "items": {
            "type": "dict",
            "keys": {"field_lookup": {"type": "string"}, "title": {"type": "string"}},
        },
        "minItems": 2,
    }

    EXCLUDE_COUNTRIES_SCHEMA = {
        "type": "array",
        "items": {
            "type": "string",
        },
    }

    def comparators_default():
        return [
            dict(field_lookup="exact", title="is"),
            dict(field_lookup="not_exact", title="is not"),
        ]

    def exclude_countries_default():
        return []

    def numerical_comparators():
        return [
            dict(field_lookup="gte", title="is equal or greater than"),
            dict(field_lookup="lt", title="is less than"),
        ]

    def year_comparators():
        return [
            dict(field_lookup="year__lt", title="before year"),
            dict(field_lookup="year__gte", title="since year"),
        ]

    def string_comparators():
        return [
            dict(field_lookup="icontains", title="contains"),
            dict(field_lookup="not_icontains", title="does not contain"),
        ]

    def in_comparators():
        return [
            dict(field_lookup="in", title="is one of"),
            dict(field_lookup="not_in", title="is not one of"),
        ]

    OPTIONS_SCHEMA = {
        "type": "array",
        "items": {
            "type": "dict",
            "keys": {"title": {"type": "string"}, "shader": {"type": "string"}},
        },
    }

    def options_default():
        return []

    name = models.CharField(max_length=100, unique=True)
    description = models.TextField(blank=True, null=True)
    label = models.CharField(max_length=200, blank=True, null=True)
    data_type = models.CharField(max_length=20, choices=TypeMixin.TYPE_CHOICES)
    last_update = models.DateTimeField(auto_now=True)
    source_label = models.TextField(max_length=300, blank=True, null=True)
    source = models.CharField(max_length=200)
    source_type = models.TextField(
        max_length=50, blank=True, null=True, choices=SOURCE_CHOICES
    )
    data_url = models.URLField(blank=True, null=True)
    release_date = models.TextField(blank=True, null=True)
    is_upload = models.BooleanField(default=False)
    is_range = models.BooleanField(default=False)
    featured = models.BooleanField(default=False)
    order = models.IntegerField(blank=True, null=True)
    category = models.TextField(blank=True, null=True, choices=CATEGORY_CHOICES)
    subcategory = models.TextField(blank=True, null=True, choices=SUBCATEGORY_CHOICES)
    table = models.CharField(max_length=20, null=True, choices=TABLE_CHOICES)
    comparators = JSONField(schema=COMPARATORS_SCHEMA, default=comparators_default)
    options = JSONField(schema=OPTIONS_SCHEMA, blank=True, default=options_default)
    default_value = models.CharField(max_length=50, blank=True, null=True)
    is_filterable = models.BooleanField(default=True)
    is_shadable = models.BooleanField(default=True)
    is_public = models.BooleanField(default=False)
    fill_blanks = models.BooleanField(default=True)
    exclude_countries = JSONField(
        schema=EXCLUDE_COUNTRIES_SCHEMA, blank=True, default=exclude_countries_default
    )
    unit_type = models.TextField(null=True, choices=UNIT_TYPE_CHOICES)
    unit_distribution = models.TextField(null=True, choices=UNIT_DISTRIBUTION_CHOICES)
    areas_available = models.ManyToManyField("AreaType")
    external_data_source = models.ForeignKey(
        "ExternalDataSource",
        on_delete=models.CASCADE,
        null=True,
        blank=True,
        related_name="data_sets",
    )

    def __str__(self):
        if self.label:
            return self.label

        return self.name

    @property
    def source_name(self):
        if self.source_label is not None:
            return self.source_label
        elif not self.source == "" and self.source is not None:
            return lih_utils.domain_human(self.source)
        elif not self.data_url == "" and self.data_url is not None:
            return lih_utils.domain_human(self.data_url)

        return "unknown"

    @property
    def source_url(self):
        if not self.source == "":
            return self.source

        return self.data_url

    class Meta:
        permissions = [
            ("order_and_feature", "Can change sort order and mark as featured")
        ]

    def filter(self, query, **kwargs):
        return Filter(self, query).run(**kwargs)


class AreaType(models.Model):
    VALID_AREA_TYPES = ["WMC", "WMC23", "STC", "DIS"]

    AREA_TYPES = [
        ("westminster_constituency", "Westminster Constituency"),
        ("single_tier_council", "Single Tier Council"),
        ("district_council", "District Council"),
    ]
    name = models.CharField(max_length=50, unique=True)
    code = models.CharField(max_length=10, unique=True)
    area_type = models.CharField(max_length=50, choices=AREA_TYPES)
    description = models.CharField(max_length=300)

    def __str__(self):
        return self.code


class DataType(TypeMixin, ShaderMixin, models.Model):
    data_set = models.ForeignKey(
        DataSet, on_delete=models.CASCADE, related_name="data_types"
    )
    name = models.CharField(max_length=100)
    data_type = models.CharField(max_length=20, choices=TypeMixin.TYPE_CHOICES)
    last_update = models.DateTimeField(auto_now=True)
    average = models.FloatField(blank=True, null=True)
    maximum = models.FloatField(blank=True, null=True)
    minimum = models.FloatField(blank=True, null=True)
    label = models.CharField(max_length=200, blank=True, null=True)
    description = models.TextField(blank=True, null=True)
    order = models.IntegerField(blank=True, null=True)
    area_type = models.ForeignKey(
        AreaType, on_delete=models.CASCADE, null=True, related_name="data_types"
    )
    auto_converted = models.BooleanField(
        default=False,
        help_text="True if this has been auto converted from an area with overlapping geometry",
    )
    auto_converted_text = models.TextField(blank=True, null=True)

    def __str__(self):
        name = self.name
        if self.label:
            name = self.label

        if self.area_type:
            return f"{name} ({self.area_type})"

        return name

    def update_average(self):
        average = (
            AreaData.objects.filter(area__area_type=self.area_type, data_type=self)
            .annotate(
                cast_data=Cast(Coalesce("int", "float"), output_field=self.cast_field())
            )
            .all()
            .aggregate(Avg("cast_data"))
        )

        self.average = average["cast_data__avg"]
        self.save()

    def update_max_min(self):
        base = (
            AreaData.objects.filter(area__area_type=self.area_type, data_type=self)
            .annotate(
                cast_data=Cast(Coalesce("int", "float"), output_field=self.cast_field())
            )
            .all()
        )

        max = base.aggregate(Max("cast_data"))
        min = base.aggregate(Min("cast_data"))

        self.maximum = max["cast_data__max"]
        self.minimum = min["cast_data__min"]
        self.save()

    @property
    def cast_field(self):
        return IntegerField

    @property
    def shader_table(self):
        return self.data_set.table

    @property
    def shader_filter(self):
        return {"data_type": self}

    @property
    def auto_conversion_disclaimer(self):
        text = None
        if self.auto_converted:
            if self.auto_converted_text:
                text = self.auto_converted_text
            elif self.area_type.code == "WMC":
                text = "This dataset has been automatically converted from 2025 parliamentary constituencies."
            elif self.area_type.code == "WMC23":
                text = "This dataset has been automatically converted from 2010 parliamentary constituencies."
            else:
                text = "This dataset has been automatically converted from a different boundary type."

        return text


class UserDataSets(models.Model):
    data_set = models.ForeignKey(DataSet, on_delete=models.CASCADE)
    user = models.ForeignKey(User, on_delete=models.CASCADE)


class CommonData(models.Model):
    data_type = models.ForeignKey(DataType, on_delete=models.CASCADE)
    data = models.CharField(max_length=400)
    date = models.DateTimeField(blank=True, null=True)
    float = models.FloatField(blank=True, null=True)
    int = models.IntegerField(blank=True, null=True)
    json = models.JSONField(blank=True, null=True)

    def value(self):
        try:
            if self.is_date:
                return self.date
            elif self.is_float:
                if self.float is None:
                    return 0
                return self.float
            elif self.is_number:
                if self.int is None:
                    return 0
                return self.int
            elif self.is_json or self.is_url:
                return self.json
        except ValueError:
            return self.data

        return self.data

    def opacity(self, min, max):
        if self.is_number:
            inc = (max - min) / 100
            if max == min:
                opacity = 100
            elif self.value() == min:
                opacity = min / inc
            else:
                opacity = (self.value() - min) / inc
            return opacity / 100
        return 100

    @property
    def average(self):
        return self.data_type.average

    @property
    def label(self):
        return self.data_type.label

    @property
    def is_number(self):
        return self.data_type.is_number

    @property
    def is_percentage(self):
        return self.data_type.is_percentage

    @property
    def is_float(self):
        return self.data_type.is_float

    @property
    def is_date(self):
        return self.data_type.is_date

    @property
    def is_json(self):
        return self.data_type.is_json

    @property
    def is_url(self):
        return self.data_type.is_url

    class Meta:
        abstract = True


class GenericData(CommonData):
    last_update = models.DateTimeField(auto_now=True)
    point = PointField(srid=4326, blank=True, null=True)
    polygon = MultiPolygonField(srid=4326, blank=True, null=True)
    postcode_data = JSONField(blank=True, null=True)
    postcode = models.CharField(max_length=1000, blank=True, null=True)
    first_name = models.CharField(max_length=300, blank=True, null=True)
    last_name = models.CharField(max_length=300, blank=True, null=True)
    full_name = models.CharField(max_length=300, blank=True, null=True)
    email = models.EmailField(max_length=300, blank=True, null=True)
    phone = models.CharField(max_length=100, blank=True, null=True)
    address = models.CharField(max_length=1000, blank=True, null=True)

    def remote_url(self):
        return self.data_type.data_set.external_data_source.record_url(self.data)

    def __str__(self):
        if self.name:
            return self.name
        return self.data

    @property
    def name(self) -> Optional[str]:
        if self.full_name:
            return self.full_name
        elif self.first_name and self.last_name:
            return f"{self.first_name} {self.last_name}"
        elif self.first_name:
            return self.first_name
        elif self.last_name:
            return self.last_name

        return None

    def get_postcode_data(self) -> Optional[PostcodesIOResult]:
        if self.postcode_data is None:
            return None

        return self.postcode_data


class Area(models.Model):
    mapit_id = models.CharField(max_length=30)
    gss = models.CharField(max_length=30, unique=True)
    name = models.CharField(max_length=200)
    area_type = models.ForeignKey(
        AreaType, on_delete=models.CASCADE, related_name="areas"
    )
    geometry = models.TextField(blank=True, null=True)
    polygon = MultiPolygonField(srid=4326, blank=True, null=True)
    point = PointField(srid=4326, blank=True, null=True)
    overlaps = models.ManyToManyField("self", through="AreaOverlap")

    class Meta:
        indexes = [models.Index(fields=["gss"])]
        unique_together = ["gss", "area_type"]

    def __str__(self):
        return self.name

    def get_absolute_url(self):
        return f"/area/{self.area_type.code}/{self.name}"

    def get_value(self, dataset):
        area = self

        if dataset.table == "areadata":
            scope = area.areadata_set
        else:
            person = area.person_set.first()
            scope = person.persondata_set if person else None

        if scope is None:
            return None

        data = scope.get(data_type__data_set=dataset)
        return data.value() if data else None

    @classmethod
    def get_by_gss(cls, gss, area_type="WMC"):
        try:
            area = cls.objects.get(gss=gss, area_type__code=area_type)
        except cls.DoesNotExist:
            area = None

        return area

    @classmethod
    def get_by_name(cls, name, area_type="WMC"):
        try:
            area = cls.objects.get(name__iexact=name, area_type__code=area_type)
        except cls.DoesNotExist:
            area = None

        return area

    def fit_bounds(self):
        """
        Useful for mapbox's fitBounds method
        """
        if self.polygon:
            bounds_tuple = self.polygon.extent
            return [
                [bounds_tuple[0], bounds_tuple[1]],
                [bounds_tuple[2], bounds_tuple[3]],
            ]


class AreaOverlap(models.Model):
    area_old = models.ForeignKey(
        Area, on_delete=models.CASCADE, related_name="old_overlaps"
    )
    area_new = models.ForeignKey(
        Area, on_delete=models.CASCADE, related_name="new_overlaps"
    )
    population_overlap = models.SmallIntegerField(default=0)
    area_overlap = models.SmallIntegerField(default=0)


class AreaData(CommonData):
    area = models.ForeignKey(Area, on_delete=models.CASCADE, related_name="data")


class Person(models.Model):
    person_type = models.CharField(max_length=10)
    external_id = models.CharField(db_index=True, max_length=20)
    id_type = models.CharField(max_length=30)
    name = models.CharField(max_length=200)
    area = models.ForeignKey(Area, on_delete=models.CASCADE)
    photo = models.ImageField(null=True, upload_to="person")
    start_date = models.DateField(null=True)
    end_date = models.DateField(null=True)

    def __str__(self):
        return self.name

    def get_absolute_url(self):
        area = self.area
        return f"/area/{area.area_type.code}/{area.name}"

    class Meta:
        unique_together = ("external_id", "id_type")
        indexes = [models.Index(fields=["external_id", "id_type"])]


class PersonData(CommonData):
    person = models.ForeignKey(Person, on_delete=models.CASCADE)


class Token(models.Model):
    DOMAINS = [("user", "User")]
    token = models.CharField(max_length=300)
    domain = models.CharField(max_length=50, choices=DOMAINS)
    domain_id = models.IntegerField()


@receiver(models.signals.pre_save, sender=AreaData)
@receiver(models.signals.pre_save, sender=PersonData)
def cast_data(sender, instance, *args, **kwargs):
    if instance.is_date and instance.date is None and instance.data:
        date = datetime.fromisoformat(instance.data)
        # parliament API does not add timezones to things that are dates so we
        # need to add them
        if date.tzinfo is None:
            date = date.replace(tzinfo=timezone.utc)
        instance.date = date
        instance.data = ""

    elif instance.is_float and instance.float is None and instance.data:
        instance.float = float(instance.data)
        instance.data = ""

    elif instance.is_number and instance.int is None and instance.data:
        instance.int = int(instance.data)
        instance.data = ""


class Loaders(TypedDict):
    postcodesIO: DataLoader
    fetch_record: DataLoader
    source_loaders: dict[str, DataLoader]


class EnrichmentLookup(TypedDict):
    member_id: str
    postcode_data: PostcodesIOResult
    source_id: "ExternalDataSource"
    source_path: str
    source_data: Optional[any]


class UpdateMapping(TypedDict):
    source: str
    # Can be a dot path, for use with benedict
    source_path: str
    destination_column: str


class ExternalDataSource(PolymorphicModel, Analytics):
    """
    A third-party data source that can be read and optionally written back to.
    E.g. Google Sheet or an Action Network table.
    This class is to be subclassed by specific data source types.
    """

    id = models.UUIDField(primary_key=True, default=uuid.uuid4, editable=False)
    organisation = models.ForeignKey(
        Organisation,
        on_delete=models.CASCADE,
        related_name="external_data_sources",
        null=True,
        blank=True,
    )

    orgs_with_access = models.ManyToManyField(
        Organisation,
        through="hub.SharingPermission",
        related_name="sources_from_other_orgs",
    )

    class DataSourceType(models.TextChoices):
        MEMBER = "member", "Members or supporters"
        REGION = "region", "Areas or regions"
        OTHER = "other", "Other"

    data_type = TextChoicesField(
        choices_enum=DataSourceType, default=DataSourceType.OTHER
    )
    name = models.CharField(max_length=250)
    description = models.TextField(blank=True, null=True)
    created_at = models.DateTimeField(auto_now_add=True)
    last_update = models.DateTimeField(auto_now=True)
    automated_webhooks = False
    introspect_fields = False
    # Geocoding data

    class PostcodesIOGeographyTypes(models.TextChoices):
        POSTCODE = "postcode", "Postcode"
        WARD = "ward", "Ward"
        CONSTITUENCY = "parliamentary_constituency", "Constituency"
        COUNCIL = "admin_district", "Council"
        CONSTITUENCY_2025 = "parliamentary_constituency_2025", "Constituency (2024)"

    geography_column_type = TextChoicesField(
        choices_enum=PostcodesIOGeographyTypes,
        default=PostcodesIOGeographyTypes.POSTCODE,
    )
    geography_column = models.CharField(max_length=250, blank=True, null=True)

    # Useful for explicit querying and interacting with members in the UI
    postcode_field = models.CharField(max_length=250, blank=True, null=True)
    first_name_field = models.CharField(max_length=250, blank=True, null=True)
    last_name_field = models.CharField(max_length=250, blank=True, null=True)
    full_name_field = models.CharField(max_length=250, blank=True, null=True)
    email_field = models.CharField(max_length=250, blank=True, null=True)
    phone_field = models.CharField(max_length=250, blank=True, null=True)
    address_field = models.CharField(max_length=250, blank=True, null=True)

    import_fields = [
        "postcode_field",
        "first_name_field",
        "last_name_field",
        "full_name_field",
        "email_field",
        "phone_field",
        "address_field",
    ]

    def save(self, *args, **kwargs):
        # Always keep these two in sync
        if (
            self.geography_column is not None
            and self.geography_column_type == self.PostcodesIOGeographyTypes.POSTCODE
        ):
            self.postcode_field = self.geography_column
        super().save(*args, **kwargs)

    def as_mapping_source(self):
        return {
            "slug": self.id,
            "name": self.name,
            "author": self.organisation.name,
            "description": self.description,
            "source_paths": self.field_definitions(),
            "external_data_source": self,
        }

    class FieldDefinition(TypedDict):
        value: str
        label: Optional[str]
        description: Optional[str]
        external_id: Optional[str]

    fields = JSONField(blank=True, null=True, default=list)
    # Auto-updates

    update_mapping = JSONField(blank=True, null=True, default=list)
    auto_update_enabled = models.BooleanField(default=False, blank=True)
    # Auto-import
    auto_import_enabled = models.BooleanField(default=False, blank=True)

    def __str__(self):
        return self.name if self.name is not None else super().__str__()

    def event_log_queryset(self):
        return ProcrastinateJob.objects.filter(
            args__external_data_source_id=str(self.id)
        ).order_by("-scheduled_at")

    def get_scheduled_parent_job(self, filter: dict):
        # Find any of this source's jobs that are live, with a request_id which signals a parent job
        some_active_batch_job_for_this_source = (
            self.event_log_queryset()
            .filter(
                **filter, status__in=["todo", "doing"], args__request_id__isnull=False
            )
            .first()
        )
        if some_active_batch_job_for_this_source is None:
            return None
        request_id = some_active_batch_job_for_this_source.args.get("request_id", None)
        # Now find the oldest, first job with that request_id
        original_job = (
            self.event_log_queryset()
            .filter(args__request_id=request_id)
            .order_by("id")
            .first()
        )
        return original_job

    def get_scheduled_import_job(self):
        return self.get_scheduled_parent_job(
            dict(task_name__contains="hub.tasks.import")
        )

    def get_scheduled_update_job(self):
        return self.get_scheduled_parent_job(
            dict(task_name__contains="hub.tasks.refresh")
        )

    def get_scheduled_batch_job_progress(self, parent_job: ProcrastinateJob):
        request_id = parent_job.args.get("request_id")

        if request_id is None:
            return None

        jobs = self.event_log_queryset().filter(args__request_id=request_id).all()

        total = 2
        statuses = dict()

        for job in jobs:
            job_count = len(job.args.get("member_ids", []))
            total += job_count
            if statuses.get(job.status, None) is not None:
                statuses[job.status] += job_count
            else:
                statuses[job.status] = job_count

        done = (
            int(
                statuses.get("succeeded", 0)
                + statuses.get("failed", 0)
                + statuses.get("doing", 0)
            )
            + 1
        )
        remaining = total - done
        time_started = (
            ProcrastinateEvent.objects.filter(job_id=parent_job.id)
            .order_by("at")
            .first()
            .at.replace(tzinfo=pytz.utc)
        )
        time_so_far = datetime.now(pytz.utc) - time_started
        duration_per_record = time_so_far / done
        time_remaining = duration_per_record * remaining
        estimated_finish_time = datetime.now() + time_remaining

        return dict(
            status="todo" if parent_job.status == "todo" else "doing",
            id=request_id,
            started_at=time_started,
            estimated_seconds_remaining=time_remaining,
            estimated_finish_time=estimated_finish_time,
            seconds_per_record=duration_per_record.seconds,
            total=total - 2,
            done=done - 1,
            remaining=remaining - 1,
            succeeded=statuses.get("succeeded", 0),
            failed=statuses.get("failed", 0),
            doing=statuses.get("doing", 0),
        )

    def get_update_mapping(self) -> list[UpdateMapping]:
        return ensure_list(self.update_mapping)

    def delete(self, *args, **kwargs):
        self.disable_auto_update()
        return super().delete(*args, **kwargs)

    # CRM methods
    # to be implemented by subclasses

    def healthcheck(self):
        """
        Check the connection to the API.
        """
        raise NotImplementedError(
            "Healthcheck not implemented for this data source type."
        )

    def field_definitions(self) -> list[FieldDefinition]:
        """
        Get the fields for the data source.
        """
        return ensure_list(self.fields)

    def remote_name(self) -> Optional[str]:
        """
        Get the name of the data source in the remote system.
        """
        return None

    def record_url_template(self) -> Optional[str]:
        """
        Get the URL template for a record in the remote system.
        """
        return None

    def remote_url(self) -> Optional[str]:
        """
        Get the URL of the data source in the remote system.
        """
        return None

    def setup_webhooks(self):
        """
        Set up a webhook.
        """
        raise NotImplementedError(
            "Webhook setup not implemented for this data source type."
        )

    def refresh_webhooks(self):
        """
        Refresh the webhook.
        """
        return self.setup_webhooks()

    def get_webhooks(self):
        """
        Refresh the webhook.
        """
        raise NotImplementedError(
            "Get webhooks not implemented for this data source type."
        )

    def webhook_healthcheck(self):
        expected_webhooks = 0
        if self.auto_update_enabled:
            expected_webhooks += 1
        if self.auto_import_enabled:
            expected_webhooks += 1
        webhooks = []
        try:
            webhooks = self.get_webhooks()
        except Exception as e:
            logger.error(f"Could't fetch webhooks: {e}")
            raise ValueError("Couldn't fetch webhooks")
        if len(webhooks) < expected_webhooks:
            raise ValueError("Webhook healthcheck: Not enough webhooks")
        if len(webhooks) > expected_webhooks:
            raise ValueError("Webhook healthcheck: Too many webhooks")
        return True

    def extra_webhook_healthcheck(self, webhooks):
        return True

    def auto_update_webhook_url(self):
        return urljoin(
            settings.BASE_URL,
            reverse("external_data_source_auto_update_webhook", args=[self.id]),
        )

    def get_member_ids_from_webhook(self, payload: dict) -> list[str]:
        """
        Get the member ID from the webhook payload.
        """
        raise NotImplementedError(
            "Get member ID not implemented for this data source type."
        )

    async def import_many(self, member_ids: list[str]):
        """
        Copy data to this database for use in dashboarding features.
        """
        data = await self.fetch_many(member_ids)

        # A Local Intelligence Hub record of this data
        data_set, created = await DataSet.objects.aupdate_or_create(
            external_data_source=self,
            defaults={
                "name": str(self.id),
                "data_type": "json",
                "table": "commondata",
                "default_value": {},
                "is_filterable": True,
                "is_shadable": False,
                "is_public": False,
            },
        )

        data_type, created = await DataType.objects.aupdate_or_create(
            data_set=data_set, name=self.id, defaults={"data_type": "json"}
        )

        def get_update_data(record):
            update_data = {
                "json": self.get_record_dict(record),
            }

            for field in self.import_fields:
                if getattr(self, field, None) is not None:
                    update_data[field.removesuffix("_field")] = self.get_record_field(
                        record, getattr(self, field)
                    )

            return update_data

        if (
            self.geography_column
            and self.geography_column_type == self.PostcodesIOGeographyTypes.POSTCODE
        ):
            loaders = await self.get_loaders()

            async def create_import_record(record):
                """
                Converts a record fetched from the API into
                a GenericData record in the MEEP db.

                Used to batch-import data.
                """
                structured_data = get_update_data(record)
                postcode_data: PostcodesIOResult = await loaders["postcodesIO"].load(
                    self.get_record_field(record, self.geography_column)
                )
                update_data = {
                    **structured_data,
                    "postcode_data": postcode_data,
                    "point": Point(
                        postcode_data["longitude"],
                        postcode_data["latitude"],
                    )
                    if (
                        postcode_data is not None
                        and "latitude" in postcode_data
                        and "longitude" in postcode_data
                    )
                    else None,
                }

                await GenericData.objects.aupdate_or_create(
                    data_type=data_type,
                    data=self.get_record_id(record),
                    defaults=update_data,
                )

            await asyncio.gather(*[create_import_record(record) for record in data])
        else:
            # To allow us to lean on LIH's geo-analytics features,
            # TODO: Re-implement this data as `AreaData`, linking each datum to an Area/AreaType as per `self.geography_column` and `self.geography_column_type`.
            # This will require importing other AreaTypes like admin_district, Ward
            for record in data:
                update_data = get_update_data(record)
                data, created = await GenericData.objects.aupdate_or_create(
                    data_type=data_type,
                    data=self.get_record_id(record),
                    defaults=update_data,
                )

    async def fetch_one(self, member_id: str):
        """
        Get one member from the data source.
        """
        raise NotImplementedError("Get one not implemented for this data source type.")

    async def fetch_many(self, id_list: list[str]):
        """
        Get many members from the data source.
        """
        raise NotImplementedError("Get many not implemented for this data source type.")

    async def fetch_all(self):
        """
        Get all members from the data source.
        """
        raise NotImplementedError("Get all not implemented for this data source type.")

    MappedMember = TypedDict(
        "MatchedMember", {"member": dict, "update_fields": dict[str, any]}
    )

    async def update_one(self, mapped_record: MappedMember):
        """
        Append data for one member to the table.
        """
        raise NotImplementedError(
            "Update one not implemented for this data source type."
        )

    async def update_many(self, mapped_records: list[MappedMember]):
        """
        Append mapped data to the table.
        """
        raise NotImplementedError(
            "Update many not implemented for this data source type."
        )

    def get_record_id(self, record):
        """
        Get the ID for a record.
        """
        raise NotImplementedError("Get ID not implemented for this data source type.")

    def get_record_field(self, record: dict, field: str):
        """
        Get a field from a record.
        """
        raise NotImplementedError(
            "Get field not implemented for this data source type."
        )

    def get_record_dict(self, record: any) -> dict:
        """
        Get a record as a dictionary.
        """
        return record

    # Mapping mechanics

    async def fetch_many_loader(self, keys):
        results = await self.fetch_many(keys)
        # sort results by keys, including None
        return [
            next(
                (result for result in results if self.get_record_id(result) == key),
                None,
            )
            for key in keys
        ]

    @classmethod
    def _get_import_data(self, id: str):
        """
        For use by views to query data without having to instantiate the class / query the database for the CRM first
        """
        print(f"getting import data where external data source id is {id}")
        return GenericData.objects.filter(
            data_type__data_set__external_data_source_id=id
        )

    def get_import_data(self):
        return self._get_import_data(self.id)

    def get_analytics_queryset(self):
        return self.get_import_data()

    def get_imported_dataframe(self):
        json_list = [
            {
                **(d.postcode_data if d.postcode_data else {}),
                **(d.json if d.json else {}),
            }
            for d in self.get_import_data()
        ]
        print(f"building imported data frame from {json_list}")
        enrichment_df = pd.DataFrame.from_records(json_list)
        print(f"got imported data frame with {len(json_list)} rows: \n {enrichment_df}")
        return enrichment_df

    def data_loader_factory(self):
        async def fetch_enrichment_data(keys: List[EnrichmentLookup]) -> list[str]:
            return_data = []
            enrichment_df = await sync_to_async(self.get_imported_dataframe)()
            for key in keys:
                print(
                    f"loading enrichment data for key {key['member_id']} {key['source_id']} {key['source_path']}"
                )
                try:
                    if key.get("postcode_data", None) is None:
                        print(
                            f"returning none for key {key['member_id']} because postcode data is none"
                        )
                        return_data.append(None)
                        continue
                    relevant_member_geography = get(
                        key["postcode_data"], self.geography_column_type, ""
                    )
                    # Backup check if the geography refers to the GSS codes, not the name
                    if (
                        relevant_member_geography == ""
                        or relevant_member_geography is None
                    ):
                        relevant_member_geography = get(
                            key["postcode_data"]["codes"],
                            self.geography_column_type,
                            "",
                        )
                    if (
                        relevant_member_geography == ""
                        or relevant_member_geography is None
                    ):
                        print(
                            f"returning none for key {key['member_id']} because {relevant_member_geography}"
                        )
                        return_data.append(None)
                        continue
                    else:
                        print(
                            f"picking key {key['member_id']} {key['source_path']} from data frame"
                        )
                        enrichment_value = enrichment_df.loc[
                            # Match the member's geography to the enrichment source's geography
                            enrichment_df[self.geography_column]
                            == relevant_member_geography,
                            # and return the requested value for this enrichment source row
                            key["source_path"],
                        ].values
                        if enrichment_value is not None:
                            enrichment_value = enrichment_value[0]
                            if enrichment_value is np.nan or enrichment_value == np.nan:
                                print(
                                    f"missing data for {key['member_id']} {key['source_path']}"
                                )
                                return_data.append(None)
                            else:
                                print(
                                    f"picked {enrichment_value} for {key['member_id']} {key['source_path']}"
                                )
                                return_data.append(enrichment_value)
                        else:
                            print(
                                f"missing data for {key['member_id']} {key['source_path']}"
                            )
                            return_data.append(None)
                except Exception as e:
                    print(f"loader exception {e}")
                    return_data.append(None)

            return return_data

        def cache_key_fn(key: EnrichmentLookup) -> str:
            return f"{key['member_id']}_{key['source_id']}_{key['source_path']}"

        return DataLoader(load_fn=fetch_enrichment_data, cache_key_fn=cache_key_fn)

    async def get_loaders(self) -> Loaders:
        loaders = Loaders(
            postcodesIO=DataLoader(load_fn=get_bulk_postcode_geo),
            fetch_record=DataLoader(load_fn=self.fetch_many_loader, cache=False),
            source_loaders={
                str(source.id): source.data_loader_factory()
                async for source in ExternalDataSource.objects.filter(
                    organisation=self.organisation_id,
                    geography_column__isnull=False,
                    geography_column_type__isnull=False,
                ).all()
            },
        )

        return loaders

    async def map_one(
        self,
        member: Union[str, dict],
        loaders: Loaders,
        mapping: list[UpdateMapping] = [],
    ) -> MappedMember:
        """
        Match one member to a record in the data source, via ID or record.
        """
        if type(member) is str:
            member = await loaders["fetch_record"].load(member)
        if member is None:
            # TODO: write tests for the case when the loader fails for a member
            return None

        if mapping is None or len(mapping) == 0:
            return self.MappedMember(member=member, update_fields={})

        update_fields = {}
        try:
            print(f"mapping member {member.get('id')}")
            postcode_data = None
            if self.geography_column_type == self.PostcodesIOGeographyTypes.POSTCODE:
                # Get postcode from member
                postcode = self.get_record_field(member, self.geography_column)
                # Get relevant config data for that postcode
                postcode_data: PostcodesIOResult = await loaders["postcodesIO"].load(
                    postcode
                )
            # Map the fields
            for mapping_dict in mapping:
                source = mapping_dict["source"]
                source_path = mapping_dict["source_path"]
                destination_column = mapping_dict["destination_column"]
                if source == "postcodes.io":
                    if postcode_data is not None:
                        update_fields[destination_column] = get(
                            postcode_data, source_path
                        )
                        continue
                if (
                    enrichment_source := builtin_mapping_sources.get(source, None)
                ) is not None and (
                    fetch_fn := enrichment_source.get("async_postcode_request", None)
                ) is not None:
                    row = await fetch_fn(postcode)
                    try:
                        update_fields[destination_column] = get(row, source_path, None)
                    except Exception as e:
                        print(f"mapping exception {e}")
                        # TODO: Sentry logging
                        pass
                    continue
                try:
                    source_loader = loaders["source_loaders"].get(source, None)
                    if source_loader is not None and postcode_data is not None:
                        loaded = await source_loader.load(
                            EnrichmentLookup(
                                member_id=self.get_record_id(member),
                                postcode_data=postcode_data,
                                source_id=source,
                                source_path=source_path,
                            )
                        )
                        print(f"setting {source_path} {destination_column} to {loaded}")
                        update_fields[destination_column] = loaded
                        continue
                except Exception as e:
                    print(f"mapping exception {e}")
                    continue
            # Return the member and config data
            print(f"mapped member {member.get('id')} {update_fields}")
            return self.MappedMember(member=member, update_fields=update_fields)
        except TypeError:
            # Error fetching postcode data
            return self.MappedMember(member=member, update_fields={})

    async def map_many(
        self, members: list[Union[str, any]], loaders: Loaders
    ) -> list[MappedMember]:
        """
        Match many members to records in the data source.
        """
        mapping = self.get_update_mapping()
        return await asyncio.gather(
            *[self.map_one(member, loaders, mapping=mapping) for member in members]
        )

    async def refresh_one(self, member_id: Union[str, any]):
        if len(self.get_update_mapping()) == 0:
            return
        loaders = await self.get_loaders()
        mapping = self.get_update_mapping()
        mapped_record = await self.map_one(member_id, loaders, mapping=mapping)
        return await self.update_one(mapped_record=mapped_record)

    async def refresh_many(self, member_ids: list[Union[str, any]]):
        if len(self.get_update_mapping()) == 0:
            return
        loaders = await self.get_loaders()
        mapped_records = await self.map_many(member_ids, loaders)
        return await self.update_many(mapped_records=mapped_records)

    # UI

    def enable_auto_update(self) -> Union[None, int]:
        if self.automated_webhooks:
            self.refresh_webhooks()
            # And schedule a cron to keep doing it
            refresh_webhooks.defer(
                external_data_source_id=str(self.id),
            )
        self.auto_update_enabled = True
        self.save()

    def disable_auto_update(self):
        self.auto_update_enabled = False
        self.save()
        if self.automated_webhooks and hasattr(self, "teardown_webhooks"):
            self.teardown_webhooks()

    # Webhooks

    def handle_update_webhook_view(self, body):
        if not self.auto_update_enabled:
            return HttpResponse(status=200)

        member_ids = self.get_member_ids_from_webhook(body)
        if len(member_ids) == 1:
            async_to_sync(self.schedule_refresh_one)(member_id=member_ids[0])
        else:
            async_to_sync(self.schedule_refresh_many)(member_ids=member_ids)
        return HttpResponse(status=200)

    # Scheduling

    @classmethod
    async def deferred_refresh_one(cls, external_data_source_id: str, member_id: str):
        external_data_source: ExternalDataSource = await cls.objects.aget(
            id=external_data_source_id
        )
        await external_data_source.refresh_one(member_id=member_id)

    @classmethod
    async def deferred_refresh_many(
        cls, external_data_source_id: str, member_ids: list[str], request_id: str = None
    ):
        external_data_source: ExternalDataSource = await cls.objects.aget(
            id=external_data_source_id
        )
        await external_data_source.refresh_many(member_ids=member_ids)

    @classmethod
    async def deferred_refresh_all(
        cls, external_data_source_id: str, request_id: str = None
    ):
        external_data_source: ExternalDataSource = await cls.objects.aget(
            id=external_data_source_id
        )

        members = await external_data_source.fetch_all()
        batches = batched(members, settings.IMPORT_UPDATE_ALL_BATCH_SIZE)
        for batch in batches:
            member_ids = [
                external_data_source.get_record_id(member) for member in batch
            ]
            await external_data_source.schedule_refresh_many(member_ids, request_id)

    @classmethod
    async def deferred_refresh_webhooks(cls, external_data_source_id: str):
        external_data_source: ExternalDataSource = await cls.objects.aget(
            pk=external_data_source_id
        )
        if (
            external_data_source.auto_update_enabled
            or external_data_source.auto_import_enabled
        ):
            if external_data_source.automated_webhooks:
                external_data_source.refresh_webhooks()

    @classmethod
    async def deferred_import_many(
        cls, external_data_source_id: str, member_ids: list[str], request_id: str = None
    ):
        external_data_source: ExternalDataSource = await cls.objects.aget(
            id=external_data_source_id
        )
        await external_data_source.import_many(member_ids=member_ids)

    @classmethod
    async def deferred_import_all(
        cls, external_data_source_id: str, request_id: str = None
    ):
        external_data_source: ExternalDataSource = await cls.objects.aget(
            id=external_data_source_id
        )

        members = await external_data_source.fetch_all()
        batches = batched(members, settings.IMPORT_UPDATE_ALL_BATCH_SIZE)
        for batch in batches:
            member_ids = [
                external_data_source.get_record_id(member) for member in batch
            ]
            await external_data_source.schedule_import_many(
                member_ids, request_id=request_id
            )

    async def schedule_refresh_one(self, member_id: str) -> int:
        try:
            return await refresh_one.configure(
                # Dedupe `update_many` jobs for the same config
                # https://procrastinate.readthedocs.io/en/stable/howto/queueing_locks.html
                queueing_lock=f"update_one_{str(self.id)}_{str(member_id)}",
                schedule_in={"seconds": settings.SCHEDULED_UPDATE_SECONDS_DELAY},
            ).defer_async(external_data_source_id=str(self.id), member_id=member_id)
        except (UniqueViolation, IntegrityError):
            pass

    async def schedule_refresh_many(
        self, member_ids: list[str], request_id: str = None
    ) -> int:
        member_ids_hash = hashlib.md5("".join(sorted(member_ids)).encode()).hexdigest()
        try:
            return await refresh_many.configure(
                # Dedupe `update_many` jobs for the same config
                # https://procrastinate.readthedocs.io/en/stable/howto/queueing_locks.html
                queueing_lock=f"update_many_{str(self.id)}_{member_ids_hash}",
                schedule_in={"seconds": settings.SCHEDULED_UPDATE_SECONDS_DELAY},
            ).defer_async(
                request_id=request_id,
                external_data_source_id=str(self.id),
                member_ids=member_ids,
            )
        except (UniqueViolation, IntegrityError):
            pass

    async def schedule_refresh_all(self, request_id: str = None) -> int:
        try:
            return await refresh_all.configure(
                # Dedupe `update_all` jobs for the same config
                # https://procrastinate.readthedocs.io/en/stable/howto/queueing_locks.html
                queueing_lock=f"update_all_{str(self.id)}",
                schedule_in={"seconds": settings.SCHEDULED_UPDATE_SECONDS_DELAY},
            ).defer_async(external_data_source_id=str(self.id), request_id=request_id)
        except (UniqueViolation, IntegrityError):
            pass

    async def schedule_import_many(
        self, member_ids: list[str], request_id: str = None
    ) -> int:
        member_ids_hash = hashlib.md5("".join(sorted(member_ids)).encode()).hexdigest()
        try:
            return await import_many.configure(
                # Dedupe `import_many` jobs for the same config
                # https://procrastinate.readthedocs.io/en/stable/howto/queueing_locks.html
                queueing_lock=f"import_many_{str(self.id)}_{member_ids_hash}",
                schedule_in={"seconds": settings.SCHEDULED_UPDATE_SECONDS_DELAY},
            ).defer_async(
                external_data_source_id=str(self.id),
                member_ids=member_ids,
                request_id=request_id,
            )
        except (UniqueViolation, IntegrityError):
            pass

    async def schedule_import_all(self, request_id: str = None) -> int:
        try:
            return await import_all.configure(
                # Dedupe `import_all` jobs for the same config
                # https://procrastinate.readthedocs.io/en/stable/howto/queueing_locks.html
                queueing_lock=f"import_all_{str(self.id)}",
                schedule_in={"seconds": settings.SCHEDULED_UPDATE_SECONDS_DELAY},
            ).defer_async(external_data_source_id=str(self.id), request_id=request_id)
        except (UniqueViolation, IntegrityError):
            pass

    class CUDRecord(TypedDict):
        """
        Used for tests
        """

        email = str
        postcode = str
        data = dict

    def delete_one(self, record_id: str):
        """
        Used for tests
        """
        raise NotImplementedError(
            "Delete one not implemented for this data source type."
        )

    def create_one(self, record: CUDRecord):
        """
        Used for tests
        """
        raise NotImplementedError(
            "Create one not implemented for this data source type."
        )

    def create_many(self, records: List[CUDRecord]):
        """
        Used for tests
        """
        raise NotImplementedError(
            "Create many not implemented for this data source type."
        )

    class DataPermissions(TypedDict):
        can_display_points: bool
        can_display_details: bool

    @classmethod
    def user_permissions(
        cls,
        user: Union[AbstractBaseUser, str],
        external_data_source: Union["ExternalDataSource", str],
    ) -> DataPermissions:
        if user is None or external_data_source is None:
            return cls.DataPermissions(
                can_display_points=False,
                can_display_details=False,
            )
        external_data_source_id = (
            external_data_source
            if not isinstance(external_data_source, ExternalDataSource)
            else str(external_data_source.id)
        )
        user_id = user if not hasattr(user, "id") else str(user.id)
        if user_id is None or external_data_source_id is None:
            return cls.DataPermissions(
                can_display_points=False,
                can_display_details=False,
            )

        # Check for cached permissions on this source
        permission_cache_key = SharingPermission._get_cache_key(external_data_source_id)
        permissions_dict = cache.get(permission_cache_key)
        if permissions_dict is None:
            permissions_dict = {}

        # If cached permissions exist, look for this user's permissions
        elif permissions_dict.get(user_id, None) is not None:
            return permissions_dict[user_id]

        # Calculate permissions for this source
        if not isinstance(external_data_source, ExternalDataSource):
            external_data_source = cls.objects.get(pk=external_data_source)
            if external_data_source is None:
                return cls.DataPermissions(
                    can_display_points=False,
                    can_display_details=False,
                )
        # If the user's org owns the source, they can see everything
        if user_id is None or external_data_source.organisation is None:
            return cls.DataPermissions(
                can_display_points=False,
                can_display_details=False,
            )
        else:
            can_display_points = external_data_source.organisation.members.filter(
                user=user_id
            ).exists()
            can_display_details = can_display_points
        # Otherwise, check if their org has sharing permissions at any granularity
        if not can_display_points:
            permission = SharingPermission.objects.filter(
                external_data_source=external_data_source,
                organisation__members__user=user_id,
            ).first()
            if permission is not None:
                if permission.visibility_record_coordinates:
                    can_display_points = True
                    if permission.visibility_record_details:
                        can_display_details = True

        permissions_dict[user_id] = cls.DataPermissions(
            can_display_points=can_display_points,
            can_display_details=can_display_details,
        )

        cache.set(
            permission_cache_key,
            permissions_dict,
            # Cached permissions for this source will be reset on save/delete
            # so we can set the timeout to something fairly generous.
            timeout=60 * 60,
        )

        return permissions_dict[user_id]

    def filter(self, filter: dict) -> dict:
        """
        Look up a record by a value in a column.
        """
        raise NotImplementedError("Lookup not implemented for this data source type.")


class AirtableSource(ExternalDataSource):
    """
    An Airtable table.
    """

    crm_type = "airtable"
    api_key = EncryptedCharField(
        max_length=250,
        help_text="Personal access token. Requires the following 4 scopes: data.records:read, data.records:write, schema.bases:read, webhook:manage",
        null=True,
        blank=True,
    )

    base_id = models.CharField(max_length=250)
    table_id = models.CharField(max_length=250)
    automated_webhooks = True
    introspect_fields = True

    class Meta:
        verbose_name = "Airtable table"
        unique_together = ["base_id", "table_id", "api_key"]

    @cached_property
    def api(self) -> AirtableAPI:
        return AirtableAPI(self.api_key)

    @cached_property
    def base(self) -> AirtableBase:
        return self.api.base(self.base_id)

    @cached_property
    def table(self) -> AirtableTable:
        return self.base.table(self.table_id)

    @cached_property
    def schema(self) -> AirtableTableSchema:
        return self.table.schema()

    def remote_url(self) -> str:
        return f"https://airtable.com/{self.base_id}/{self.table_id}?blocks=hide"

    def healthcheck(self):
        record = self.table.first()
        if record:
            return True
        return False

    def field_definitions(self):
        return [
            self.FieldDefinition(
                label=field.name,
                # For `value`, we use the field name because
                # because in the UI we want users to type the field name, not the field ID
                # and so self.fetch_all doesn't use table(return_fields_by_field_id=True)
                # TODO: implement a field ID lookup in the UI, then revisit this
                value=field.name,
                description=field.description,
                external_id=field.id,
            )
            for field in self.table.schema().fields
        ]

    def remote_name(self):
        return self.schema.name

    def record_url_template(self):
        return f"https://airtable.com/{self.base_id}/{self.table_id}/{{record_id}}"

    def record_url(self, record_id: str):
        return f"https://airtable.com/{self.base_id}/{self.table_id}/{record_id}"

    async def fetch_one(self, member_id):
        record = self.table.get(member_id)
        return record

    async def fetch_many(self, id_list: list[str]):
        formula = "OR("
        formula += ",".join([f"RECORD_ID()='{member_id}'" for member_id in id_list])
        formula += ")"
        records = self.table.all(formula=formula)
        return records

    async def fetch_all(self):
        # iterate() returns an Iterator[List[RecordDict]]
        # chain converts this into an Iterator[RecordDict]
        # this makes the data loading from AirTable lazy
        # and reduces memory load
        return itertools.chain.from_iterable(self.table.iterate())

    def get_record_id(self, record):
        return record["id"]

    def get_record_field(self, record, field):
        return record["fields"].get(str(field))

    def get_record_dict(self, record):
        return record["fields"]

    async def update_one(self, mapped_record):
        return self.table.update(
            mapped_record["member"]["id"], mapped_record["update_fields"]
        )

    async def update_many(self, mapped_records):
        return self.table.batch_update(
            [
                {
                    "id": mapped_record["member"]["id"],
                    "fields": mapped_record["update_fields"],
                }
                for mapped_record in mapped_records
            ]
        )

    def auto_update_webhook_specification(self):
        if self.geography_column is None:
            raise ValueError("A geography column is required for auto-updates to work.")
        # DOCS: https://airtable.com/developers/web/api/model/webhooks-specification
        return {
            "options": {
                "filters": {
                    "recordChangeScope": self.table_id,
                    "watchDataInFieldIds": [
                        # Listen for any geography changes
                        self.table.schema()
                        .field(self.geography_column)
                        .id
                    ],
                    "dataTypes": ["tableData"],
                    "changeTypes": [
                        "add",
                        "update",
                    ],
                }
            }
        }

    def get_webhooks(self):
        list = self.base.webhooks()
        auto_update_webhook_url = self.auto_update_webhook_url()
        return [
            webhook
            for webhook in list
            if webhook.notification_url == auto_update_webhook_url
        ]

    def extra_webhook_healthcheck(self, webhooks):
        for webhook in webhooks:
            if not webhook.is_hook_enabled:
                print("Webhook healthcheck: a webhook expired")
                return False
        return True

    def teardown_webhooks(self):
        list = self.base.webhooks()
        url = self.auto_update_webhook_url()
        for webhook in list:
            if ExternalDataSourceAutoUpdateWebhook.base_path in url:
                # Update the webhook in case the spec changed,
                # which will also refresh the 7 day expiration date
                webhook.delete()

    def setup_webhooks(self):
        self.teardown_webhooks()
        # Auto-update
        self.base.add_webhook(
            self.auto_update_webhook_url(), self.auto_update_webhook_specification()
        )

    def get_member_ids_from_webhook(self, webhook_payload: dict) -> list[str]:
        member_ids: list[str] = []
        webhook_id = webhook_payload["webhook"]["id"]
        webhook = self.base.webhook(webhook_id)
        webhook_object, is_new = AirtableWebhook.objects.update_or_create(
            airtable_id=webhook_id
        )
        payloads = webhook.payloads(cursor=webhook_object.cursor)
        for payload in payloads:
            webhook_object.cursor = webhook_object.cursor + 1
            for table_id, deets in payload.changed_tables_by_id.items():
                if table_id == self.table_id:
                    member_ids += deets.changed_records_by_id.keys()
                    member_ids += deets.created_records_by_id.keys()
        webhook_object.save()
        member_ids = list(sorted(set(member_ids)))
        print("Webhook member result", webhook_object.cursor, member_ids)
        return member_ids

    def delete_one(self, record_id):
        return self.table.delete(record_id)

    def create_one(self, record):
        record = self.table.create(
            {
                **record["data"],
                self.postcode_field: record["postcode"],
                self.email_field: record["email"],
            }
        )
        return record

    def create_many(self, records):
        records = self.table.batch_create(
            [
                {
                    **record.get("data", {}),
                    self.postcode_field: record["postcode"],
                    self.email_field: record["email"],
                }
                for record in records
            ]
        )
        return records

    def filter(self, d: dict):
        formula = "AND("
        formula += ",".join([f"{key}='{value}'" for key, value in d.items()])
        formula += ")"
        records = self.table.all(formula=formula)
        return records


class AirtableWebhook(models.Model):
    """
    We need a way to persist the cursor for the Airtable webhook, so we are saving it per-webhook in the DB.
    """

    # Airtable ID
    airtable_id = models.CharField(max_length=250, primary_key=True)
    cursor = models.IntegerField(default=1, blank=True)


class SharingPermission(models.Model):
    id = models.UUIDField(primary_key=True, default=uuid.uuid4, editable=False)
    created_at = models.DateTimeField(auto_now_add=True)
    last_update = models.DateTimeField(auto_now=True)
    external_data_source = models.ForeignKey(
        ExternalDataSource, on_delete=models.CASCADE
    )
    organisation = models.ForeignKey(Organisation, on_delete=models.CASCADE)
    visibility_record_coordinates = models.BooleanField(
        default=False, blank=True, null=True
    )
    visibility_record_details = models.BooleanField(
        default=False, blank=True, null=True
    )

    class Meta:
        unique_together = ["external_data_source", "organisation"]

    @classmethod
    def _get_cache_key(cls, external_data_source_id: str) -> str:
        return f"external_data_source_permissions:{external_data_source_id}"

    def get_cache_key(self) -> str:
        return self._get_cache_key(self.external_data_source_id)


@receiver(models.signals.pre_delete, sender=SharingPermission)
@receiver(models.signals.pre_save, sender=SharingPermission)
def clear_permissions_cache_for_source(sender, instance, *args, **kwargs):
    """
    Clear the cache for the external data source when a sharing permission is saved or deleted
    """
    sharing_permission = instance
    cache.delete(sharing_permission.get_cache_key())


@receiver(models.signals.pre_delete, sender=Membership)
@receiver(models.signals.pre_save, sender=Membership)
def clear_permissions_cache_intersecting_user(sender, instance, *args, **kwargs):
    """
    Since the permissions cache for each source is a dictionary of users, we need to clear it when a membership is saved or deleted as this will affect a user's permissions.
    """
    membership = instance
    sharing_permissions = SharingPermission.objects.filter(
        organisation=membership.organisation
    )
    for sharing_permission in sharing_permissions:
        cache.delete(sharing_permission.get_cache_key())


class Report(PolymorphicModel):
    id = models.UUIDField(primary_key=True, default=uuid.uuid4, editable=False)
    organisation = models.ForeignKey(
        Organisation, on_delete=models.CASCADE, related_name="reports"
    )
    name = models.CharField(max_length=250)
    slug = models.SlugField(max_length=250, unique=True)
    description = models.TextField(blank=True, null=True)
    created_at = models.DateTimeField(auto_now_add=True)
    last_update = models.DateTimeField(auto_now=True)

    def save(self, *args, **kwargs):
        if not self.slug:
            self.slug = slugify(self.name)
        super().save(*args, **kwargs)

    def __str__(self):
        return self.name


class MailchimpSource(ExternalDataSource):
    """
    A Mailchimp list.
    """

    crm_type = "mailchimp"
    api_key = EncryptedCharField(
        max_length=250, help_text="Mailchimp API key.", null=True, blank=True
    )
    list_id = models.CharField(
        max_length=250,
        help_text="The unique identifier for the Mailchimp list.",
    )

    automated_webhooks = True
    introspect_fields = True

    class Meta:
        verbose_name = "Mailchimp list"
        unique_together = ["list_id", "api_key"]

    @cached_property
    def client(self) -> MailChimp:
        # Initializes the MailChimp client
        client = MailChimp(mc_api=self.api_key)

        members_client = client.lists.members
        _build_path = members_client._build_path

        # Modify API request to include ?skip_merge_validation=true
        # Otherwise data can't be updated if the address is not complete
        # (i.e. with addr1, city, state and country)
        def build_path_with_skip_validation(self, *args, **kwargs):
            path = _build_path(self, *args, **kwargs)
            return f"{path}?skip_merge_validation=true"

        members_client._build_path = build_path_with_skip_validation
        return client

    def healthcheck(self):
        # Checks if the Mailchimp list is accessible
        list = self.client.lists.get(self.list_id)
        if list:
            return True
        return False

    def get_record_id(self, record):
        return record["id"]

    def get_record_field(self, record, field: str):
        field_options = [
            field,
            f"merge_fields.{field}",
            # Mailchimp custom fields are max 10 chars long and typically uppercase
            f"merge_fields.{field[0:10].upper()}",
        ]

        value = None

        for field in field_options:
            try:
                value = get(record, field)
                if value:
                    break
            except KeyError:
                pass

        return value

    def get_webhooks(self):
        webhooks = self.client.lists.webhooks.all(self.list_id)["webhooks"]
        return [
            webhook
            for webhook in webhooks
            if webhook["url"] == self.auto_update_webhook_url()
        ]

    def setup_webhooks(self):
        self.teardown_webhooks()
        # Update external data webhook
        self.client.lists.webhooks.create(
            self.list_id,
            data={
                "url": self.auto_update_webhook_url(),
                "events": {
                    "subscribe": True,
                    "unsubscribe": False,
                    "profile": True,
                    "cleaned": True,
                    "upemail": False,
                    "campaign": False,
                },
                "sources": {
                    "user": True,
                    "admin": True,
                    # Presumably this should be False to avoid
                    # an infinite loop (but what if other tools
                    # are updating using the API?)
                    "api": False,
                },
            },
        )

    def teardown_webhooks(self):
        webhooks = self.get_webhooks()
        for webhook in webhooks:
            self.client.lists.webhooks.delete(self.list_id, webhook["id"])

    def get_member_ids_from_webhook(self, webhook_payload: dict) -> list[str]:
        # Mailchimp doesn't give the full ID of the member in the Webhook payload?!
        # Can use the email instead
        if not webhook_payload:
            return []
        return [webhook_payload["data[email]"]]

    def field_definitions(self):
        """
        Mailchimp subscriber built-in fields.
        """
        fields = [
            self.FieldDefinition(
                label="Email address",
                value="email_address",
                description="Email address",
            ),
            self.FieldDefinition(
                label="Phone number",
                value="PHONE",
                description="Phone number",
            ),
            self.FieldDefinition(
                label="First name",
                value="FNAME",
                description="First name",
            ),
            self.FieldDefinition(
                label="Last name",
                value="LNAME",
                description="Last name",
            ),
            self.FieldDefinition(
                label="Address",
                value="ADDRESS.addr1",
                description="Address first line",
            ),
            self.FieldDefinition(
                label="Zip",
                value="ADDRESS.zip",
                description="Zipcode or Postcode",
            ),
        ]
        merge_fields = self.client.lists.merge_fields.all(self.list_id, get_all=True)
        for field in merge_fields["merge_fields"]:
            if field["tag"] not in ["ADDRESS", "PHONE", "FNAME", "LNAME"]:
                fields.append(
                    self.FieldDefinition(
                        label=field["name"],
                        value=field["tag"],
                        description=field["name"],
                    )
                )
        return fields

    async def fetch_all(self):
        # Fetches all members in a list and returns their email addresses
        list = self.client.lists.members.all(self.list_id, get_all=True)
        return list["members"]

    async def fetch_many(self, member_ids: list[str]):
        # TODO: is there a more efficient request to get many members?
        return await asyncio.gather(
            *[self.fetch_one(member_id) for member_id in member_ids]
        )

    async def fetch_one(self, member_id: str):
        # Fetches a single list member by their unique member ID
        # Mailchimp member IDs are typically the MD5 hash of the lowercase version of the member's email address
        member = self.client.lists.members.get(
            list_id=self.list_id, subscriber_hash=member_id
        )
        return member

    async def fetch_many_loader(self, keys):
        # For MailChimp, sometimes the keys are IDs, and sometimes
        # they are email addresses. So the loader has to match
        # on the ID field first, then the email field.
        # This is because the webhook payload doesn't include the ID.
        results = await self.fetch_many(keys)
        return [
            next(
                (
                    result
                    for result in results
                    if (result["id"] == key or result["email_address"] == key)
                ),
                None,
            )
            for key in keys
        ]

    async def update_many(self, mapped_records):
        for mapped_record in mapped_records:
            try:
                await self.update_one(mapped_record)
            except Exception as e:
                subscriber_hash = mapped_record["member"]["id"]
                logger.error(f"Error updating Mailchimp record {subscriber_hash}: {e}")

    async def update_one(self, mapped_record):
        subscriber_hash = mapped_record["member"]["id"]
        # Have to get the existing member to update the merge fields (the API does not patch the object)
        # TODO: save all the merge fields in our database so we don't have to do this?
        existing_member = await self.fetch_one(subscriber_hash)
        merge_fields = {
            **existing_member["merge_fields"],
            **mapped_record["update_fields"],
        }
        self.client.lists.members.update(
            list_id=self.list_id,
            subscriber_hash=subscriber_hash,
            data={"merge_fields": merge_fields},
        )

    def delete_one(self, record_id):
        return self.client.lists.members.delete(self.list_id, record_id)

    def create_one(self, record: ExternalDataSource.CUDRecord):
        record = self.client.lists.members.create(
            self.list_id,
            data=dict(
                status="subscribed",
                email_address=record["email"],
                merge_fields={
                    "ADDRESS": {
                        "addr1": record["data"].get("addr1"),
                        "city": record["data"].get("city"),
                        "state": record["data"].get("state"),
                        "country": record["data"].get("country"),
                        "zip": record["postcode"],
                    }
                    if record["data"].get("addr1")
                    else ""
                },
            ),
        )
        return record

    def create_many(self, records):
        created_records = []
        for record in records:
            created_records.append(self.create_one(record))
        return created_records

    def filter(self, filter: dict) -> dict:
        list = self.client.lists.members.all(self.list_id, get_all=True)
        filtered_records = []
        for record in list["members"]:
            match = True
            for field, value in filter.items():
                if self.get_record_field(record, field) != value:
                    match = False
                    break
            if match:
                filtered_records.append(record)
        return filtered_records


class MapReport(Report, Analytics):
    layers = models.JSONField(blank=True, null=True, default=list)
    display_options = models.JSONField(blank=True, null=True, default=dict)

    class MapLayer(TypedDict):
        name: str
        source: str
        visible: Optional[bool]

    def get_layers(self) -> list[MapLayer]:
        return self.layers

    def get_import_data(self):
        visible_layer_ids = [
            layer["source"] for layer in self.get_layers() if layer.get("visible", True)
        ]
        return GenericData.objects.filter(
            data_type__data_set__external_data_source_id__in=visible_layer_ids
        )

    def get_analytics_queryset(self):
        return self.get_import_data()


class APIToken(models.Model):
    """
    A model to store generated and revoked JWT tokens.
    """

    # So we can list tokens for a user
    user = models.ForeignKey(User, on_delete=models.DO_NOTHING, related_name="tokens")
    # In case you need to copy/paste the token again
    token = encrypt(models.CharField(max_length=1500))
    expires_at = models.DateTimeField()

    # Unencrypted so we can check if the token is revoked or not
    signature = models.CharField(primary_key=True, editable=False, max_length=1500)
    revoked = models.BooleanField(default=False)

    created_at = models.DateTimeField(auto_now_add=True)
    last_update = models.DateTimeField(auto_now=True)

    def __str__(self):
        return f"Revoked JWT Token {self.jti}"


def api_token_key(signature: str) -> str:
    return f"api_token:{signature}"


def refresh_tokens_cache():
    tokens = APIToken.objects.all()
    for token in tokens:
        cache.set(api_token_key(token.signature), token)


def get_api_token(signature: str) -> APIToken:
    return cache.get(api_token_key(signature))


def is_api_token_revoked(signature: str) -> APIToken:
    token = cache.get(api_token_key(signature))
    return token.revoked if token else False


# a signal that, when APIToken is created, updated, updates the apitoken cache
@receiver(models.signals.post_save, sender=APIToken)
def update_apitoken_cache_on_save(sender, instance, *args, **kwargs):
    refresh_tokens_cache()


@receiver(models.signals.post_delete, sender=APIToken)
def update_apitoken_cache_on_delete(sender, instance, *args, **kwargs):
    refresh_tokens_cache()<|MERGE_RESOLUTION|>--- conflicted
+++ resolved
@@ -42,11 +42,8 @@
 
 import utils as lih_utils
 from hub.analytics import Analytics
-<<<<<<< HEAD
+from hub.enrichment.sources import builtin_mapping_sources
 from hub.fields import EncryptedCharField
-=======
-from hub.enrichment.sources import builtin_mapping_sources
->>>>>>> 598efa68
 from hub.filters import Filter
 from hub.tasks import (
     import_all,
