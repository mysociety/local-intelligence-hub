--- conflicted
+++ resolved
@@ -1296,16 +1296,12 @@
         source_path: str
         source_data: Optional[any]
 
-<<<<<<< HEAD
-    def get_import_data(self):
-        print(f"getting import data where external data source id is {self.id}")
-=======
     @classmethod
     def _get_import_data(self, id: str):
         """
         For use by views to query data without having to instantiate the class / query the database for the CRM first
         """
->>>>>>> b0b2cac9
+        print(f"getting import data where external data source id is {id}")
         return GenericData.objects.filter(
             data_type__data_set__external_data_source_id=id
         )
@@ -1334,10 +1330,14 @@
             return_data = []
             enrichment_df = await sync_to_async(self.get_imported_dataframe)()
             for key in keys:
-                print(f"loading enrichment data for key {key['member_id']} {key['source_id']} {key['source_path']}")
+                print(
+                    f"loading enrichment data for key {key['member_id']} {key['source_id']} {key['source_path']}"
+                )
                 try:
                     if key.get("postcode_data", None) is None:
-                        print(f"returning none for key {key['member_id']} because postcode data is none")
+                        print(
+                            f"returning none for key {key['member_id']} because postcode data is none"
+                        )
                         return_data.append(None)
                         continue
                     relevant_member_geography = get(
@@ -1357,11 +1357,15 @@
                         relevant_member_geography == ""
                         or relevant_member_geography is None
                     ):
-                        print(f"returning none for key {key['member_id']} because {relevant_member_geography}")
+                        print(
+                            f"returning none for key {key['member_id']} because {relevant_member_geography}"
+                        )
                         return_data.append(None)
                         continue
                     else:
-                        print(f"picking key {key['member_id']} {key['source_path']} from data frame")
+                        print(
+                            f"picking key {key['member_id']} {key['source_path']} from data frame"
+                        )
                         enrichment_value = enrichment_df.loc[
                             # Match the member's geography to the enrichment source's geography
                             enrichment_df[self.geography_column]
@@ -1372,13 +1376,19 @@
                         if enrichment_value:
                             enrichment_value = enrichment_value[0]
                             if enrichment_value is np.nan or enrichment_value == np.nan:
-                                print(f"missing data for {key['member_id']} {key['source_path']}")
+                                print(
+                                    f"missing data for {key['member_id']} {key['source_path']}"
+                                )
                                 return_data.append(None)
                             else:
-                                print(f"picked {enrichment_value} for {key['member_id']} {key['source_path']}")
+                                print(
+                                    f"picked {enrichment_value} for {key['member_id']} {key['source_path']}"
+                                )
                                 return_data.append(enrichment_value)
                         else:
-                            print(f"missing data for {key['member_id']} {key['source_path']}")
+                            print(
+                                f"missing data for {key['member_id']} {key['source_path']}"
+                            )
                             return_data.append(None)
                 except Exception as e:
                     print(f"loader exception {e}")
