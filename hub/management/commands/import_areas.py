import json

# from django postgis
from django.contrib.gis.geos import GEOSGeometry, MultiPolygon, Polygon
from django.core.management.base import BaseCommand

from tqdm import tqdm

from hub.models import Area, AreaType
from utils import mapit


class Command(BaseCommand):
    help = "Import basic area information from Mapit"

    boundary_types = [
        {
            "mapit_type": ["WMC"],
            "name": "2023 Parliamentary Constituency",
            "code": "WMC23",
            "area_type": "Westminster Constituency",
            "description": "Westminster Parliamentary Constituency boundaries, as created in 2023",
        },
        {
            "mapit_type": ["LBO", "UTA", "COI", "LGD", "CTY", "MTD"],
            "name": "Single Tier Councils",
            "code": "STC",
            "area_type": "Single Tier Council",
            "description": "Single Tier Council",
        },
        {
            "mapit_type": ["DIS", "NMD"],
            "name": "District Councils",
            "code": "DIS",
            "area_type": "District Council",
            "description": "District Council",
        },
        {
            "mapit_type": ["COI", "CPW", "DIW", "LBW", "LGW", "MTW", "UTW"],
            "name": "Wards",
            "code": "WD23",
<<<<<<< HEAD
            "area_type": "Ward",
            "description": "Ward",
=======
            "area_type": "Electoral Ward",
            "description": "Electoral wards",
>>>>>>> bf1a1aa3
        },
    ]

    def add_arguments(self, parser):
        parser.add_argument(
            "-q", "--quiet", action="store_true", help="Silence progress bars."
        )

    def handle(self, quiet: bool = False, *args, **options):
        mapit_client = mapit.MapIt()
        for b_type in self.boundary_types:
            areas = mapit_client.areas_of_type(
                b_type["mapit_type"], {"min_generation": 10}
            )
            area_type, created = AreaType.objects.get_or_create(
                name=b_type["name"],
                code=b_type["code"],
                area_type=b_type["area_type"],
                description=b_type["description"],
            )

            if not quiet:
                print(f"Importing {b_type['name']} Areas")
            for area in tqdm(areas, disable=quiet):
                try:
<<<<<<< HEAD
                    try:
                        geom = mapit_client.area_geometry(area["id"])
                        geom = {
                            "type": "Feature",
                            "geometry": geom,
                            "properties": {
                                "PCON13CD": area["codes"]["gss"],
                                "name": area["name"],
                                "type": b_type["code"],
                            },
                        }
                        geom_str = json.dumps(geom)
                    except mapit.NotFoundException:  # pragma: no cover
                        print(f"could not find mapit area for {area['name']}")
                        geom = None

                    a, created = Area.objects.get_or_create(
                        mapit_id=area["id"],
                        gss=area["codes"]["gss"],
                        name=area["name"],
                        area_type=area_type,
                    )
=======
                    geom = mapit_client.area_geometry(area["id"])
                    geom = {
                        "type": "Feature",
                        "geometry": geom,
                        "properties": {
                            "PCON13CD": area["codes"]["gss"],
                            "name": area["name"],
                            "type": b_type["code"],
                            "mapit_type": area["type"],
                        },
                    }
                    geom_str = json.dumps(geom)
                except mapit.NotFoundException:  # pragma: no cover
                    print(f"could not find mapit area for {area['name']}")
                    geom = None

                a, created = Area.objects.update_or_create(
                    gss=area["codes"]["gss"],
                    area_type=area_type,
                    defaults={
                        "mapit_id": area["id"],
                        "name": area["name"],
                        "mapit_type": area["type"],
                    },
                )
>>>>>>> bf1a1aa3

                    if geom is not None:
                        geos = json.dumps(geom["geometry"])
                        geom = GEOSGeometry(geos)
                        if isinstance(geom, Polygon):
                            geom = MultiPolygon([geom])

                        a.geometry = geom_str
                        a.polygon = geom
                        a.point = a.polygon.centroid
                        a.save()
                except KeyError:  # pragma: no cover
                    # Ignore areas without a GSS code
                    pass<|MERGE_RESOLUTION|>--- conflicted
+++ resolved
@@ -39,13 +39,8 @@
             "mapit_type": ["COI", "CPW", "DIW", "LBW", "LGW", "MTW", "UTW"],
             "name": "Wards",
             "code": "WD23",
-<<<<<<< HEAD
-            "area_type": "Ward",
-            "description": "Ward",
-=======
             "area_type": "Electoral Ward",
             "description": "Electoral wards",
->>>>>>> bf1a1aa3
         },
     ]
 
@@ -71,30 +66,6 @@
                 print(f"Importing {b_type['name']} Areas")
             for area in tqdm(areas, disable=quiet):
                 try:
-<<<<<<< HEAD
-                    try:
-                        geom = mapit_client.area_geometry(area["id"])
-                        geom = {
-                            "type": "Feature",
-                            "geometry": geom,
-                            "properties": {
-                                "PCON13CD": area["codes"]["gss"],
-                                "name": area["name"],
-                                "type": b_type["code"],
-                            },
-                        }
-                        geom_str = json.dumps(geom)
-                    except mapit.NotFoundException:  # pragma: no cover
-                        print(f"could not find mapit area for {area['name']}")
-                        geom = None
-
-                    a, created = Area.objects.get_or_create(
-                        mapit_id=area["id"],
-                        gss=area["codes"]["gss"],
-                        name=area["name"],
-                        area_type=area_type,
-                    )
-=======
                     geom = mapit_client.area_geometry(area["id"])
                     geom = {
                         "type": "Feature",
@@ -120,7 +91,6 @@
                         "mapit_type": area["type"],
                     },
                 )
->>>>>>> bf1a1aa3
 
                     if geom is not None:
                         geos = json.dumps(geom["geometry"])
