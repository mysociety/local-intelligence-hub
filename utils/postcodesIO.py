--- conflicted
+++ resolved
@@ -6,11 +6,8 @@
 import requests
 
 from utils.geo import create_point
-<<<<<<< HEAD
 import httpx
-=======
 from utils.py import batch_and_aggregate, get, get_path
->>>>>>> 3bdd3ebe
 
 
 @dataclass
@@ -94,7 +91,6 @@
 
 @batch_and_aggregate(settings.POSTCODES_IO_BATCH_MAXIMUM)
 async def get_bulk_postcode_geo(postcodes) -> PostcodesIOBulkResult:
-<<<<<<< HEAD
     async with httpx.AsyncClient() as client:
         response = await client.post(f'{settings.POSTCODES_IO_URL}/postcodes', json={
             "postcodes": postcodes
@@ -102,12 +98,6 @@
     if response.status_code != httpx.codes.OK:
         raise Exception(f'Failed to bulk geocode postcodes: {postcodes}.')
 
-=======
-    response = requests.post(
-        f"{settings.POSTCODES_IO_URL}/postcodes",
-        json={"postcodes": postcodes},
-    )
->>>>>>> 3bdd3ebe
     data = response.json()
     status = get(data, "status")
     result: List[ResultElement] = get(data, "result")
