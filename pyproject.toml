--- conflicted
+++ resolved
@@ -64,13 +64,10 @@
 phonenumbers = "8.13.51"
 numexpr = "^2.10.2"
 jsonpatch = "^1.33"
-<<<<<<< HEAD
 pyinstrument = "^5.0.1"
 numpy = "^2.2.2"
-=======
 django-minio-backend = "^3.8.0"
 s3fs = "^2024.12.0"
->>>>>>> 97642e67
 
 [tool.poetry.dev-dependencies]
 django-debug-toolbar = "^4.3"
