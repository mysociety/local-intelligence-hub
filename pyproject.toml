[tool.poetry]
name = "local-intelligence-hub"
version = "0.1.0"
description = ""
authors = ["Your Name <you@example.com>"]

[tool.poetry.dependencies]
python = ">3.11,<3.13"
Django = "4.2.11"
django-bootstrap5 = "^22.1"
django-environ = "^0.9.0"
django-libsass = "^0.9"
requests-cache = "^0.9.6"
Pillow = "^10.2.0"
python-magic = "^0.4.27"
tqdm = "^4.64.1"
openpyxl = "^3.0.10"
mysoc-dataset = "^0.3.0"
django-jsonform = "^2.15.0"
lxml = "^4.9.2"
beautifulsoup4 = "^4.11.1"
django-polymorphic = "^3.1.0"
pyairtable = "^2.3.0.post1"
psycopg = "^3.1.18"
strawberry-graphql-django = "^0.32.1"
strawberry-django-auth = "^0.376.5"
django-cors-headers = "^4.3.1"
python-benedict = "^0.33.2"
gunicorn = "^21.2.0"
whitenoise = "^6.6.0"
setuptools = "^69.1.1"
uvicorn = "^0.27.1"
strawberry-graphql = {extras = ["asgi"], version = "^0.220.0"}
pandas = "^2.2.1"
django-choices-field = "^2.3.0"
httpx = "^0.27.0"
strawberry-django-dataloaders = "^0.2.0"
sentry-sdk = "^1.43.0"
django-minio-storage = "^0.5.7"
mailchimp3 = "^3.0.21"
scalene = "^1.5.38"
django-vectortiles = { git = "https://github.com/submarcos/django-vectortiles.git" }
django-cryptography = "^1.1"
posthog = "^3.5.0"
mailchimp-marketing = {git = "https://github.com/mailchimp/mailchimp-marketing-python.git"}
cryptography = "^42.0.5"
<<<<<<< HEAD
wagtail = "^6.1.1"
wagtail-json-widget = "^0.0.8"
=======
simplejson = "^3.19.2"
urllib3 = "^2.2.1"
requests-oauthlib = "^2.0.0"
requests = "^2.31.0"
petl = "^1.7.15"
procrastinate = {extras = ["django"], version = "^2.3.0"}
>>>>>>> bb5ec35f

[tool.poetry.dev-dependencies]
django-debug-toolbar = "^4.3"
black = "^24.3.0"
coverage = "^6.5.0"
flake8 = "^6.1.0"
isort = "^5.10.1"

[build-system]
requires = ["poetry-core>=1.0.0"]
build-backend = "poetry.core.masonry.api"

[tool.isort]
profile = "black"
default_section = "THIRDPARTY"
known_first_party = "hub"
known_django = "django"
sections = ["FUTURE", "STDLIB", "DJANGO", "THIRDPARTY", "FIRSTPARTY", "LOCALFOLDER"]
extend_skip = ["migrations"]<|MERGE_RESOLUTION|>--- conflicted
+++ resolved
@@ -44,17 +44,14 @@
 posthog = "^3.5.0"
 mailchimp-marketing = {git = "https://github.com/mailchimp/mailchimp-marketing-python.git"}
 cryptography = "^42.0.5"
-<<<<<<< HEAD
 wagtail = "^6.1.1"
 wagtail-json-widget = "^0.0.8"
-=======
 simplejson = "^3.19.2"
 urllib3 = "^2.2.1"
 requests-oauthlib = "^2.0.0"
 requests = "^2.31.0"
 petl = "^1.7.15"
 procrastinate = {extras = ["django"], version = "^2.3.0"}
->>>>>>> bb5ec35f
 
 [tool.poetry.dev-dependencies]
 django-debug-toolbar = "^4.3"
