"""
Django settings for local_intelligence_hub project.

Generated by 'django-admin startproject' using Django 4.1.

For more information on this file, see
https://docs.djangoproject.com/en/4.1/topics/settings/

For the full list of settings and their values, see
https://docs.djangoproject.com/en/4.1/ref/settings/
"""

from datetime import timedelta
import socket
from pathlib import Path

import environ
from gqlauth.settings_type import GqlAuthSettings

# Build paths inside the project like this: BASE_DIR / 'subdir'.
BASE_DIR = Path(__file__).resolve().parent.parent

env = environ.Env(
    BASE_URL=(str, False),
    SCHEDULED_UPDATE_SECONDS_DELAY=(int, 3),
    DEBUG=(bool, False),
    ALLOWED_HOSTS=(list, []),
    HIDE_DEBUG_TOOLBAR=(bool, False),
    GOOGLE_ANALYTICS=(str, ""),
    GOOGLE_SITE_VERIFICATION=(str, ""),
<<<<<<< HEAD
    TEST_AIRTABLE_BASE_ID=(str, ""),
    TEST_AIRTABLE_TABLE_NAME=(str, ""),
    TEST_AIRTABLE_API_KEY=(str, ""),
    DJANGO_LOG_LEVEL=(str, "INFO"),
    CORS_ALLOWED_ORIGINS=(list, ['http://localhost:3000'])
=======
    CORS_ALLOWED_ORIGINS=(list, ['http://localhost:3000'])

>>>>>>> 5c110227
)
environ.Env.read_env(BASE_DIR / ".env")

# Quick-start development settings - unsuitable for production
# See https://docs.djangoproject.com/en/4.1/howto/deployment/checklist/

BASE_URL = env("BASE_URL")
SECRET_KEY = env("SECRET_KEY")
DEBUG = env("DEBUG")
ALLOWED_HOSTS = env("ALLOWED_HOSTS")
CORS_ALLOWED_ORIGINS = env("CORS_ALLOWED_ORIGINS")
CACHE_FILE = env("CACHE_FILE")
HIDE_DEBUG_TOOLBAR = env("HIDE_DEBUG_TOOLBAR")
MAPIT_URL = env("MAPIT_URL")
MAPIT_API_KEY = env("MAPIT_API_KEY")
GOOGLE_ANALYTICS = env("GOOGLE_ANALYTICS")
GOOGLE_SITE_VERIFICATION = env("GOOGLE_SITE_VERIFICATION")
TEST_AIRTABLE_BASE_ID=env("TEST_AIRTABLE_BASE_ID")
TEST_AIRTABLE_TABLE_NAME=env("TEST_AIRTABLE_TABLE_NAME")
TEST_AIRTABLE_API_KEY=env("TEST_AIRTABLE_API_KEY")

# make sure CSRF checking still works behind load balancers
SECURE_PROXY_SSL_HEADER = ("HTTP_X_FORWARDED_PROTO", "https")

if env.str("BUGS_EMAIL", None):  # pragma: no cover
    SERVER_EMAIL = env("BUGS_EMAIL")
    ADMINS = (("mySociety bugs", env("BUGS_EMAIL")),)

NON_LOGIN_URLS = (
    "/status/",
    "/accounts/login/",
    "/accounts/logout/",
    "/accounts/password_reset/",
    "/signup/",
    "/confirmation_sent/",
    "/bad_token/",
    "/activate/",
    "/privacy/",
    "/terms/",
    "/about/",
    "/contact/",
    "/",
)

# Application definition

INSTALLED_APPS = [
    "django.contrib.admin",
    "django.contrib.auth",
    'polymorphic',
    'django.contrib.contenttypes',
    "django.contrib.sessions",
    "django.contrib.messages",
    "django.contrib.staticfiles",
    "django.contrib.humanize",
    "django.contrib.sitemaps",
    "compressor",
    "django_bootstrap5",
    "django_jsonform",
    "gqlauth",
    "hub",
    "corsheaders",
    "procrastinate.contrib.django",
]

MIDDLEWARE = [
    "django.middleware.security.SecurityMiddleware",
    "whitenoise.middleware.WhiteNoiseMiddleware",
    "django.contrib.sessions.middleware.SessionMiddleware",
    "corsheaders.middleware.CorsMiddleware",
    "django.middleware.common.CommonMiddleware",
    "django.middleware.csrf.CsrfViewMiddleware",
    "django.contrib.auth.middleware.AuthenticationMiddleware",
    "gqlauth.core.middlewares.django_jwt_middleware",
    "django.contrib.messages.middleware.MessageMiddleware",
    "django.middleware.clickjacking.XFrameOptionsMiddleware",
    "hub.middleware.RecordLastSeenMiddleware",
]

ROOT_URLCONF = "local_intelligence_hub.urls"

TEMPLATES = [
    {
        "BACKEND": "django.template.backends.django.DjangoTemplates",
        "DIRS": [BASE_DIR / "templates"],
        "APP_DIRS": True,
        "OPTIONS": {
            "context_processors": [
                "django.template.context_processors.debug",
                "django.template.context_processors.request",
                "django.template.context_processors.media",
                "django.contrib.auth.context_processors.auth",
                "django.contrib.messages.context_processors.messages",
                "hub.context_processors.analytics",
            ],
        },
    },
]

WSGI_APPLICATION = "local_intelligence_hub.wsgi.application"


# Database
# https://docs.djangoproject.com/en/4.1/ref/settings/#databases

DATABASES = {"default": env.db()}


# Password validation
# https://docs.djangoproject.com/en/4.1/ref/settings/#auth-password-validators

AUTH_PASSWORD_VALIDATORS = [
    {
        "NAME": "django.contrib.auth.password_validation.UserAttributeSimilarityValidator",
    },
    {
        "NAME": "django.contrib.auth.password_validation.MinimumLengthValidator",
    },
    {
        "NAME": "django.contrib.auth.password_validation.CommonPasswordValidator",
    },
    {
        "NAME": "django.contrib.auth.password_validation.NumericPasswordValidator",
    },
]

# TODO: Do we want inactive users to be able to log in? If not, change to backends.ModelBackend
# See https://docs.djangoproject.com/en/5.0/ref/contrib/auth/#fields for more details
AUTHENTICATION_BACKENDS = ["django.contrib.auth.backends.AllowAllUsersModelBackend"]


# Internationalization
# https://docs.djangoproject.com/en/4.1/topics/i18n/

LANGUAGE_CODE = "en-us"

TIME_ZONE = "UTC"

USE_I18N = True

USE_TZ = True


MEDIA_ROOT = BASE_DIR / ".media"
MEDIA_URL = "/media/"

# Static files (CSS, JavaScript, Images)
# https://docs.djangoproject.com/en/4.1/howto/static-files/

STATIC_URL = "static/"

STATIC_ROOT = BASE_DIR / ".static"

STATICFILES_FINDERS = (
    "django.contrib.staticfiles.finders.FileSystemFinder",
    "django.contrib.staticfiles.finders.AppDirectoriesFinder",
    "compressor.finders.CompressorFinder",
)

STATICFILES_DIRS = [
    BASE_DIR / "build",
    ("bootstrap", BASE_DIR / "vendor" / "bootstrap" / "scss"),
    ("bootstrap", BASE_DIR / "vendor" / "bootstrap" / "js"),
    ("chartjs", BASE_DIR / "vendor" / "chartjs" / "js"),
    ("jquery", BASE_DIR / "vendor" / "jquery" / "js"),
    ("leaflet", BASE_DIR / "vendor" / "leaflet" / "js"),
    ("papaparse", BASE_DIR / "vendor" / "papaparse" / "js"),
    ("popper", BASE_DIR / "vendor" / "popper" / "js"),
    ("vue", BASE_DIR / "vendor" / "vue" / "js"),
]


COMPRESS_PRECOMPILERS = (("text/x-scss", "django_libsass.SassCompiler"),)
COMPRESS_CSS_HASHING_METHOD = "content"


# Default primary key field type
# https://docs.djangoproject.com/en/4.1/ref/settings/#default-auto-field

DEFAULT_AUTO_FIELD = "django.db.models.BigAutoField"

# django-bootstrap5 settings
# https://django-bootstrap5.readthedocs.io/en/latest/settings.html
BOOTSTRAP5 = {
    "set_placeholder": False,
    "server_side_validation": True,
    "field_renderers": {
        "default": "hub.renderers.CustomFieldRenderer",
    },
}

# Sending messages
EMAIL_HOST = env.str("EMAIL_HOST", "localhost")
EMAIL_PORT = env.str("EMAIL_PORT", 1025)
DEFAULT_FROM_EMAIL = env.str("DEFAULT_FROM_EMAIL", "webmaster@localhost")

if DEBUG and HIDE_DEBUG_TOOLBAR is False:  # pragma: no cover
    hostname, _, ips = socket.gethostbyname_ex(socket.gethostname())
    INTERNAL_IPS = [ip[:-1] + "1" for ip in ips] + ["127.0.0.1", "10.0.2.2"]
    CSRF_TRUSTED_ORIGINS = ["https://*.preview.app.github.dev"]

    # debug toolbar has to come after django_hosts middleware
    MIDDLEWARE.insert(1, "debug_toolbar.middleware.DebugToolbarMiddleware")

    INSTALLED_APPS += ("debug_toolbar",)

    DEBUG_TOOLBAR_PANELS = [
        "debug_toolbar.panels.versions.VersionsPanel",
        "debug_toolbar.panels.timer.TimerPanel",
        "debug_toolbar.panels.settings.SettingsPanel",
        "debug_toolbar.panels.headers.HeadersPanel",
        "debug_toolbar.panels.request.RequestPanel",
        "debug_toolbar.panels.sql.SQLPanel",
        "debug_toolbar.panels.staticfiles.StaticFilesPanel",
        "debug_toolbar.panels.templates.TemplatesPanel",
        "debug_toolbar.panels.cache.CachePanel",
        "debug_toolbar.panels.signals.SignalsPanel",
        "debug_toolbar.panels.logging.LoggingPanel",
        "debug_toolbar.panels.redirects.RedirectsPanel",
    ]

POSTCODES_IO_URL = "https://postcodes.commonknowledge.coop"
POSTCODES_IO_BATCH_MAXIMUM = 100

LOGGING = {
    'version': 1,
    'disable_existing_loggers': False,
    'handlers': {
        'console': {
            'class': 'logging.StreamHandler',
        },
    },
    'loggers': {
        'django': {
            'handlers': ['console'],
            'level': env('DJANGO_LOG_LEVEL'),
        },
    },
}
# CK Section

# TODO: Decrease this when we go public
one_week = timedelta(days=7)
GQL_AUTH = GqlAuthSettings(
    JWT_EXPIRATION_DELTA=one_week,
    LOGIN_REQUIRE_CAPTCHA=False,
    REGISTER_REQUIRE_CAPTCHA=False,
)

SCHEDULED_UPDATE_SECONDS_DELAY = env("SCHEDULED_UPDATE_SECONDS_DELAY")<|MERGE_RESOLUTION|>--- conflicted
+++ resolved
@@ -28,16 +28,11 @@
     HIDE_DEBUG_TOOLBAR=(bool, False),
     GOOGLE_ANALYTICS=(str, ""),
     GOOGLE_SITE_VERIFICATION=(str, ""),
-<<<<<<< HEAD
     TEST_AIRTABLE_BASE_ID=(str, ""),
     TEST_AIRTABLE_TABLE_NAME=(str, ""),
     TEST_AIRTABLE_API_KEY=(str, ""),
     DJANGO_LOG_LEVEL=(str, "INFO"),
     CORS_ALLOWED_ORIGINS=(list, ['http://localhost:3000'])
-=======
-    CORS_ALLOWED_ORIGINS=(list, ['http://localhost:3000'])
-
->>>>>>> 5c110227
 )
 environ.Env.read_env(BASE_DIR / ".env")
 
