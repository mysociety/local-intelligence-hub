--- conflicted
+++ resolved
@@ -1,36 +1,23 @@
 /* eslint-disable */
-import { TypedDocumentNode as DocumentNode } from '@graphql-typed-document-node/core'
-export type Maybe<T> = T | null
-export type InputMaybe<T> = Maybe<T>
-export type Exact<T extends { [key: string]: unknown }> = {
-  [K in keyof T]: T[K]
-}
-export type MakeOptional<T, K extends keyof T> = Omit<T, K> & {
-  [SubKey in K]?: Maybe<T[SubKey]>
-}
-export type MakeMaybe<T, K extends keyof T> = Omit<T, K> & {
-  [SubKey in K]: Maybe<T[SubKey]>
-}
-export type MakeEmpty<
-  T extends { [key: string]: unknown },
-  K extends keyof T,
-> = { [_ in K]?: never }
-export type Incremental<T> =
-  | T
-  | {
-      [P in keyof T]?: P extends ' $fragmentName' | '__typename' ? T[P] : never
-    }
+import { TypedDocumentNode as DocumentNode } from '@graphql-typed-document-node/core';
+export type Maybe<T> = T | null;
+export type InputMaybe<T> = Maybe<T>;
+export type Exact<T extends { [key: string]: unknown }> = { [K in keyof T]: T[K] };
+export type MakeOptional<T, K extends keyof T> = Omit<T, K> & { [SubKey in K]?: Maybe<T[SubKey]> };
+export type MakeMaybe<T, K extends keyof T> = Omit<T, K> & { [SubKey in K]: Maybe<T[SubKey]> };
+export type MakeEmpty<T extends { [key: string]: unknown }, K extends keyof T> = { [_ in K]?: never };
+export type Incremental<T> = T | { [P in keyof T]?: P extends ' $fragmentName' | '__typename' ? T[P] : never };
 /** All built-in and custom scalars, mapped to their actual values */
 export type Scalars = {
-  ID: { input: string; output: string }
-  String: { input: string; output: string }
-  Boolean: { input: boolean; output: boolean }
-  Int: { input: number; output: number }
-  Float: { input: number; output: number }
+  ID: { input: string; output: string; }
+  String: { input: string; output: string; }
+  Boolean: { input: boolean; output: boolean; }
+  Int: { input: number; output: number; }
+  Float: { input: number; output: number; }
   /** Date (isoformat) */
-  Date: { input: any; output: any }
+  Date: { input: any; output: any; }
   /** Date with time (isoformat) */
-  DateTime: { input: any; output: any }
+  DateTime: { input: any; output: any; }
   /**
    *
    *      Errors messages and codes mapped to
@@ -58,357 +45,369 @@
    *     }
    *
    */
-  ExpectedError: { input: any; output: any }
+  ExpectedError: { input: any; output: any; }
   /** The `JSON` scalar type represents JSON values as specified by [ECMA-404](https://ecma-international.org/wp-content/uploads/ECMA-404_2nd_edition_december_2017.pdf). */
-  JSON: { input: any; output: any }
-  UUID: { input: any; output: any }
+  JSON: { input: any; output: any; }
+  UUID: { input: any; output: any; }
   /** Represents NULL values */
-  Void: { input: any; output: any }
-}
+  Void: { input: any; output: any; }
+};
 
 /** A model to store generated and revoked JWT tokens. */
 export type ApiToken = {
-  __typename?: 'APIToken'
-  createdAt: Scalars['DateTime']['output']
-  expiresAt: Scalars['DateTime']['output']
-  revoked: Scalars['Boolean']['output']
-  signature: Scalars['ID']['output']
-  token: Scalars['String']['output']
-}
+  __typename?: 'APIToken';
+  createdAt: Scalars['DateTime']['output'];
+  expiresAt: Scalars['DateTime']['output'];
+  revoked: Scalars['Boolean']['output'];
+  signature: Scalars['ID']['output'];
+  token: Scalars['String']['output'];
+};
 
 /** An Action Network member list. */
 export type ActionNetworkSource = Analytics & {
-  __typename?: 'ActionNetworkSource'
-  addressField?: Maybe<Scalars['String']['output']>
-  allowUpdates: Scalars['Boolean']['output']
-  apiKey: Scalars['String']['output']
-  autoImportEnabled: Scalars['Boolean']['output']
-  autoUpdateEnabled: Scalars['Boolean']['output']
-  automatedWebhooks: Scalars['Boolean']['output']
-  canDisplayPointField?: Maybe<Scalars['String']['output']>
-  connectionDetails: AirtableSourceMailchimpSourceActionNetworkSourceEditableGoogleSheetsSourceTicketTailorSource
-  createdAt: Scalars['DateTime']['output']
-  crmType: CrmType
-  dataType: DataSourceType
-  defaultDataType?: Maybe<Scalars['String']['output']>
-  defaults: Scalars['JSON']['output']
-  description?: Maybe<Scalars['String']['output']>
-  descriptionField?: Maybe<Scalars['String']['output']>
-  emailField?: Maybe<Scalars['String']['output']>
-  endTimeField?: Maybe<Scalars['String']['output']>
-  fieldDefinitions?: Maybe<Array<FieldDefinition>>
-  firstNameField?: Maybe<Scalars['String']['output']>
-  fullNameField?: Maybe<Scalars['String']['output']>
-  geocodingConfig: Scalars['JSON']['output']
-  geographyColumn?: Maybe<Scalars['String']['output']>
-  geographyColumnType: GeographyTypes
-  groupSlug: Scalars['String']['output']
-  hasWebhooks: Scalars['Boolean']['output']
-  healthcheck: Scalars['Boolean']['output']
-  id: Scalars['UUID']['output']
-  idField?: Maybe<Scalars['String']['output']>
-  imageField?: Maybe<Scalars['String']['output']>
-  importProgress?: Maybe<BatchJobProgress>
-  importedDataByArea: Array<GroupedData>
-  importedDataCount: Scalars['Int']['output']
-  importedDataCountByArea: Array<GroupedDataCount>
-  importedDataCountByConstituency: Array<GroupedDataCount>
-  importedDataCountByConstituency2024: Array<GroupedDataCount>
-  importedDataCountByConstituencyBySource: Array<GroupedDataCountWithBreakdown>
-  importedDataCountByCouncil: Array<GroupedDataCount>
-  importedDataCountByWard: Array<GroupedDataCount>
-  importedDataCountForArea?: Maybe<GroupedDataCount>
-  importedDataCountForConstituency?: Maybe<GroupedDataCount>
-  importedDataCountForConstituency2024?: Maybe<GroupedDataCount>
-  importedDataCountLocated: Scalars['Int']['output']
-  importedDataCountOfAreas: Scalars['Int']['output']
-  importedDataCountUnlocated: Scalars['Int']['output']
-  importedDataGeocodingRate: Scalars['Float']['output']
-  introspectFields: Scalars['Boolean']['output']
-  isImportScheduled: Scalars['Boolean']['output']
-  isUpdateScheduled: Scalars['Boolean']['output']
-  jobs: Array<QueueJob>
-  lastImportJob?: Maybe<QueueJob>
-  lastNameField?: Maybe<Scalars['String']['output']>
-  lastUpdate: Scalars['DateTime']['output']
-  lastUpdateJob?: Maybe<QueueJob>
-  name: Scalars['String']['output']
-  oauthCredentials?: Maybe<Scalars['String']['output']>
-  organisation: Organisation
-  organisationId: Scalars['String']['output']
-  orgsWithAccess: Array<Organisation>
-  phoneField?: Maybe<Scalars['String']['output']>
-  postcodeField?: Maybe<Scalars['String']['output']>
-  predefinedColumnNames: Scalars['Boolean']['output']
-  publicUrlField?: Maybe<Scalars['String']['output']>
-  recordUrlTemplate?: Maybe<Scalars['String']['output']>
-  remoteName?: Maybe<Scalars['String']['output']>
-  remoteUrl?: Maybe<Scalars['String']['output']>
-  sharingPermissions: Array<SharingPermission>
-  socialUrlField?: Maybe<Scalars['String']['output']>
-  startTimeField?: Maybe<Scalars['String']['output']>
-  titleField?: Maybe<Scalars['String']['output']>
-  updateMapping?: Maybe<Array<AutoUpdateConfig>>
-  updateProgress?: Maybe<BatchJobProgress>
-  usesValidGeocodingConfig: Scalars['Boolean']['output']
-  webhookHealthcheck: Scalars['Boolean']['output']
-  webhookUrl: Scalars['String']['output']
-}
+  __typename?: 'ActionNetworkSource';
+  addressField?: Maybe<Scalars['String']['output']>;
+  allowUpdates: Scalars['Boolean']['output'];
+  apiKey: Scalars['String']['output'];
+  autoImportEnabled: Scalars['Boolean']['output'];
+  autoUpdateEnabled: Scalars['Boolean']['output'];
+  automatedWebhooks: Scalars['Boolean']['output'];
+  canDisplayPointField?: Maybe<Scalars['String']['output']>;
+  connectionDetails: AirtableSourceMailchimpSourceActionNetworkSourceEditableGoogleSheetsSourceTicketTailorSource;
+  createdAt: Scalars['DateTime']['output'];
+  crmType: CrmType;
+  dataType: DataSourceType;
+  defaultDataType?: Maybe<Scalars['String']['output']>;
+  defaults: Scalars['JSON']['output'];
+  description?: Maybe<Scalars['String']['output']>;
+  descriptionField?: Maybe<Scalars['String']['output']>;
+  emailField?: Maybe<Scalars['String']['output']>;
+  endTimeField?: Maybe<Scalars['String']['output']>;
+  fieldDefinitions?: Maybe<Array<FieldDefinition>>;
+  firstNameField?: Maybe<Scalars['String']['output']>;
+  fullNameField?: Maybe<Scalars['String']['output']>;
+  geocodingConfig: Scalars['JSON']['output'];
+  geographyColumn?: Maybe<Scalars['String']['output']>;
+  geographyColumnType: GeographyTypes;
+  groupSlug: Scalars['String']['output'];
+  hasWebhooks: Scalars['Boolean']['output'];
+  healthcheck: Scalars['Boolean']['output'];
+  id: Scalars['UUID']['output'];
+  idField?: Maybe<Scalars['String']['output']>;
+  imageField?: Maybe<Scalars['String']['output']>;
+  importProgress?: Maybe<BatchJobProgress>;
+  importedDataByArea: Array<GroupedData>;
+  importedDataCount: Scalars['Int']['output'];
+  importedDataCountByArea: Array<GroupedDataCount>;
+  importedDataCountByConstituency: Array<GroupedDataCount>;
+  importedDataCountByConstituency2024: Array<GroupedDataCount>;
+  importedDataCountByConstituencyBySource: Array<GroupedDataCountWithBreakdown>;
+  importedDataCountByCouncil: Array<GroupedDataCount>;
+  importedDataCountByWard: Array<GroupedDataCount>;
+  importedDataCountForArea?: Maybe<GroupedDataCount>;
+  importedDataCountForConstituency?: Maybe<GroupedDataCount>;
+  importedDataCountForConstituency2024?: Maybe<GroupedDataCount>;
+  importedDataCountLocated: Scalars['Int']['output'];
+  importedDataCountOfAreas: Scalars['Int']['output'];
+  importedDataCountUnlocated: Scalars['Int']['output'];
+  importedDataGeocodingRate: Scalars['Float']['output'];
+  introspectFields: Scalars['Boolean']['output'];
+  isImportScheduled: Scalars['Boolean']['output'];
+  isUpdateScheduled: Scalars['Boolean']['output'];
+  jobs: Array<QueueJob>;
+  lastImportJob?: Maybe<QueueJob>;
+  lastNameField?: Maybe<Scalars['String']['output']>;
+  lastUpdate: Scalars['DateTime']['output'];
+  lastUpdateJob?: Maybe<QueueJob>;
+  name: Scalars['String']['output'];
+  oauthCredentials?: Maybe<Scalars['String']['output']>;
+  organisation: Organisation;
+  organisationId: Scalars['String']['output'];
+  orgsWithAccess: Array<Organisation>;
+  phoneField?: Maybe<Scalars['String']['output']>;
+  postcodeField?: Maybe<Scalars['String']['output']>;
+  predefinedColumnNames: Scalars['Boolean']['output'];
+  publicUrlField?: Maybe<Scalars['String']['output']>;
+  recordUrlTemplate?: Maybe<Scalars['String']['output']>;
+  remoteName?: Maybe<Scalars['String']['output']>;
+  remoteUrl?: Maybe<Scalars['String']['output']>;
+  sharingPermissions: Array<SharingPermission>;
+  socialUrlField?: Maybe<Scalars['String']['output']>;
+  startTimeField?: Maybe<Scalars['String']['output']>;
+  titleField?: Maybe<Scalars['String']['output']>;
+  updateMapping?: Maybe<Array<AutoUpdateConfig>>;
+  updateProgress?: Maybe<BatchJobProgress>;
+  usesValidGeocodingConfig: Scalars['Boolean']['output'];
+  webhookHealthcheck: Scalars['Boolean']['output'];
+  webhookUrl: Scalars['String']['output'];
+};
+
 
 /** An Action Network member list. */
 export type ActionNetworkSourceImportedDataByAreaArgs = {
-  analyticalAreaType: AnalyticalAreaType
-  layerIds?: InputMaybe<Array<Scalars['String']['input']>>
-}
+  analyticalAreaType: AnalyticalAreaType;
+  layerIds?: InputMaybe<Array<Scalars['String']['input']>>;
+};
+
 
 /** An Action Network member list. */
 export type ActionNetworkSourceImportedDataCountByAreaArgs = {
-  analyticalAreaType: AnalyticalAreaType
-  layerIds?: InputMaybe<Array<Scalars['String']['input']>>
-}
+  analyticalAreaType: AnalyticalAreaType;
+  layerIds?: InputMaybe<Array<Scalars['String']['input']>>;
+};
+
 
 /** An Action Network member list. */
 export type ActionNetworkSourceImportedDataCountByConstituencyBySourceArgs = {
-  gss: Scalars['String']['input']
-}
+  gss: Scalars['String']['input'];
+};
+
 
 /** An Action Network member list. */
 export type ActionNetworkSourceImportedDataCountForAreaArgs = {
-  analyticalAreaType: AnalyticalAreaType
-  gss: Scalars['String']['input']
-}
+  analyticalAreaType: AnalyticalAreaType;
+  gss: Scalars['String']['input'];
+};
+
 
 /** An Action Network member list. */
 export type ActionNetworkSourceImportedDataCountForConstituencyArgs = {
-  gss: Scalars['String']['input']
-}
+  gss: Scalars['String']['input'];
+};
+
 
 /** An Action Network member list. */
 export type ActionNetworkSourceImportedDataCountForConstituency2024Args = {
-  gss: Scalars['String']['input']
-}
+  gss: Scalars['String']['input'];
+};
+
 
 /** An Action Network member list. */
 export type ActionNetworkSourceImportedDataCountOfAreasArgs = {
-  analyticalAreaType: AnalyticalAreaType
-  layerIds?: InputMaybe<Array<Scalars['String']['input']>>
-}
+  analyticalAreaType: AnalyticalAreaType;
+  layerIds?: InputMaybe<Array<Scalars['String']['input']>>;
+};
+
 
 /** An Action Network member list. */
 export type ActionNetworkSourceJobsArgs = {
-  filters?: InputMaybe<QueueFilter>
-  pagination?: InputMaybe<OffsetPaginationInput>
-}
+  filters?: InputMaybe<QueueFilter>;
+  pagination?: InputMaybe<OffsetPaginationInput>;
+};
+
 
 /** An Action Network member list. */
 export type ActionNetworkSourceOrgsWithAccessArgs = {
-  filters?: InputMaybe<OrganisationFilters>
-}
+  filters?: InputMaybe<OrganisationFilters>;
+};
 
 /** An Action Network member list. */
 export type ActionNetworkSourceInput = {
-  addressField?: InputMaybe<Scalars['String']['input']>
-  apiKey: Scalars['String']['input']
-  autoImportEnabled?: InputMaybe<Scalars['Boolean']['input']>
-  autoUpdateEnabled?: InputMaybe<Scalars['Boolean']['input']>
-  canDisplayPointField?: InputMaybe<Scalars['String']['input']>
-  dataType?: InputMaybe<DataSourceType>
-  description?: InputMaybe<Scalars['String']['input']>
-  descriptionField?: InputMaybe<Scalars['String']['input']>
-  emailField?: InputMaybe<Scalars['String']['input']>
-  endTimeField?: InputMaybe<Scalars['String']['input']>
-  firstNameField?: InputMaybe<Scalars['String']['input']>
-  fullNameField?: InputMaybe<Scalars['String']['input']>
-  geocodingConfig?: InputMaybe<Scalars['JSON']['input']>
-  geographyColumn?: InputMaybe<Scalars['String']['input']>
-  geographyColumnType?: InputMaybe<GeographyTypes>
-  groupSlug: Scalars['String']['input']
-  id?: InputMaybe<Scalars['UUID']['input']>
-  imageField?: InputMaybe<Scalars['String']['input']>
-  lastNameField?: InputMaybe<Scalars['String']['input']>
-  name?: InputMaybe<Scalars['String']['input']>
-  organisation?: InputMaybe<OneToManyInput>
-  phoneField?: InputMaybe<Scalars['String']['input']>
-  postcodeField?: InputMaybe<Scalars['String']['input']>
-  publicUrlField?: InputMaybe<Scalars['String']['input']>
-  socialUrlField?: InputMaybe<Scalars['String']['input']>
-  startTimeField?: InputMaybe<Scalars['String']['input']>
-  titleField?: InputMaybe<Scalars['String']['input']>
-  updateMapping?: InputMaybe<Array<UpdateMappingItemInput>>
-}
+  addressField?: InputMaybe<Scalars['String']['input']>;
+  apiKey: Scalars['String']['input'];
+  autoImportEnabled?: InputMaybe<Scalars['Boolean']['input']>;
+  autoUpdateEnabled?: InputMaybe<Scalars['Boolean']['input']>;
+  canDisplayPointField?: InputMaybe<Scalars['String']['input']>;
+  dataType?: InputMaybe<DataSourceType>;
+  description?: InputMaybe<Scalars['String']['input']>;
+  descriptionField?: InputMaybe<Scalars['String']['input']>;
+  emailField?: InputMaybe<Scalars['String']['input']>;
+  endTimeField?: InputMaybe<Scalars['String']['input']>;
+  firstNameField?: InputMaybe<Scalars['String']['input']>;
+  fullNameField?: InputMaybe<Scalars['String']['input']>;
+  geocodingConfig?: InputMaybe<Scalars['JSON']['input']>;
+  geographyColumn?: InputMaybe<Scalars['String']['input']>;
+  geographyColumnType?: InputMaybe<GeographyTypes>;
+  groupSlug: Scalars['String']['input'];
+  id?: InputMaybe<Scalars['UUID']['input']>;
+  imageField?: InputMaybe<Scalars['String']['input']>;
+  lastNameField?: InputMaybe<Scalars['String']['input']>;
+  name?: InputMaybe<Scalars['String']['input']>;
+  organisation?: InputMaybe<OneToManyInput>;
+  phoneField?: InputMaybe<Scalars['String']['input']>;
+  postcodeField?: InputMaybe<Scalars['String']['input']>;
+  publicUrlField?: InputMaybe<Scalars['String']['input']>;
+  socialUrlField?: InputMaybe<Scalars['String']['input']>;
+  startTimeField?: InputMaybe<Scalars['String']['input']>;
+  titleField?: InputMaybe<Scalars['String']['input']>;
+  updateMapping?: InputMaybe<Array<UpdateMappingItemInput>>;
+};
 
 /** An Airtable table. */
 export type AirtableSource = Analytics & {
-  __typename?: 'AirtableSource'
-  addressField?: Maybe<Scalars['String']['output']>
-  allowUpdates: Scalars['Boolean']['output']
+  __typename?: 'AirtableSource';
+  addressField?: Maybe<Scalars['String']['output']>;
+  allowUpdates: Scalars['Boolean']['output'];
   /** Personal access token. Requires the following 4 scopes: data.records:read, data.records:write, schema.bases:read, webhook:manage */
-  apiKey: Scalars['String']['output']
-  autoImportEnabled: Scalars['Boolean']['output']
-  autoUpdateEnabled: Scalars['Boolean']['output']
-  automatedWebhooks: Scalars['Boolean']['output']
-  baseId: Scalars['String']['output']
-  canDisplayPointField?: Maybe<Scalars['String']['output']>
-  connectionDetails: AirtableSourceMailchimpSourceActionNetworkSourceEditableGoogleSheetsSourceTicketTailorSource
-  createdAt: Scalars['DateTime']['output']
-  crmType: CrmType
-  dataType: DataSourceType
-  defaultDataType?: Maybe<Scalars['String']['output']>
-  defaults: Scalars['JSON']['output']
-  description?: Maybe<Scalars['String']['output']>
-  descriptionField?: Maybe<Scalars['String']['output']>
-  emailField?: Maybe<Scalars['String']['output']>
-  endTimeField?: Maybe<Scalars['String']['output']>
-  fieldDefinitions?: Maybe<Array<FieldDefinition>>
-  firstNameField?: Maybe<Scalars['String']['output']>
-  fullNameField?: Maybe<Scalars['String']['output']>
-  geocodingConfig: Scalars['JSON']['output']
-  geographyColumn?: Maybe<Scalars['String']['output']>
-  geographyColumnType: GeographyTypes
-  hasWebhooks: Scalars['Boolean']['output']
-  healthcheck: Scalars['Boolean']['output']
-  id: Scalars['UUID']['output']
-  idField?: Maybe<Scalars['String']['output']>
-  imageField?: Maybe<Scalars['String']['output']>
-  importProgress?: Maybe<BatchJobProgress>
-  importedDataByArea: Array<GroupedData>
-  importedDataCount: Scalars['Int']['output']
-  importedDataCountByArea: Array<GroupedDataCount>
-  importedDataCountByConstituency: Array<GroupedDataCount>
-  importedDataCountByConstituency2024: Array<GroupedDataCount>
-  importedDataCountByConstituencyBySource: Array<GroupedDataCountWithBreakdown>
-  importedDataCountByCouncil: Array<GroupedDataCount>
-  importedDataCountByWard: Array<GroupedDataCount>
-  importedDataCountForArea?: Maybe<GroupedDataCount>
-  importedDataCountForConstituency?: Maybe<GroupedDataCount>
-  importedDataCountForConstituency2024?: Maybe<GroupedDataCount>
-  importedDataCountLocated: Scalars['Int']['output']
-  importedDataCountOfAreas: Scalars['Int']['output']
-  importedDataCountUnlocated: Scalars['Int']['output']
-  importedDataGeocodingRate: Scalars['Float']['output']
-  introspectFields: Scalars['Boolean']['output']
-  isImportScheduled: Scalars['Boolean']['output']
-  isUpdateScheduled: Scalars['Boolean']['output']
-  jobs: Array<QueueJob>
-  lastImportJob?: Maybe<QueueJob>
-  lastNameField?: Maybe<Scalars['String']['output']>
-  lastUpdate: Scalars['DateTime']['output']
-  lastUpdateJob?: Maybe<QueueJob>
-  name: Scalars['String']['output']
-  oauthCredentials?: Maybe<Scalars['String']['output']>
-  organisation: Organisation
-  organisationId: Scalars['String']['output']
-  orgsWithAccess: Array<Organisation>
-  phoneField?: Maybe<Scalars['String']['output']>
-  postcodeField?: Maybe<Scalars['String']['output']>
-  predefinedColumnNames: Scalars['Boolean']['output']
-  publicUrlField?: Maybe<Scalars['String']['output']>
-  recordUrlTemplate?: Maybe<Scalars['String']['output']>
-  remoteName?: Maybe<Scalars['String']['output']>
-  remoteUrl?: Maybe<Scalars['String']['output']>
-  sharingPermissions: Array<SharingPermission>
-  socialUrlField?: Maybe<Scalars['String']['output']>
-  startTimeField?: Maybe<Scalars['String']['output']>
-  tableId: Scalars['String']['output']
-  titleField?: Maybe<Scalars['String']['output']>
-  updateMapping?: Maybe<Array<AutoUpdateConfig>>
-  updateProgress?: Maybe<BatchJobProgress>
-  usesValidGeocodingConfig: Scalars['Boolean']['output']
-  webhookHealthcheck: Scalars['Boolean']['output']
-  webhookUrl: Scalars['String']['output']
-}
+  apiKey: Scalars['String']['output'];
+  autoImportEnabled: Scalars['Boolean']['output'];
+  autoUpdateEnabled: Scalars['Boolean']['output'];
+  automatedWebhooks: Scalars['Boolean']['output'];
+  baseId: Scalars['String']['output'];
+  canDisplayPointField?: Maybe<Scalars['String']['output']>;
+  connectionDetails: AirtableSourceMailchimpSourceActionNetworkSourceEditableGoogleSheetsSourceTicketTailorSource;
+  createdAt: Scalars['DateTime']['output'];
+  crmType: CrmType;
+  dataType: DataSourceType;
+  defaultDataType?: Maybe<Scalars['String']['output']>;
+  defaults: Scalars['JSON']['output'];
+  description?: Maybe<Scalars['String']['output']>;
+  descriptionField?: Maybe<Scalars['String']['output']>;
+  emailField?: Maybe<Scalars['String']['output']>;
+  endTimeField?: Maybe<Scalars['String']['output']>;
+  fieldDefinitions?: Maybe<Array<FieldDefinition>>;
+  firstNameField?: Maybe<Scalars['String']['output']>;
+  fullNameField?: Maybe<Scalars['String']['output']>;
+  geocodingConfig: Scalars['JSON']['output'];
+  geographyColumn?: Maybe<Scalars['String']['output']>;
+  geographyColumnType: GeographyTypes;
+  hasWebhooks: Scalars['Boolean']['output'];
+  healthcheck: Scalars['Boolean']['output'];
+  id: Scalars['UUID']['output'];
+  idField?: Maybe<Scalars['String']['output']>;
+  imageField?: Maybe<Scalars['String']['output']>;
+  importProgress?: Maybe<BatchJobProgress>;
+  importedDataByArea: Array<GroupedData>;
+  importedDataCount: Scalars['Int']['output'];
+  importedDataCountByArea: Array<GroupedDataCount>;
+  importedDataCountByConstituency: Array<GroupedDataCount>;
+  importedDataCountByConstituency2024: Array<GroupedDataCount>;
+  importedDataCountByConstituencyBySource: Array<GroupedDataCountWithBreakdown>;
+  importedDataCountByCouncil: Array<GroupedDataCount>;
+  importedDataCountByWard: Array<GroupedDataCount>;
+  importedDataCountForArea?: Maybe<GroupedDataCount>;
+  importedDataCountForConstituency?: Maybe<GroupedDataCount>;
+  importedDataCountForConstituency2024?: Maybe<GroupedDataCount>;
+  importedDataCountLocated: Scalars['Int']['output'];
+  importedDataCountOfAreas: Scalars['Int']['output'];
+  importedDataCountUnlocated: Scalars['Int']['output'];
+  importedDataGeocodingRate: Scalars['Float']['output'];
+  introspectFields: Scalars['Boolean']['output'];
+  isImportScheduled: Scalars['Boolean']['output'];
+  isUpdateScheduled: Scalars['Boolean']['output'];
+  jobs: Array<QueueJob>;
+  lastImportJob?: Maybe<QueueJob>;
+  lastNameField?: Maybe<Scalars['String']['output']>;
+  lastUpdate: Scalars['DateTime']['output'];
+  lastUpdateJob?: Maybe<QueueJob>;
+  name: Scalars['String']['output'];
+  oauthCredentials?: Maybe<Scalars['String']['output']>;
+  organisation: Organisation;
+  organisationId: Scalars['String']['output'];
+  orgsWithAccess: Array<Organisation>;
+  phoneField?: Maybe<Scalars['String']['output']>;
+  postcodeField?: Maybe<Scalars['String']['output']>;
+  predefinedColumnNames: Scalars['Boolean']['output'];
+  publicUrlField?: Maybe<Scalars['String']['output']>;
+  recordUrlTemplate?: Maybe<Scalars['String']['output']>;
+  remoteName?: Maybe<Scalars['String']['output']>;
+  remoteUrl?: Maybe<Scalars['String']['output']>;
+  sharingPermissions: Array<SharingPermission>;
+  socialUrlField?: Maybe<Scalars['String']['output']>;
+  startTimeField?: Maybe<Scalars['String']['output']>;
+  tableId: Scalars['String']['output'];
+  titleField?: Maybe<Scalars['String']['output']>;
+  updateMapping?: Maybe<Array<AutoUpdateConfig>>;
+  updateProgress?: Maybe<BatchJobProgress>;
+  usesValidGeocodingConfig: Scalars['Boolean']['output'];
+  webhookHealthcheck: Scalars['Boolean']['output'];
+  webhookUrl: Scalars['String']['output'];
+};
+
 
 /** An Airtable table. */
 export type AirtableSourceImportedDataByAreaArgs = {
-  analyticalAreaType: AnalyticalAreaType
-  layerIds?: InputMaybe<Array<Scalars['String']['input']>>
-}
+  analyticalAreaType: AnalyticalAreaType;
+  layerIds?: InputMaybe<Array<Scalars['String']['input']>>;
+};
+
 
 /** An Airtable table. */
 export type AirtableSourceImportedDataCountByAreaArgs = {
-  analyticalAreaType: AnalyticalAreaType
-  layerIds?: InputMaybe<Array<Scalars['String']['input']>>
-}
+  analyticalAreaType: AnalyticalAreaType;
+  layerIds?: InputMaybe<Array<Scalars['String']['input']>>;
+};
+
 
 /** An Airtable table. */
 export type AirtableSourceImportedDataCountByConstituencyBySourceArgs = {
-  gss: Scalars['String']['input']
-}
+  gss: Scalars['String']['input'];
+};
+
 
 /** An Airtable table. */
 export type AirtableSourceImportedDataCountForAreaArgs = {
-  analyticalAreaType: AnalyticalAreaType
-  gss: Scalars['String']['input']
-}
+  analyticalAreaType: AnalyticalAreaType;
+  gss: Scalars['String']['input'];
+};
+
 
 /** An Airtable table. */
 export type AirtableSourceImportedDataCountForConstituencyArgs = {
-  gss: Scalars['String']['input']
-}
+  gss: Scalars['String']['input'];
+};
+
 
 /** An Airtable table. */
 export type AirtableSourceImportedDataCountForConstituency2024Args = {
-  gss: Scalars['String']['input']
-}
+  gss: Scalars['String']['input'];
+};
+
 
 /** An Airtable table. */
 export type AirtableSourceImportedDataCountOfAreasArgs = {
-  analyticalAreaType: AnalyticalAreaType
-  layerIds?: InputMaybe<Array<Scalars['String']['input']>>
-}
+  analyticalAreaType: AnalyticalAreaType;
+  layerIds?: InputMaybe<Array<Scalars['String']['input']>>;
+};
+
 
 /** An Airtable table. */
 export type AirtableSourceJobsArgs = {
-  filters?: InputMaybe<QueueFilter>
-  pagination?: InputMaybe<OffsetPaginationInput>
-}
+  filters?: InputMaybe<QueueFilter>;
+  pagination?: InputMaybe<OffsetPaginationInput>;
+};
+
 
 /** An Airtable table. */
 export type AirtableSourceOrgsWithAccessArgs = {
-  filters?: InputMaybe<OrganisationFilters>
-}
+  filters?: InputMaybe<OrganisationFilters>;
+};
 
 /** An Airtable table. */
 export type AirtableSourceInput = {
-  addressField?: InputMaybe<Scalars['String']['input']>
+  addressField?: InputMaybe<Scalars['String']['input']>;
   /** Personal access token. Requires the following 4 scopes: data.records:read, data.records:write, schema.bases:read, webhook:manage */
-  apiKey: Scalars['String']['input']
-  autoImportEnabled?: InputMaybe<Scalars['Boolean']['input']>
-  autoUpdateEnabled?: InputMaybe<Scalars['Boolean']['input']>
-  baseId: Scalars['String']['input']
-  canDisplayPointField?: InputMaybe<Scalars['String']['input']>
-  dataType?: InputMaybe<DataSourceType>
-  description?: InputMaybe<Scalars['String']['input']>
-  descriptionField?: InputMaybe<Scalars['String']['input']>
-  emailField?: InputMaybe<Scalars['String']['input']>
-  endTimeField?: InputMaybe<Scalars['String']['input']>
-  firstNameField?: InputMaybe<Scalars['String']['input']>
-  fullNameField?: InputMaybe<Scalars['String']['input']>
-  geocodingConfig?: InputMaybe<Scalars['JSON']['input']>
-  geographyColumn?: InputMaybe<Scalars['String']['input']>
-  geographyColumnType?: InputMaybe<GeographyTypes>
-  id?: InputMaybe<Scalars['UUID']['input']>
-  imageField?: InputMaybe<Scalars['String']['input']>
-  lastNameField?: InputMaybe<Scalars['String']['input']>
-  name?: InputMaybe<Scalars['String']['input']>
-  organisation?: InputMaybe<OneToManyInput>
-  phoneField?: InputMaybe<Scalars['String']['input']>
-  postcodeField?: InputMaybe<Scalars['String']['input']>
-  publicUrlField?: InputMaybe<Scalars['String']['input']>
-  socialUrlField?: InputMaybe<Scalars['String']['input']>
-  startTimeField?: InputMaybe<Scalars['String']['input']>
-  tableId: Scalars['String']['input']
-  titleField?: InputMaybe<Scalars['String']['input']>
-  updateMapping?: InputMaybe<Array<UpdateMappingItemInput>>
-}
-
-export type AirtableSourceMailchimpSourceActionNetworkSourceEditableGoogleSheetsSourceTicketTailorSource =
-
-    | ActionNetworkSource
-    | AirtableSource
-    | EditableGoogleSheetsSource
-    | MailchimpSource
-    | TicketTailorSource
+  apiKey: Scalars['String']['input'];
+  autoImportEnabled?: InputMaybe<Scalars['Boolean']['input']>;
+  autoUpdateEnabled?: InputMaybe<Scalars['Boolean']['input']>;
+  baseId: Scalars['String']['input'];
+  canDisplayPointField?: InputMaybe<Scalars['String']['input']>;
+  dataType?: InputMaybe<DataSourceType>;
+  description?: InputMaybe<Scalars['String']['input']>;
+  descriptionField?: InputMaybe<Scalars['String']['input']>;
+  emailField?: InputMaybe<Scalars['String']['input']>;
+  endTimeField?: InputMaybe<Scalars['String']['input']>;
+  firstNameField?: InputMaybe<Scalars['String']['input']>;
+  fullNameField?: InputMaybe<Scalars['String']['input']>;
+  geocodingConfig?: InputMaybe<Scalars['JSON']['input']>;
+  geographyColumn?: InputMaybe<Scalars['String']['input']>;
+  geographyColumnType?: InputMaybe<GeographyTypes>;
+  id?: InputMaybe<Scalars['UUID']['input']>;
+  imageField?: InputMaybe<Scalars['String']['input']>;
+  lastNameField?: InputMaybe<Scalars['String']['input']>;
+  name?: InputMaybe<Scalars['String']['input']>;
+  organisation?: InputMaybe<OneToManyInput>;
+  phoneField?: InputMaybe<Scalars['String']['input']>;
+  postcodeField?: InputMaybe<Scalars['String']['input']>;
+  publicUrlField?: InputMaybe<Scalars['String']['input']>;
+  socialUrlField?: InputMaybe<Scalars['String']['input']>;
+  startTimeField?: InputMaybe<Scalars['String']['input']>;
+  tableId: Scalars['String']['input'];
+  titleField?: InputMaybe<Scalars['String']['input']>;
+  updateMapping?: InputMaybe<Array<UpdateMappingItemInput>>;
+};
+
+export type AirtableSourceMailchimpSourceActionNetworkSourceEditableGoogleSheetsSourceTicketTailorSource = ActionNetworkSource | AirtableSource | EditableGoogleSheetsSource | MailchimpSource | TicketTailorSource;
 
 export enum AnalyticalAreaType {
   AdminCounty = 'admin_county',
@@ -421,321 +420,337 @@
   OutputArea = 'output_area',
   ParliamentaryConstituency = 'parliamentary_constituency',
   ParliamentaryConstituency_2024 = 'parliamentary_constituency_2024',
-  Postcode = 'postcode',
+  Postcode = 'postcode'
 }
 
 export type Analytics = {
-  importedDataByArea: Array<GroupedData>
-  importedDataCount: Scalars['Int']['output']
-  importedDataCountByArea: Array<GroupedDataCount>
-  importedDataCountByConstituency: Array<GroupedDataCount>
-  importedDataCountByConstituency2024: Array<GroupedDataCount>
-  importedDataCountByConstituencyBySource: Array<GroupedDataCountWithBreakdown>
-  importedDataCountByCouncil: Array<GroupedDataCount>
-  importedDataCountByWard: Array<GroupedDataCount>
-  importedDataCountForArea?: Maybe<GroupedDataCount>
-  importedDataCountForConstituency?: Maybe<GroupedDataCount>
-  importedDataCountForConstituency2024?: Maybe<GroupedDataCount>
-  importedDataCountLocated: Scalars['Int']['output']
-  importedDataCountOfAreas: Scalars['Int']['output']
-  importedDataCountUnlocated: Scalars['Int']['output']
-  importedDataGeocodingRate: Scalars['Float']['output']
-}
+  importedDataByArea: Array<GroupedData>;
+  importedDataCount: Scalars['Int']['output'];
+  importedDataCountByArea: Array<GroupedDataCount>;
+  importedDataCountByConstituency: Array<GroupedDataCount>;
+  importedDataCountByConstituency2024: Array<GroupedDataCount>;
+  importedDataCountByConstituencyBySource: Array<GroupedDataCountWithBreakdown>;
+  importedDataCountByCouncil: Array<GroupedDataCount>;
+  importedDataCountByWard: Array<GroupedDataCount>;
+  importedDataCountForArea?: Maybe<GroupedDataCount>;
+  importedDataCountForConstituency?: Maybe<GroupedDataCount>;
+  importedDataCountForConstituency2024?: Maybe<GroupedDataCount>;
+  importedDataCountLocated: Scalars['Int']['output'];
+  importedDataCountOfAreas: Scalars['Int']['output'];
+  importedDataCountUnlocated: Scalars['Int']['output'];
+  importedDataGeocodingRate: Scalars['Float']['output'];
+};
+
 
 export type AnalyticsImportedDataByAreaArgs = {
-  analyticalAreaType: AnalyticalAreaType
-  layerIds?: InputMaybe<Array<Scalars['String']['input']>>
-}
+  analyticalAreaType: AnalyticalAreaType;
+  layerIds?: InputMaybe<Array<Scalars['String']['input']>>;
+};
+
 
 export type AnalyticsImportedDataCountByAreaArgs = {
-  analyticalAreaType: AnalyticalAreaType
-  layerIds?: InputMaybe<Array<Scalars['String']['input']>>
-}
+  analyticalAreaType: AnalyticalAreaType;
+  layerIds?: InputMaybe<Array<Scalars['String']['input']>>;
+};
+
 
 export type AnalyticsImportedDataCountByConstituencyBySourceArgs = {
-  gss: Scalars['String']['input']
-}
+  gss: Scalars['String']['input'];
+};
+
 
 export type AnalyticsImportedDataCountForAreaArgs = {
-  analyticalAreaType: AnalyticalAreaType
-  gss: Scalars['String']['input']
-}
+  analyticalAreaType: AnalyticalAreaType;
+  gss: Scalars['String']['input'];
+};
+
 
 export type AnalyticsImportedDataCountForConstituencyArgs = {
-  gss: Scalars['String']['input']
-}
+  gss: Scalars['String']['input'];
+};
+
 
 export type AnalyticsImportedDataCountForConstituency2024Args = {
-  gss: Scalars['String']['input']
-}
+  gss: Scalars['String']['input'];
+};
+
 
 export type AnalyticsImportedDataCountOfAreasArgs = {
-  analyticalAreaType: AnalyticalAreaType
-  layerIds?: InputMaybe<Array<Scalars['String']['input']>>
-}
+  analyticalAreaType: AnalyticalAreaType;
+  layerIds?: InputMaybe<Array<Scalars['String']['input']>>;
+};
 
 /** Area(id, mapit_id, mapit_type, mapit_generation_low, mapit_generation_high, gss, name, mapit_all_names, area_type, geometry, polygon, point) */
 export type Area = {
-  __typename?: 'Area'
-  areaType: AreaType
-  data: Array<AreaData>
-  datum?: Maybe<AreaData>
-  fitBounds?: Maybe<Scalars['JSON']['output']>
-  genericDataForHub: Array<GenericData>
-  geometry?: Maybe<Scalars['String']['output']>
-  gss: Scalars['String']['output']
-  id: Scalars['ID']['output']
-  lastElection?: Maybe<ConstituencyElectionResult>
-  mapitId: Scalars['String']['output']
-  name: Scalars['String']['output']
-  overlaps: Array<DjangoModelType>
-  people: Array<Person>
-  person?: Maybe<Person>
-  point?: Maybe<PointFeature>
-  polygon?: Maybe<MultiPolygonFeature>
-  samplePostcode?: Maybe<PostcodesIoResult>
-}
+  __typename?: 'Area';
+  areaType: AreaType;
+  data: Array<AreaData>;
+  datum?: Maybe<AreaData>;
+  fitBounds?: Maybe<Scalars['JSON']['output']>;
+  genericDataForHub: Array<GenericData>;
+  geometry?: Maybe<Scalars['String']['output']>;
+  gss: Scalars['String']['output'];
+  id: Scalars['ID']['output'];
+  lastElection?: Maybe<ConstituencyElectionResult>;
+  mapitId: Scalars['String']['output'];
+  name: Scalars['String']['output'];
+  overlaps: Array<DjangoModelType>;
+  people: Array<Person>;
+  person?: Maybe<Person>;
+  point?: Maybe<PointFeature>;
+  polygon?: Maybe<MultiPolygonFeature>;
+  samplePostcode?: Maybe<PostcodesIoResult>;
+};
+
 
 /** Area(id, mapit_id, mapit_type, mapit_generation_low, mapit_generation_high, gss, name, mapit_all_names, area_type, geometry, polygon, point) */
 export type AreaDataArgs = {
-  filters?: InputMaybe<CommonDataLoaderFilter>
-}
+  filters?: InputMaybe<CommonDataLoaderFilter>;
+};
+
 
 /** Area(id, mapit_id, mapit_type, mapit_generation_low, mapit_generation_high, gss, name, mapit_all_names, area_type, geometry, polygon, point) */
 export type AreaDatumArgs = {
-  filters?: InputMaybe<CommonDataLoaderFilter>
-}
+  filters?: InputMaybe<CommonDataLoaderFilter>;
+};
+
 
 /** Area(id, mapit_id, mapit_type, mapit_generation_low, mapit_generation_high, gss, name, mapit_all_names, area_type, geometry, polygon, point) */
 export type AreaGenericDataForHubArgs = {
-  hostname: Scalars['String']['input']
-}
+  hostname: Scalars['String']['input'];
+};
+
 
 /** Area(id, mapit_id, mapit_type, mapit_generation_low, mapit_generation_high, gss, name, mapit_all_names, area_type, geometry, polygon, point) */
 export type AreaPeopleArgs = {
-  filters?: InputMaybe<PersonFilter>
-}
+  filters?: InputMaybe<PersonFilter>;
+};
+
 
 /** Area(id, mapit_id, mapit_type, mapit_generation_low, mapit_generation_high, gss, name, mapit_all_names, area_type, geometry, polygon, point) */
 export type AreaPersonArgs = {
-  filters?: InputMaybe<PersonFilter>
-}
+  filters?: InputMaybe<PersonFilter>;
+};
+
 
 /** Area(id, mapit_id, mapit_type, mapit_generation_low, mapit_generation_high, gss, name, mapit_all_names, area_type, geometry, polygon, point) */
 export type AreaPointArgs = {
-  withParentData?: Scalars['Boolean']['input']
-}
+  withParentData?: Scalars['Boolean']['input'];
+};
+
 
 /** Area(id, mapit_id, mapit_type, mapit_generation_low, mapit_generation_high, gss, name, mapit_all_names, area_type, geometry, polygon, point) */
 export type AreaPolygonArgs = {
-  withParentData?: Scalars['Boolean']['input']
-}
+  withParentData?: Scalars['Boolean']['input'];
+};
 
 /** AreaData(id, data_type, data, date, float, int, json, area) */
 export type AreaData = CommonData & {
-  __typename?: 'AreaData'
-  area: Area
-  data: Scalars['String']['output']
-  dataType: DataType
-  date?: Maybe<Scalars['DateTime']['output']>
-  float?: Maybe<Scalars['Float']['output']>
-  id: Scalars['ID']['output']
-  int?: Maybe<Scalars['Int']['output']>
-  json?: Maybe<Scalars['JSON']['output']>
-  shade?: Maybe<Scalars['String']['output']>
-}
+  __typename?: 'AreaData';
+  area: Area;
+  data: Scalars['String']['output'];
+  dataType: DataType;
+  date?: Maybe<Scalars['DateTime']['output']>;
+  float?: Maybe<Scalars['Float']['output']>;
+  id: Scalars['ID']['output'];
+  int?: Maybe<Scalars['Int']['output']>;
+  json?: Maybe<Scalars['JSON']['output']>;
+  shade?: Maybe<Scalars['String']['output']>;
+};
 
 export enum AreaQueryMode {
   Area = 'AREA',
   AreaOrChildren = 'AREA_OR_CHILDREN',
   AreaOrParents = 'AREA_OR_PARENTS',
   Overlapping = 'OVERLAPPING',
-  PointsWithin = 'POINTS_WITHIN',
+  PointsWithin = 'POINTS_WITHIN'
 }
 
 /** AreaType(id, name, code, area_type, description) */
 export type AreaType = {
-  __typename?: 'AreaType'
-  areaType: Scalars['String']['output']
-  code: Scalars['String']['output']
-  dataTypes: Array<DataType>
-  description: Scalars['String']['output']
-  name: Scalars['String']['output']
-}
+  __typename?: 'AreaType';
+  areaType: Scalars['String']['output'];
+  code: Scalars['String']['output'];
+  dataTypes: Array<DataType>;
+  description: Scalars['String']['output'];
+  name: Scalars['String']['output'];
+};
 
 export type AreaTypeFilter = {
-  __typename?: 'AreaTypeFilter'
-  lihAreaType?: Maybe<Scalars['String']['output']>
-  mapitAreaTypes?: Maybe<Array<Scalars['String']['output']>>
-}
+  __typename?: 'AreaTypeFilter';
+  lihAreaType?: Maybe<Scalars['String']['output']>;
+  mapitAreaTypes?: Maybe<Array<Scalars['String']['output']>>;
+};
 
 export type AuthenticatedPostcodeQueryResponse = {
-  __typename?: 'AuthenticatedPostcodeQueryResponse'
-  constituency?: Maybe<Area>
-  constituency2024?: Maybe<Area>
-  customSourceData?: Maybe<Scalars['String']['output']>
-  electoralCommission?: Maybe<ElectoralCommissionPostcodeLookup>
-  postcode: Scalars['String']['output']
-  postcodesIO?: Maybe<PostcodesIoResult>
-}
+  __typename?: 'AuthenticatedPostcodeQueryResponse';
+  constituency?: Maybe<Area>;
+  constituency2024?: Maybe<Area>;
+  customSourceData?: Maybe<Scalars['String']['output']>;
+  electoralCommission?: Maybe<ElectoralCommissionPostcodeLookup>;
+  postcode: Scalars['String']['output'];
+  postcodesIO?: Maybe<PostcodesIoResult>;
+};
+
 
 export type AuthenticatedPostcodeQueryResponseCustomSourceDataArgs = {
-  source: Scalars['String']['input']
-  sourcePath: Scalars['String']['input']
-}
+  source: Scalars['String']['input'];
+  sourcePath: Scalars['String']['input'];
+};
+
 
 export type AuthenticatedPostcodeQueryResponseElectoralCommissionArgs = {
-  addressSlug?: InputMaybe<Scalars['String']['input']>
-}
+  addressSlug?: InputMaybe<Scalars['String']['input']>;
+};
 
 export type AutoUpdateConfig = {
-  __typename?: 'AutoUpdateConfig'
-  destinationColumn: Scalars['String']['output']
-  source: Scalars['String']['output']
-  sourcePath: Scalars['String']['output']
-}
+  __typename?: 'AutoUpdateConfig';
+  destinationColumn: Scalars['String']['output'];
+  source: Scalars['String']['output'];
+  sourcePath: Scalars['String']['output'];
+};
 
 export type BatchJobProgress = {
-  __typename?: 'BatchJobProgress'
-  actualFinishTime?: Maybe<Scalars['DateTime']['output']>
-  doing?: Maybe<Scalars['Int']['output']>
-  done?: Maybe<Scalars['Int']['output']>
-  estimatedFinishTime?: Maybe<Scalars['DateTime']['output']>
-  estimatedSecondsRemaining?: Maybe<Scalars['Float']['output']>
-  failed?: Maybe<Scalars['Int']['output']>
-  hasForecast: Scalars['Boolean']['output']
-  id: Scalars['ID']['output']
-  inQueue: Scalars['Boolean']['output']
-  numberOfJobsAheadInQueue?: Maybe<Scalars['Int']['output']>
-  remaining?: Maybe<Scalars['Int']['output']>
-  secondsPerRecord?: Maybe<Scalars['Float']['output']>
-  sendEmail: Scalars['Boolean']['output']
-  startedAt: Scalars['DateTime']['output']
-  status: ProcrastinateJobStatus
-  succeeded?: Maybe<Scalars['Int']['output']>
-  total?: Maybe<Scalars['Int']['output']>
-}
+  __typename?: 'BatchJobProgress';
+  actualFinishTime?: Maybe<Scalars['DateTime']['output']>;
+  doing?: Maybe<Scalars['Int']['output']>;
+  done?: Maybe<Scalars['Int']['output']>;
+  estimatedFinishTime?: Maybe<Scalars['DateTime']['output']>;
+  estimatedSecondsRemaining?: Maybe<Scalars['Float']['output']>;
+  failed?: Maybe<Scalars['Int']['output']>;
+  hasForecast: Scalars['Boolean']['output'];
+  id: Scalars['ID']['output'];
+  inQueue: Scalars['Boolean']['output'];
+  numberOfJobsAheadInQueue?: Maybe<Scalars['Int']['output']>;
+  remaining?: Maybe<Scalars['Int']['output']>;
+  secondsPerRecord?: Maybe<Scalars['Float']['output']>;
+  sendEmail: Scalars['Boolean']['output'];
+  startedAt: Scalars['DateTime']['output'];
+  status: ProcrastinateJobStatus;
+  succeeded?: Maybe<Scalars['Int']['output']>;
+  total?: Maybe<Scalars['Int']['output']>;
+};
 
 export enum ChoroplethMode {
   Count = 'Count',
   Field = 'Field',
-  Formula = 'Formula',
+  Formula = 'Formula'
 }
 
 export type CommonData = {
-  data: Scalars['String']['output']
-  dataType: DataType
-  date?: Maybe<Scalars['DateTime']['output']>
-  float?: Maybe<Scalars['Float']['output']>
-  int?: Maybe<Scalars['Int']['output']>
-  json?: Maybe<Scalars['JSON']['output']>
-  shade?: Maybe<Scalars['String']['output']>
-}
+  data: Scalars['String']['output'];
+  dataType: DataType;
+  date?: Maybe<Scalars['DateTime']['output']>;
+  float?: Maybe<Scalars['Float']['output']>;
+  int?: Maybe<Scalars['Int']['output']>;
+  json?: Maybe<Scalars['JSON']['output']>;
+  shade?: Maybe<Scalars['String']['output']>;
+};
 
 export type CommonDataLoaderFilter = {
-  dataType_Name: Scalars['String']['input']
-}
+  dataType_Name: Scalars['String']['input'];
+};
 
 export type ConstituencyElectionResult = {
-  __typename?: 'ConstituencyElectionResult'
-  date: Scalars['String']['output']
-  results: Array<PartyResult>
-  stats: ConstituencyElectionStats
-}
+  __typename?: 'ConstituencyElectionResult';
+  date: Scalars['String']['output'];
+  results: Array<PartyResult>;
+  stats: ConstituencyElectionStats;
+};
 
 export type ConstituencyElectionStats = {
-  __typename?: 'ConstituencyElectionStats'
-  constituencyName: Scalars['String']['output']
-  constituencyType: Scalars['String']['output']
-  countryName: Scalars['String']['output']
-  countyName: Scalars['String']['output']
-  date: Scalars['String']['output']
-  declarationTime: Scalars['String']['output']
-  electorate: Scalars['Int']['output']
-  firstParty: Scalars['String']['output']
-  firstPartyResult: PartyResult
-  invalidVotes: Scalars['Int']['output']
-  majority: Scalars['Int']['output']
-  memberFirstName: Scalars['String']['output']
-  memberGender: Scalars['String']['output']
-  memberSurname: Scalars['String']['output']
-  onsRegionId: Scalars['String']['output']
-  regionName: Scalars['String']['output']
-  result: Scalars['String']['output']
-  secondParty: Scalars['String']['output']
-  secondPartyResult: PartyResult
-  validVotes: Scalars['Int']['output']
-}
+  __typename?: 'ConstituencyElectionStats';
+  constituencyName: Scalars['String']['output'];
+  constituencyType: Scalars['String']['output'];
+  countryName: Scalars['String']['output'];
+  countyName: Scalars['String']['output'];
+  date: Scalars['String']['output'];
+  declarationTime: Scalars['String']['output'];
+  electorate: Scalars['Int']['output'];
+  firstParty: Scalars['String']['output'];
+  firstPartyResult: PartyResult;
+  invalidVotes: Scalars['Int']['output'];
+  majority: Scalars['Int']['output'];
+  memberFirstName: Scalars['String']['output'];
+  memberGender: Scalars['String']['output'];
+  memberSurname: Scalars['String']['output'];
+  onsRegionId: Scalars['String']['output'];
+  regionName: Scalars['String']['output'];
+  result: Scalars['String']['output'];
+  secondParty: Scalars['String']['output'];
+  secondPartyResult: PartyResult;
+  validVotes: Scalars['Int']['output'];
+};
 
 export type CreateExternalDataSourceInput = {
-  actionnetwork?: InputMaybe<ActionNetworkSourceInput>
-  airtable?: InputMaybe<AirtableSourceInput>
-  editablegooglesheets?: InputMaybe<EditableGoogleSheetsSourceInput>
-  mailchimp?: InputMaybe<MailChimpSourceInput>
-  tickettailor?: InputMaybe<TicketTailorSourceInput>
-}
+  actionnetwork?: InputMaybe<ActionNetworkSourceInput>;
+  airtable?: InputMaybe<AirtableSourceInput>;
+  editablegooglesheets?: InputMaybe<EditableGoogleSheetsSourceInput>;
+  mailchimp?: InputMaybe<MailChimpSourceInput>;
+  tickettailor?: InputMaybe<TicketTailorSourceInput>;
+};
 
 export type CreateExternalDataSourceOutput = {
-  __typename?: 'CreateExternalDataSourceOutput'
-  code: Scalars['Int']['output']
-  errors: Array<MutationError>
-  result?: Maybe<ExternalDataSource>
-}
-
-export type CreateMapReportPayload = MapReport | OperationInfo
+  __typename?: 'CreateExternalDataSourceOutput';
+  code: Scalars['Int']['output'];
+  errors: Array<MutationError>;
+  result?: Maybe<ExternalDataSource>;
+};
+
+export type CreateMapReportPayload = MapReport | OperationInfo;
 
 export type CreateOrganisationInput = {
-  description?: InputMaybe<Scalars['String']['input']>
-  name: Scalars['String']['input']
-  slug?: InputMaybe<Scalars['String']['input']>
-}
+  description?: InputMaybe<Scalars['String']['input']>;
+  name: Scalars['String']['input'];
+  slug?: InputMaybe<Scalars['String']['input']>;
+};
 
 export enum CrmType {
   Actionnetwork = 'actionnetwork',
   Airtable = 'airtable',
   Editablegooglesheets = 'editablegooglesheets',
   Mailchimp = 'mailchimp',
-  Tickettailor = 'tickettailor',
+  Tickettailor = 'tickettailor'
 }
 
 /** DataSet(id, name, description, label, data_type, last_update, source_label, source, source_type, data_url, release_date, is_upload, is_range, featured, order, category, subcategory, table, comparators, options, default_value, is_filterable, is_shadable, is_public, fill_blanks, exclude_countries, unit_type, unit_distribution, external_data_source) */
 export type DataSet = {
-  __typename?: 'DataSet'
-  areasAvailable: Array<DjangoModelType>
-  category?: Maybe<Scalars['String']['output']>
-  dataType: DataType
-  dataUrl?: Maybe<Scalars['String']['output']>
-  defaultValue?: Maybe<Scalars['String']['output']>
-  description?: Maybe<Scalars['String']['output']>
-  externalDataSource: ExternalDataSource
-  featured: Scalars['Boolean']['output']
-  fillBlanks: Scalars['Boolean']['output']
-  id: Scalars['ID']['output']
-  isFilterable: Scalars['Boolean']['output']
-  isPublic: Scalars['Boolean']['output']
-  isRange: Scalars['Boolean']['output']
-  isShadable: Scalars['Boolean']['output']
-  isUpload: Scalars['Boolean']['output']
-  label?: Maybe<Scalars['String']['output']>
-  lastUpdate: Scalars['DateTime']['output']
-  name: Scalars['String']['output']
-  options: Array<DataSetOption>
-  order?: Maybe<Scalars['Int']['output']>
-  releaseDate?: Maybe<Scalars['String']['output']>
-  source: Scalars['String']['output']
-  sourceLabel?: Maybe<Scalars['String']['output']>
-  sourceType?: Maybe<Scalars['String']['output']>
-  subcategory?: Maybe<Scalars['String']['output']>
-  table?: Maybe<Scalars['String']['output']>
-  unitDistribution?: Maybe<Scalars['String']['output']>
-  unitType?: Maybe<Scalars['String']['output']>
-}
+  __typename?: 'DataSet';
+  areasAvailable: Array<DjangoModelType>;
+  category?: Maybe<Scalars['String']['output']>;
+  dataType: DataType;
+  dataUrl?: Maybe<Scalars['String']['output']>;
+  defaultValue?: Maybe<Scalars['String']['output']>;
+  description?: Maybe<Scalars['String']['output']>;
+  externalDataSource: ExternalDataSource;
+  featured: Scalars['Boolean']['output'];
+  fillBlanks: Scalars['Boolean']['output'];
+  id: Scalars['ID']['output'];
+  isFilterable: Scalars['Boolean']['output'];
+  isPublic: Scalars['Boolean']['output'];
+  isRange: Scalars['Boolean']['output'];
+  isShadable: Scalars['Boolean']['output'];
+  isUpload: Scalars['Boolean']['output'];
+  label?: Maybe<Scalars['String']['output']>;
+  lastUpdate: Scalars['DateTime']['output'];
+  name: Scalars['String']['output'];
+  options: Array<DataSetOption>;
+  order?: Maybe<Scalars['Int']['output']>;
+  releaseDate?: Maybe<Scalars['String']['output']>;
+  source: Scalars['String']['output'];
+  sourceLabel?: Maybe<Scalars['String']['output']>;
+  sourceType?: Maybe<Scalars['String']['output']>;
+  subcategory?: Maybe<Scalars['String']['output']>;
+  table?: Maybe<Scalars['String']['output']>;
+  unitDistribution?: Maybe<Scalars['String']['output']>;
+  unitType?: Maybe<Scalars['String']['output']>;
+};
 
 export type DataSetOption = {
-  __typename?: 'DataSetOption'
-  shader: Scalars['String']['output']
-  title: Scalars['String']['output']
-}
+  __typename?: 'DataSetOption';
+  shader: Scalars['String']['output'];
+  title: Scalars['String']['output'];
+};
 
 export enum DataSourceType {
   AreaStats = 'AREA_STATS',
@@ -744,341 +759,348 @@
   Location = 'LOCATION',
   Member = 'MEMBER',
   Other = 'OTHER',
-  Story = 'STORY',
+  Story = 'STORY'
 }
 
 export type DataSummary = {
-  __typename?: 'DataSummary'
-  aggregated: Scalars['JSON']['output']
-  metadata: DataSummaryMetadata
-}
+  __typename?: 'DataSummary';
+  aggregated: Scalars['JSON']['output'];
+  metadata: DataSummaryMetadata;
+};
 
 export type DataSummaryMetadata = {
-  __typename?: 'DataSummaryMetadata'
-  count?: Maybe<Scalars['Float']['output']>
-  first?: Maybe<Scalars['Float']['output']>
-  last?: Maybe<Scalars['Float']['output']>
-  mean?: Maybe<Scalars['Float']['output']>
-  median?: Maybe<Scalars['Float']['output']>
-  second?: Maybe<Scalars['Float']['output']>
-  third?: Maybe<Scalars['Float']['output']>
-  total?: Maybe<Scalars['Float']['output']>
-}
+  __typename?: 'DataSummaryMetadata';
+  count?: Maybe<Scalars['Float']['output']>;
+  first?: Maybe<Scalars['Float']['output']>;
+  last?: Maybe<Scalars['Float']['output']>;
+  mean?: Maybe<Scalars['Float']['output']>;
+  median?: Maybe<Scalars['Float']['output']>;
+  second?: Maybe<Scalars['Float']['output']>;
+  third?: Maybe<Scalars['Float']['output']>;
+  total?: Maybe<Scalars['Float']['output']>;
+};
 
 /** DataType(id, data_set, name, data_type, last_update, average, maximum, minimum, label, description, order, area_type, auto_converted, auto_converted_text) */
 export type DataType = {
-  __typename?: 'DataType'
-  areaType?: Maybe<DjangoModelType>
+  __typename?: 'DataType';
+  areaType?: Maybe<DjangoModelType>;
   /** True if this has been auto converted from an area with overlapping geometry */
-  autoConverted: Scalars['Boolean']['output']
-  autoConvertedText?: Maybe<Scalars['String']['output']>
-  average?: Maybe<Scalars['Float']['output']>
-  dataSet: DataSet
-  dataType: Scalars['String']['output']
-  description?: Maybe<Scalars['String']['output']>
-  id: Scalars['ID']['output']
-  label?: Maybe<Scalars['String']['output']>
-  lastUpdate: Scalars['DateTime']['output']
-  maximum?: Maybe<Scalars['Float']['output']>
-  minimum?: Maybe<Scalars['Float']['output']>
-  name: Scalars['String']['output']
-  order?: Maybe<Scalars['Int']['output']>
-}
+  autoConverted: Scalars['Boolean']['output'];
+  autoConvertedText?: Maybe<Scalars['String']['output']>;
+  average?: Maybe<Scalars['Float']['output']>;
+  dataSet: DataSet;
+  dataType: Scalars['String']['output'];
+  description?: Maybe<Scalars['String']['output']>;
+  id: Scalars['ID']['output'];
+  label?: Maybe<Scalars['String']['output']>;
+  lastUpdate: Scalars['DateTime']['output'];
+  maximum?: Maybe<Scalars['Float']['output']>;
+  minimum?: Maybe<Scalars['Float']['output']>;
+  name: Scalars['String']['output'];
+  order?: Maybe<Scalars['Int']['output']>;
+};
 
 export type DatetimeFilterLookup = {
-  contains?: InputMaybe<Scalars['DateTime']['input']>
-  endsWith?: InputMaybe<Scalars['DateTime']['input']>
-  exact?: InputMaybe<Scalars['DateTime']['input']>
-  gt?: InputMaybe<Scalars['DateTime']['input']>
-  gte?: InputMaybe<Scalars['DateTime']['input']>
-  iContains?: InputMaybe<Scalars['DateTime']['input']>
-  iEndsWith?: InputMaybe<Scalars['DateTime']['input']>
-  iExact?: InputMaybe<Scalars['DateTime']['input']>
-  iRegex?: InputMaybe<Scalars['String']['input']>
-  iStartsWith?: InputMaybe<Scalars['DateTime']['input']>
-  inList?: InputMaybe<Array<Scalars['DateTime']['input']>>
-  isNull?: InputMaybe<Scalars['Boolean']['input']>
-  lt?: InputMaybe<Scalars['DateTime']['input']>
-  lte?: InputMaybe<Scalars['DateTime']['input']>
-  range?: InputMaybe<Array<Scalars['DateTime']['input']>>
-  regex?: InputMaybe<Scalars['String']['input']>
-  startsWith?: InputMaybe<Scalars['DateTime']['input']>
-}
+  contains?: InputMaybe<Scalars['DateTime']['input']>;
+  endsWith?: InputMaybe<Scalars['DateTime']['input']>;
+  exact?: InputMaybe<Scalars['DateTime']['input']>;
+  gt?: InputMaybe<Scalars['DateTime']['input']>;
+  gte?: InputMaybe<Scalars['DateTime']['input']>;
+  iContains?: InputMaybe<Scalars['DateTime']['input']>;
+  iEndsWith?: InputMaybe<Scalars['DateTime']['input']>;
+  iExact?: InputMaybe<Scalars['DateTime']['input']>;
+  iRegex?: InputMaybe<Scalars['String']['input']>;
+  iStartsWith?: InputMaybe<Scalars['DateTime']['input']>;
+  inList?: InputMaybe<Array<Scalars['DateTime']['input']>>;
+  isNull?: InputMaybe<Scalars['Boolean']['input']>;
+  lt?: InputMaybe<Scalars['DateTime']['input']>;
+  lte?: InputMaybe<Scalars['DateTime']['input']>;
+  range?: InputMaybe<Array<Scalars['DateTime']['input']>>;
+  regex?: InputMaybe<Scalars['String']['input']>;
+  startsWith?: InputMaybe<Scalars['DateTime']['input']>;
+};
 
 export type DjangoImageType = {
-  __typename?: 'DjangoImageType'
-  height: Scalars['Int']['output']
-  name: Scalars['String']['output']
-  path: Scalars['String']['output']
-  size: Scalars['Int']['output']
-  url: Scalars['String']['output']
-  width: Scalars['Int']['output']
-}
+  __typename?: 'DjangoImageType';
+  height: Scalars['Int']['output'];
+  name: Scalars['String']['output'];
+  path: Scalars['String']['output'];
+  size: Scalars['Int']['output'];
+  url: Scalars['String']['output'];
+  width: Scalars['Int']['output'];
+};
 
 export type DjangoModelFilterInput = {
-  pk: Scalars['ID']['input']
-}
+  pk: Scalars['ID']['input'];
+};
 
 export type DjangoModelType = {
-  __typename?: 'DjangoModelType'
-  pk: Scalars['ID']['output']
-}
+  __typename?: 'DjangoModelType';
+  pk: Scalars['ID']['output'];
+};
 
 /** An editable Google Sheet */
 export type EditableGoogleSheetsSource = Analytics & {
-  __typename?: 'EditableGoogleSheetsSource'
-  addressField?: Maybe<Scalars['String']['output']>
-  allowUpdates: Scalars['Boolean']['output']
-  autoImportEnabled: Scalars['Boolean']['output']
-  autoUpdateEnabled: Scalars['Boolean']['output']
-  automatedWebhooks: Scalars['Boolean']['output']
-  canDisplayPointField?: Maybe<Scalars['String']['output']>
-  connectionDetails: AirtableSourceMailchimpSourceActionNetworkSourceEditableGoogleSheetsSourceTicketTailorSource
-  createdAt: Scalars['DateTime']['output']
-  crmType: CrmType
-  dataType: DataSourceType
-  defaultDataType?: Maybe<Scalars['String']['output']>
-  defaults: Scalars['JSON']['output']
-  description?: Maybe<Scalars['String']['output']>
-  descriptionField?: Maybe<Scalars['String']['output']>
-  emailField?: Maybe<Scalars['String']['output']>
-  endTimeField?: Maybe<Scalars['String']['output']>
-  fieldDefinitions?: Maybe<Array<FieldDefinition>>
-  firstNameField?: Maybe<Scalars['String']['output']>
-  fullNameField?: Maybe<Scalars['String']['output']>
-  geocodingConfig: Scalars['JSON']['output']
-  geographyColumn?: Maybe<Scalars['String']['output']>
-  geographyColumnType: GeographyTypes
-  hasWebhooks: Scalars['Boolean']['output']
-  healthcheck: Scalars['Boolean']['output']
-  id: Scalars['UUID']['output']
-  idField?: Maybe<Scalars['String']['output']>
-  imageField?: Maybe<Scalars['String']['output']>
-  importProgress?: Maybe<BatchJobProgress>
-  importedDataByArea: Array<GroupedData>
-  importedDataCount: Scalars['Int']['output']
-  importedDataCountByArea: Array<GroupedDataCount>
-  importedDataCountByConstituency: Array<GroupedDataCount>
-  importedDataCountByConstituency2024: Array<GroupedDataCount>
-  importedDataCountByConstituencyBySource: Array<GroupedDataCountWithBreakdown>
-  importedDataCountByCouncil: Array<GroupedDataCount>
-  importedDataCountByWard: Array<GroupedDataCount>
-  importedDataCountForArea?: Maybe<GroupedDataCount>
-  importedDataCountForConstituency?: Maybe<GroupedDataCount>
-  importedDataCountForConstituency2024?: Maybe<GroupedDataCount>
-  importedDataCountLocated: Scalars['Int']['output']
-  importedDataCountOfAreas: Scalars['Int']['output']
-  importedDataCountUnlocated: Scalars['Int']['output']
-  importedDataGeocodingRate: Scalars['Float']['output']
-  introspectFields: Scalars['Boolean']['output']
-  isImportScheduled: Scalars['Boolean']['output']
-  isUpdateScheduled: Scalars['Boolean']['output']
-  jobs: Array<QueueJob>
-  lastImportJob?: Maybe<QueueJob>
-  lastNameField?: Maybe<Scalars['String']['output']>
-  lastUpdate: Scalars['DateTime']['output']
-  lastUpdateJob?: Maybe<QueueJob>
-  name: Scalars['String']['output']
-  oauthCredentials?: Maybe<Scalars['String']['output']>
-  organisation: Organisation
-  organisationId: Scalars['String']['output']
-  orgsWithAccess: Array<Organisation>
-  phoneField?: Maybe<Scalars['String']['output']>
-  postcodeField?: Maybe<Scalars['String']['output']>
-  predefinedColumnNames: Scalars['Boolean']['output']
-  publicUrlField?: Maybe<Scalars['String']['output']>
-  recordUrlTemplate?: Maybe<Scalars['String']['output']>
-  remoteName?: Maybe<Scalars['String']['output']>
-  remoteUrl?: Maybe<Scalars['String']['output']>
-  sharingPermissions: Array<SharingPermission>
-  sheetName: Scalars['String']['output']
-  socialUrlField?: Maybe<Scalars['String']['output']>
-  spreadsheetId: Scalars['String']['output']
-  startTimeField?: Maybe<Scalars['String']['output']>
-  titleField?: Maybe<Scalars['String']['output']>
-  updateMapping?: Maybe<Array<AutoUpdateConfig>>
-  updateProgress?: Maybe<BatchJobProgress>
-  usesValidGeocodingConfig: Scalars['Boolean']['output']
-  webhookHealthcheck: Scalars['Boolean']['output']
-  webhookUrl: Scalars['String']['output']
-}
+  __typename?: 'EditableGoogleSheetsSource';
+  addressField?: Maybe<Scalars['String']['output']>;
+  allowUpdates: Scalars['Boolean']['output'];
+  autoImportEnabled: Scalars['Boolean']['output'];
+  autoUpdateEnabled: Scalars['Boolean']['output'];
+  automatedWebhooks: Scalars['Boolean']['output'];
+  canDisplayPointField?: Maybe<Scalars['String']['output']>;
+  connectionDetails: AirtableSourceMailchimpSourceActionNetworkSourceEditableGoogleSheetsSourceTicketTailorSource;
+  createdAt: Scalars['DateTime']['output'];
+  crmType: CrmType;
+  dataType: DataSourceType;
+  defaultDataType?: Maybe<Scalars['String']['output']>;
+  defaults: Scalars['JSON']['output'];
+  description?: Maybe<Scalars['String']['output']>;
+  descriptionField?: Maybe<Scalars['String']['output']>;
+  emailField?: Maybe<Scalars['String']['output']>;
+  endTimeField?: Maybe<Scalars['String']['output']>;
+  fieldDefinitions?: Maybe<Array<FieldDefinition>>;
+  firstNameField?: Maybe<Scalars['String']['output']>;
+  fullNameField?: Maybe<Scalars['String']['output']>;
+  geocodingConfig: Scalars['JSON']['output'];
+  geographyColumn?: Maybe<Scalars['String']['output']>;
+  geographyColumnType: GeographyTypes;
+  hasWebhooks: Scalars['Boolean']['output'];
+  healthcheck: Scalars['Boolean']['output'];
+  id: Scalars['UUID']['output'];
+  idField?: Maybe<Scalars['String']['output']>;
+  imageField?: Maybe<Scalars['String']['output']>;
+  importProgress?: Maybe<BatchJobProgress>;
+  importedDataByArea: Array<GroupedData>;
+  importedDataCount: Scalars['Int']['output'];
+  importedDataCountByArea: Array<GroupedDataCount>;
+  importedDataCountByConstituency: Array<GroupedDataCount>;
+  importedDataCountByConstituency2024: Array<GroupedDataCount>;
+  importedDataCountByConstituencyBySource: Array<GroupedDataCountWithBreakdown>;
+  importedDataCountByCouncil: Array<GroupedDataCount>;
+  importedDataCountByWard: Array<GroupedDataCount>;
+  importedDataCountForArea?: Maybe<GroupedDataCount>;
+  importedDataCountForConstituency?: Maybe<GroupedDataCount>;
+  importedDataCountForConstituency2024?: Maybe<GroupedDataCount>;
+  importedDataCountLocated: Scalars['Int']['output'];
+  importedDataCountOfAreas: Scalars['Int']['output'];
+  importedDataCountUnlocated: Scalars['Int']['output'];
+  importedDataGeocodingRate: Scalars['Float']['output'];
+  introspectFields: Scalars['Boolean']['output'];
+  isImportScheduled: Scalars['Boolean']['output'];
+  isUpdateScheduled: Scalars['Boolean']['output'];
+  jobs: Array<QueueJob>;
+  lastImportJob?: Maybe<QueueJob>;
+  lastNameField?: Maybe<Scalars['String']['output']>;
+  lastUpdate: Scalars['DateTime']['output'];
+  lastUpdateJob?: Maybe<QueueJob>;
+  name: Scalars['String']['output'];
+  oauthCredentials?: Maybe<Scalars['String']['output']>;
+  organisation: Organisation;
+  organisationId: Scalars['String']['output'];
+  orgsWithAccess: Array<Organisation>;
+  phoneField?: Maybe<Scalars['String']['output']>;
+  postcodeField?: Maybe<Scalars['String']['output']>;
+  predefinedColumnNames: Scalars['Boolean']['output'];
+  publicUrlField?: Maybe<Scalars['String']['output']>;
+  recordUrlTemplate?: Maybe<Scalars['String']['output']>;
+  remoteName?: Maybe<Scalars['String']['output']>;
+  remoteUrl?: Maybe<Scalars['String']['output']>;
+  sharingPermissions: Array<SharingPermission>;
+  sheetName: Scalars['String']['output'];
+  socialUrlField?: Maybe<Scalars['String']['output']>;
+  spreadsheetId: Scalars['String']['output'];
+  startTimeField?: Maybe<Scalars['String']['output']>;
+  titleField?: Maybe<Scalars['String']['output']>;
+  updateMapping?: Maybe<Array<AutoUpdateConfig>>;
+  updateProgress?: Maybe<BatchJobProgress>;
+  usesValidGeocodingConfig: Scalars['Boolean']['output'];
+  webhookHealthcheck: Scalars['Boolean']['output'];
+  webhookUrl: Scalars['String']['output'];
+};
+
 
 /** An editable Google Sheet */
 export type EditableGoogleSheetsSourceImportedDataByAreaArgs = {
-  analyticalAreaType: AnalyticalAreaType
-  layerIds?: InputMaybe<Array<Scalars['String']['input']>>
-}
+  analyticalAreaType: AnalyticalAreaType;
+  layerIds?: InputMaybe<Array<Scalars['String']['input']>>;
+};
+
 
 /** An editable Google Sheet */
 export type EditableGoogleSheetsSourceImportedDataCountByAreaArgs = {
-  analyticalAreaType: AnalyticalAreaType
-  layerIds?: InputMaybe<Array<Scalars['String']['input']>>
-}
+  analyticalAreaType: AnalyticalAreaType;
+  layerIds?: InputMaybe<Array<Scalars['String']['input']>>;
+};
+
 
 /** An editable Google Sheet */
-export type EditableGoogleSheetsSourceImportedDataCountByConstituencyBySourceArgs =
-  {
-    gss: Scalars['String']['input']
-  }
+export type EditableGoogleSheetsSourceImportedDataCountByConstituencyBySourceArgs = {
+  gss: Scalars['String']['input'];
+};
+
 
 /** An editable Google Sheet */
 export type EditableGoogleSheetsSourceImportedDataCountForAreaArgs = {
-  analyticalAreaType: AnalyticalAreaType
-  gss: Scalars['String']['input']
-}
+  analyticalAreaType: AnalyticalAreaType;
+  gss: Scalars['String']['input'];
+};
+
 
 /** An editable Google Sheet */
 export type EditableGoogleSheetsSourceImportedDataCountForConstituencyArgs = {
-  gss: Scalars['String']['input']
-}
+  gss: Scalars['String']['input'];
+};
+
 
 /** An editable Google Sheet */
-export type EditableGoogleSheetsSourceImportedDataCountForConstituency2024Args =
-  {
-    gss: Scalars['String']['input']
-  }
+export type EditableGoogleSheetsSourceImportedDataCountForConstituency2024Args = {
+  gss: Scalars['String']['input'];
+};
+
 
 /** An editable Google Sheet */
 export type EditableGoogleSheetsSourceImportedDataCountOfAreasArgs = {
-  analyticalAreaType: AnalyticalAreaType
-  layerIds?: InputMaybe<Array<Scalars['String']['input']>>
-}
+  analyticalAreaType: AnalyticalAreaType;
+  layerIds?: InputMaybe<Array<Scalars['String']['input']>>;
+};
+
 
 /** An editable Google Sheet */
 export type EditableGoogleSheetsSourceJobsArgs = {
-  filters?: InputMaybe<QueueFilter>
-  pagination?: InputMaybe<OffsetPaginationInput>
-}
+  filters?: InputMaybe<QueueFilter>;
+  pagination?: InputMaybe<OffsetPaginationInput>;
+};
+
 
 /** An editable Google Sheet */
 export type EditableGoogleSheetsSourceOrgsWithAccessArgs = {
-  filters?: InputMaybe<OrganisationFilters>
-}
+  filters?: InputMaybe<OrganisationFilters>;
+};
 
 /** An editable Google Sheet */
 export type EditableGoogleSheetsSourceInput = {
-  addressField?: InputMaybe<Scalars['String']['input']>
-  autoImportEnabled?: InputMaybe<Scalars['Boolean']['input']>
-  autoUpdateEnabled?: InputMaybe<Scalars['Boolean']['input']>
-  canDisplayPointField?: InputMaybe<Scalars['String']['input']>
-  dataType?: InputMaybe<DataSourceType>
-  description?: InputMaybe<Scalars['String']['input']>
-  descriptionField?: InputMaybe<Scalars['String']['input']>
-  emailField?: InputMaybe<Scalars['String']['input']>
-  endTimeField?: InputMaybe<Scalars['String']['input']>
-  firstNameField?: InputMaybe<Scalars['String']['input']>
-  fullNameField?: InputMaybe<Scalars['String']['input']>
-  geocodingConfig?: InputMaybe<Scalars['JSON']['input']>
-  geographyColumn?: InputMaybe<Scalars['String']['input']>
-  geographyColumnType?: InputMaybe<GeographyTypes>
-  id?: InputMaybe<Scalars['UUID']['input']>
-  idField?: InputMaybe<Scalars['String']['input']>
-  imageField?: InputMaybe<Scalars['String']['input']>
-  lastNameField?: InputMaybe<Scalars['String']['input']>
-  name?: InputMaybe<Scalars['String']['input']>
-  oauthCredentials?: InputMaybe<Scalars['String']['input']>
-  organisation?: InputMaybe<OneToManyInput>
-  phoneField?: InputMaybe<Scalars['String']['input']>
-  postcodeField?: InputMaybe<Scalars['String']['input']>
-  publicUrlField?: InputMaybe<Scalars['String']['input']>
-  sheetName: Scalars['String']['input']
-  socialUrlField?: InputMaybe<Scalars['String']['input']>
-  spreadsheetId: Scalars['String']['input']
-  startTimeField?: InputMaybe<Scalars['String']['input']>
-  titleField?: InputMaybe<Scalars['String']['input']>
-  updateMapping?: InputMaybe<Array<UpdateMappingItemInput>>
-}
+  addressField?: InputMaybe<Scalars['String']['input']>;
+  autoImportEnabled?: InputMaybe<Scalars['Boolean']['input']>;
+  autoUpdateEnabled?: InputMaybe<Scalars['Boolean']['input']>;
+  canDisplayPointField?: InputMaybe<Scalars['String']['input']>;
+  dataType?: InputMaybe<DataSourceType>;
+  description?: InputMaybe<Scalars['String']['input']>;
+  descriptionField?: InputMaybe<Scalars['String']['input']>;
+  emailField?: InputMaybe<Scalars['String']['input']>;
+  endTimeField?: InputMaybe<Scalars['String']['input']>;
+  firstNameField?: InputMaybe<Scalars['String']['input']>;
+  fullNameField?: InputMaybe<Scalars['String']['input']>;
+  geocodingConfig?: InputMaybe<Scalars['JSON']['input']>;
+  geographyColumn?: InputMaybe<Scalars['String']['input']>;
+  geographyColumnType?: InputMaybe<GeographyTypes>;
+  id?: InputMaybe<Scalars['UUID']['input']>;
+  idField?: InputMaybe<Scalars['String']['input']>;
+  imageField?: InputMaybe<Scalars['String']['input']>;
+  lastNameField?: InputMaybe<Scalars['String']['input']>;
+  name?: InputMaybe<Scalars['String']['input']>;
+  oauthCredentials?: InputMaybe<Scalars['String']['input']>;
+  organisation?: InputMaybe<OneToManyInput>;
+  phoneField?: InputMaybe<Scalars['String']['input']>;
+  postcodeField?: InputMaybe<Scalars['String']['input']>;
+  publicUrlField?: InputMaybe<Scalars['String']['input']>;
+  sheetName: Scalars['String']['input'];
+  socialUrlField?: InputMaybe<Scalars['String']['input']>;
+  spreadsheetId: Scalars['String']['input'];
+  startTimeField?: InputMaybe<Scalars['String']['input']>;
+  titleField?: InputMaybe<Scalars['String']['input']>;
+  updateMapping?: InputMaybe<Array<UpdateMappingItemInput>>;
+};
 
 export type ElectionDate = {
-  __typename?: 'ElectionDate'
-  advanceVotingStation?: Maybe<Scalars['Void']['output']>
-  ballots: Array<ElectoralCommissionBallot>
-  date: Scalars['DateTime']['output']
-  pollingStation: PollingStation
-}
+  __typename?: 'ElectionDate';
+  advanceVotingStation?: Maybe<Scalars['Void']['output']>;
+  ballots: Array<ElectoralCommissionBallot>;
+  date: Scalars['DateTime']['output'];
+  pollingStation: PollingStation;
+};
 
 export type ElectoralCommissionBallot = {
-  __typename?: 'ElectoralCommissionBallot'
-  ballotPaperId: Scalars['String']['output']
-  ballotTitle: Scalars['String']['output']
-  cancellationReason?: Maybe<Scalars['Void']['output']>
-  cancelled: Scalars['Boolean']['output']
-  candidates: Array<ElectoralCommissionCandidate>
-  candidatesVerified: Scalars['Boolean']['output']
-  electedRole: Scalars['String']['output']
-  electionId: Scalars['String']['output']
-  electionName: Scalars['String']['output']
-  metadata?: Maybe<Scalars['Void']['output']>
-  pollOpenDate: Scalars['DateTime']['output']
-  postName: Scalars['String']['output']
-  replacedBy?: Maybe<Scalars['Void']['output']>
-  replaces?: Maybe<Scalars['Void']['output']>
-  requiresVoterId: Scalars['String']['output']
-  seatsContested: Scalars['Int']['output']
-  votingSystem: ElectoralCommissionVotingSystem
-}
+  __typename?: 'ElectoralCommissionBallot';
+  ballotPaperId: Scalars['String']['output'];
+  ballotTitle: Scalars['String']['output'];
+  cancellationReason?: Maybe<Scalars['Void']['output']>;
+  cancelled: Scalars['Boolean']['output'];
+  candidates: Array<ElectoralCommissionCandidate>;
+  candidatesVerified: Scalars['Boolean']['output'];
+  electedRole: Scalars['String']['output'];
+  electionId: Scalars['String']['output'];
+  electionName: Scalars['String']['output'];
+  metadata?: Maybe<Scalars['Void']['output']>;
+  pollOpenDate: Scalars['DateTime']['output'];
+  postName: Scalars['String']['output'];
+  replacedBy?: Maybe<Scalars['Void']['output']>;
+  replaces?: Maybe<Scalars['Void']['output']>;
+  requiresVoterId: Scalars['String']['output'];
+  seatsContested: Scalars['Int']['output'];
+  votingSystem: ElectoralCommissionVotingSystem;
+};
 
 export type ElectoralCommissionCandidate = {
-  __typename?: 'ElectoralCommissionCandidate'
-  party: ElectoralCommissionParty
-  person: ElectoralCommissionPerson
-}
+  __typename?: 'ElectoralCommissionCandidate';
+  party: ElectoralCommissionParty;
+  person: ElectoralCommissionPerson;
+};
 
 export type ElectoralCommissionParty = {
-  __typename?: 'ElectoralCommissionParty'
-  partyId: Scalars['String']['output']
-  partyName: Scalars['String']['output']
-}
+  __typename?: 'ElectoralCommissionParty';
+  partyId: Scalars['String']['output'];
+  partyName: Scalars['String']['output'];
+};
 
 export type ElectoralCommissionPerson = {
-  __typename?: 'ElectoralCommissionPerson'
-  name: Scalars['String']['output']
-  ynrId: Scalars['Int']['output']
-}
+  __typename?: 'ElectoralCommissionPerson';
+  name: Scalars['String']['output'];
+  ynrId: Scalars['Int']['output'];
+};
 
 export type ElectoralCommissionPostcodeLookup = {
-  __typename?: 'ElectoralCommissionPostcodeLookup'
-  addressPicker: Scalars['Boolean']['output']
-  addresses: Scalars['JSON']['output']
-  dates: Array<ElectionDate>
-  electoralServices: ElectoralServices
-  postcodeLocation: ElectoralCommissionStation
-  registration: ElectoralServices
-}
+  __typename?: 'ElectoralCommissionPostcodeLookup';
+  addressPicker: Scalars['Boolean']['output'];
+  addresses: Scalars['JSON']['output'];
+  dates: Array<ElectionDate>;
+  electoralServices: ElectoralServices;
+  postcodeLocation: ElectoralCommissionStation;
+  registration: ElectoralServices;
+};
 
 export type ElectoralCommissionStation = {
-  __typename?: 'ElectoralCommissionStation'
-  geometry: PointGeometry
-  id?: Maybe<Scalars['String']['output']>
-  properties?: Maybe<ElectoralCommissionStationProperties>
-  type: Scalars['String']['output']
-}
+  __typename?: 'ElectoralCommissionStation';
+  geometry: PointGeometry;
+  id?: Maybe<Scalars['String']['output']>;
+  properties?: Maybe<ElectoralCommissionStationProperties>;
+  type: Scalars['String']['output'];
+};
 
 export type ElectoralCommissionStationProperties = {
-  __typename?: 'ElectoralCommissionStationProperties'
-  address: Scalars['String']['output']
-  postcode: Scalars['String']['output']
-}
+  __typename?: 'ElectoralCommissionStationProperties';
+  address: Scalars['String']['output'];
+  postcode: Scalars['String']['output'];
+};
 
 export type ElectoralCommissionVotingSystem = {
-  __typename?: 'ElectoralCommissionVotingSystem'
-  name: Scalars['String']['output']
-  slug: Scalars['String']['output']
-  usesPartyLists: Scalars['Boolean']['output']
-}
+  __typename?: 'ElectoralCommissionVotingSystem';
+  name: Scalars['String']['output'];
+  slug: Scalars['String']['output'];
+  usesPartyLists: Scalars['Boolean']['output'];
+};
 
 export type ElectoralServices = {
-  __typename?: 'ElectoralServices'
-  address: Scalars['String']['output']
-  councilId: Scalars['String']['output']
-  email: Scalars['String']['output']
-  identifiers: Array<Scalars['String']['output']>
-  name: Scalars['String']['output']
-  nation: Scalars['String']['output']
-  phone: Scalars['String']['output']
-  postcode: Scalars['String']['output']
-  website: Scalars['String']['output']
-}
+  __typename?: 'ElectoralServices';
+  address: Scalars['String']['output'];
+  councilId: Scalars['String']['output'];
+  email: Scalars['String']['output'];
+  identifiers: Array<Scalars['String']['output']>;
+  name: Scalars['String']['output'];
+  nation: Scalars['String']['output'];
+  phone: Scalars['String']['output'];
+  postcode: Scalars['String']['output'];
+  website: Scalars['String']['output'];
+};
 
 /**
  * A third-party data source that can be read and optionally written back to.
@@ -1086,80 +1108,81 @@
  * This class is to be subclassed by specific data source types.
  */
 export type ExternalDataSource = Analytics & {
-  __typename?: 'ExternalDataSource'
-  addressField?: Maybe<Scalars['String']['output']>
-  allowUpdates: Scalars['Boolean']['output']
-  autoImportEnabled: Scalars['Boolean']['output']
-  autoUpdateEnabled: Scalars['Boolean']['output']
-  automatedWebhooks: Scalars['Boolean']['output']
-  canDisplayPointField?: Maybe<Scalars['String']['output']>
-  connectionDetails: AirtableSourceMailchimpSourceActionNetworkSourceEditableGoogleSheetsSourceTicketTailorSource
-  createdAt: Scalars['DateTime']['output']
-  crmType: CrmType
-  dataType: DataSourceType
-  defaultDataType?: Maybe<Scalars['String']['output']>
-  defaults: Scalars['JSON']['output']
-  description?: Maybe<Scalars['String']['output']>
-  descriptionField?: Maybe<Scalars['String']['output']>
-  emailField?: Maybe<Scalars['String']['output']>
-  endTimeField?: Maybe<Scalars['String']['output']>
-  fieldDefinitions?: Maybe<Array<FieldDefinition>>
-  firstNameField?: Maybe<Scalars['String']['output']>
-  fullNameField?: Maybe<Scalars['String']['output']>
-  geocodingConfig: Scalars['JSON']['output']
-  geographyColumn?: Maybe<Scalars['String']['output']>
-  geographyColumnType: GeographyTypes
-  hasWebhooks: Scalars['Boolean']['output']
-  healthcheck: Scalars['Boolean']['output']
-  id: Scalars['UUID']['output']
-  idField?: Maybe<Scalars['String']['output']>
-  imageField?: Maybe<Scalars['String']['output']>
-  importProgress?: Maybe<BatchJobProgress>
-  importedDataByArea: Array<GroupedData>
-  importedDataCount: Scalars['Int']['output']
-  importedDataCountByArea: Array<GroupedDataCount>
-  importedDataCountByConstituency: Array<GroupedDataCount>
-  importedDataCountByConstituency2024: Array<GroupedDataCount>
-  importedDataCountByConstituencyBySource: Array<GroupedDataCountWithBreakdown>
-  importedDataCountByCouncil: Array<GroupedDataCount>
-  importedDataCountByWard: Array<GroupedDataCount>
-  importedDataCountForArea?: Maybe<GroupedDataCount>
-  importedDataCountForConstituency?: Maybe<GroupedDataCount>
-  importedDataCountForConstituency2024?: Maybe<GroupedDataCount>
-  importedDataCountLocated: Scalars['Int']['output']
-  importedDataCountOfAreas: Scalars['Int']['output']
-  importedDataCountUnlocated: Scalars['Int']['output']
-  importedDataGeocodingRate: Scalars['Float']['output']
-  introspectFields: Scalars['Boolean']['output']
-  isImportScheduled: Scalars['Boolean']['output']
-  isUpdateScheduled: Scalars['Boolean']['output']
-  jobs: Array<QueueJob>
-  lastImportJob?: Maybe<QueueJob>
-  lastNameField?: Maybe<Scalars['String']['output']>
-  lastUpdate: Scalars['DateTime']['output']
-  lastUpdateJob?: Maybe<QueueJob>
-  name: Scalars['String']['output']
-  oauthCredentials?: Maybe<Scalars['String']['output']>
-  organisation: Organisation
-  organisationId: Scalars['String']['output']
-  orgsWithAccess: Array<Organisation>
-  phoneField?: Maybe<Scalars['String']['output']>
-  postcodeField?: Maybe<Scalars['String']['output']>
-  predefinedColumnNames: Scalars['Boolean']['output']
-  publicUrlField?: Maybe<Scalars['String']['output']>
-  recordUrlTemplate?: Maybe<Scalars['String']['output']>
-  remoteName?: Maybe<Scalars['String']['output']>
-  remoteUrl?: Maybe<Scalars['String']['output']>
-  sharingPermissions: Array<SharingPermission>
-  socialUrlField?: Maybe<Scalars['String']['output']>
-  startTimeField?: Maybe<Scalars['String']['output']>
-  titleField?: Maybe<Scalars['String']['output']>
-  updateMapping?: Maybe<Array<AutoUpdateConfig>>
-  updateProgress?: Maybe<BatchJobProgress>
-  usesValidGeocodingConfig: Scalars['Boolean']['output']
-  webhookHealthcheck: Scalars['Boolean']['output']
-  webhookUrl: Scalars['String']['output']
-}
+  __typename?: 'ExternalDataSource';
+  addressField?: Maybe<Scalars['String']['output']>;
+  allowUpdates: Scalars['Boolean']['output'];
+  autoImportEnabled: Scalars['Boolean']['output'];
+  autoUpdateEnabled: Scalars['Boolean']['output'];
+  automatedWebhooks: Scalars['Boolean']['output'];
+  canDisplayPointField?: Maybe<Scalars['String']['output']>;
+  connectionDetails: AirtableSourceMailchimpSourceActionNetworkSourceEditableGoogleSheetsSourceTicketTailorSource;
+  createdAt: Scalars['DateTime']['output'];
+  crmType: CrmType;
+  dataType: DataSourceType;
+  defaultDataType?: Maybe<Scalars['String']['output']>;
+  defaults: Scalars['JSON']['output'];
+  description?: Maybe<Scalars['String']['output']>;
+  descriptionField?: Maybe<Scalars['String']['output']>;
+  emailField?: Maybe<Scalars['String']['output']>;
+  endTimeField?: Maybe<Scalars['String']['output']>;
+  fieldDefinitions?: Maybe<Array<FieldDefinition>>;
+  firstNameField?: Maybe<Scalars['String']['output']>;
+  fullNameField?: Maybe<Scalars['String']['output']>;
+  geocodingConfig: Scalars['JSON']['output'];
+  geographyColumn?: Maybe<Scalars['String']['output']>;
+  geographyColumnType: GeographyTypes;
+  hasWebhooks: Scalars['Boolean']['output'];
+  healthcheck: Scalars['Boolean']['output'];
+  id: Scalars['UUID']['output'];
+  idField?: Maybe<Scalars['String']['output']>;
+  imageField?: Maybe<Scalars['String']['output']>;
+  importProgress?: Maybe<BatchJobProgress>;
+  importedDataByArea: Array<GroupedData>;
+  importedDataCount: Scalars['Int']['output'];
+  importedDataCountByArea: Array<GroupedDataCount>;
+  importedDataCountByConstituency: Array<GroupedDataCount>;
+  importedDataCountByConstituency2024: Array<GroupedDataCount>;
+  importedDataCountByConstituencyBySource: Array<GroupedDataCountWithBreakdown>;
+  importedDataCountByCouncil: Array<GroupedDataCount>;
+  importedDataCountByWard: Array<GroupedDataCount>;
+  importedDataCountForArea?: Maybe<GroupedDataCount>;
+  importedDataCountForConstituency?: Maybe<GroupedDataCount>;
+  importedDataCountForConstituency2024?: Maybe<GroupedDataCount>;
+  importedDataCountLocated: Scalars['Int']['output'];
+  importedDataCountOfAreas: Scalars['Int']['output'];
+  importedDataCountUnlocated: Scalars['Int']['output'];
+  importedDataGeocodingRate: Scalars['Float']['output'];
+  introspectFields: Scalars['Boolean']['output'];
+  isImportScheduled: Scalars['Boolean']['output'];
+  isUpdateScheduled: Scalars['Boolean']['output'];
+  jobs: Array<QueueJob>;
+  lastImportJob?: Maybe<QueueJob>;
+  lastNameField?: Maybe<Scalars['String']['output']>;
+  lastUpdate: Scalars['DateTime']['output'];
+  lastUpdateJob?: Maybe<QueueJob>;
+  name: Scalars['String']['output'];
+  oauthCredentials?: Maybe<Scalars['String']['output']>;
+  organisation: Organisation;
+  organisationId: Scalars['String']['output'];
+  orgsWithAccess: Array<Organisation>;
+  phoneField?: Maybe<Scalars['String']['output']>;
+  postcodeField?: Maybe<Scalars['String']['output']>;
+  predefinedColumnNames: Scalars['Boolean']['output'];
+  publicUrlField?: Maybe<Scalars['String']['output']>;
+  recordUrlTemplate?: Maybe<Scalars['String']['output']>;
+  remoteName?: Maybe<Scalars['String']['output']>;
+  remoteUrl?: Maybe<Scalars['String']['output']>;
+  sharingPermissions: Array<SharingPermission>;
+  socialUrlField?: Maybe<Scalars['String']['output']>;
+  startTimeField?: Maybe<Scalars['String']['output']>;
+  titleField?: Maybe<Scalars['String']['output']>;
+  updateMapping?: Maybe<Array<AutoUpdateConfig>>;
+  updateProgress?: Maybe<BatchJobProgress>;
+  usesValidGeocodingConfig: Scalars['Boolean']['output'];
+  webhookHealthcheck: Scalars['Boolean']['output'];
+  webhookUrl: Scalars['String']['output'];
+};
+
 
 /**
  * A third-party data source that can be read and optionally written back to.
@@ -1167,9 +1190,10 @@
  * This class is to be subclassed by specific data source types.
  */
 export type ExternalDataSourceImportedDataByAreaArgs = {
-  analyticalAreaType: AnalyticalAreaType
-  layerIds?: InputMaybe<Array<Scalars['String']['input']>>
-}
+  analyticalAreaType: AnalyticalAreaType;
+  layerIds?: InputMaybe<Array<Scalars['String']['input']>>;
+};
+
 
 /**
  * A third-party data source that can be read and optionally written back to.
@@ -1177,9 +1201,10 @@
  * This class is to be subclassed by specific data source types.
  */
 export type ExternalDataSourceImportedDataCountByAreaArgs = {
-  analyticalAreaType: AnalyticalAreaType
-  layerIds?: InputMaybe<Array<Scalars['String']['input']>>
-}
+  analyticalAreaType: AnalyticalAreaType;
+  layerIds?: InputMaybe<Array<Scalars['String']['input']>>;
+};
+
 
 /**
  * A third-party data source that can be read and optionally written back to.
@@ -1187,8 +1212,9 @@
  * This class is to be subclassed by specific data source types.
  */
 export type ExternalDataSourceImportedDataCountByConstituencyBySourceArgs = {
-  gss: Scalars['String']['input']
-}
+  gss: Scalars['String']['input'];
+};
+
 
 /**
  * A third-party data source that can be read and optionally written back to.
@@ -1196,9 +1222,10 @@
  * This class is to be subclassed by specific data source types.
  */
 export type ExternalDataSourceImportedDataCountForAreaArgs = {
-  analyticalAreaType: AnalyticalAreaType
-  gss: Scalars['String']['input']
-}
+  analyticalAreaType: AnalyticalAreaType;
+  gss: Scalars['String']['input'];
+};
+
 
 /**
  * A third-party data source that can be read and optionally written back to.
@@ -1206,8 +1233,9 @@
  * This class is to be subclassed by specific data source types.
  */
 export type ExternalDataSourceImportedDataCountForConstituencyArgs = {
-  gss: Scalars['String']['input']
-}
+  gss: Scalars['String']['input'];
+};
+
 
 /**
  * A third-party data source that can be read and optionally written back to.
@@ -1215,8 +1243,9 @@
  * This class is to be subclassed by specific data source types.
  */
 export type ExternalDataSourceImportedDataCountForConstituency2024Args = {
-  gss: Scalars['String']['input']
-}
+  gss: Scalars['String']['input'];
+};
+
 
 /**
  * A third-party data source that can be read and optionally written back to.
@@ -1224,9 +1253,10 @@
  * This class is to be subclassed by specific data source types.
  */
 export type ExternalDataSourceImportedDataCountOfAreasArgs = {
-  analyticalAreaType: AnalyticalAreaType
-  layerIds?: InputMaybe<Array<Scalars['String']['input']>>
-}
+  analyticalAreaType: AnalyticalAreaType;
+  layerIds?: InputMaybe<Array<Scalars['String']['input']>>;
+};
+
 
 /**
  * A third-party data source that can be read and optionally written back to.
@@ -1234,9 +1264,10 @@
  * This class is to be subclassed by specific data source types.
  */
 export type ExternalDataSourceJobsArgs = {
-  filters?: InputMaybe<QueueFilter>
-  pagination?: InputMaybe<OffsetPaginationInput>
-}
+  filters?: InputMaybe<QueueFilter>;
+  pagination?: InputMaybe<OffsetPaginationInput>;
+};
+
 
 /**
  * A third-party data source that can be read and optionally written back to.
@@ -1244,14 +1275,14 @@
  * This class is to be subclassed by specific data source types.
  */
 export type ExternalDataSourceOrgsWithAccessArgs = {
-  filters?: InputMaybe<OrganisationFilters>
-}
+  filters?: InputMaybe<OrganisationFilters>;
+};
 
 export type ExternalDataSourceAction = {
-  __typename?: 'ExternalDataSourceAction'
-  externalDataSource: ExternalDataSource
-  id: Scalars['ID']['output']
-}
+  __typename?: 'ExternalDataSourceAction';
+  externalDataSource: ExternalDataSource;
+  id: Scalars['ID']['output'];
+};
 
 /**
  * A third-party data source that can be read and optionally written back to.
@@ -1259,12 +1290,12 @@
  * This class is to be subclassed by specific data source types.
  */
 export type ExternalDataSourceFilter = {
-  AND?: InputMaybe<ExternalDataSourceFilter>
-  NOT?: InputMaybe<ExternalDataSourceFilter>
-  OR?: InputMaybe<ExternalDataSourceFilter>
-  dataType?: InputMaybe<DataSourceType>
-  geographyColumnType?: InputMaybe<GeographyTypes>
-}
+  AND?: InputMaybe<ExternalDataSourceFilter>;
+  NOT?: InputMaybe<ExternalDataSourceFilter>;
+  OR?: InputMaybe<ExternalDataSourceFilter>;
+  dataType?: InputMaybe<DataSourceType>;
+  geographyColumnType?: InputMaybe<GeographyTypes>;
+};
 
 /**
  * A third-party data source that can be read and optionally written back to.
@@ -1272,92 +1303,93 @@
  * This class is to be subclassed by specific data source types.
  */
 export type ExternalDataSourceInput = {
-  addressField?: InputMaybe<Scalars['String']['input']>
-  autoImportEnabled?: InputMaybe<Scalars['Boolean']['input']>
-  autoUpdateEnabled?: InputMaybe<Scalars['Boolean']['input']>
-  canDisplayPointField?: InputMaybe<Scalars['String']['input']>
-  dataType?: InputMaybe<DataSourceType>
-  description?: InputMaybe<Scalars['String']['input']>
-  descriptionField?: InputMaybe<Scalars['String']['input']>
-  emailField?: InputMaybe<Scalars['String']['input']>
-  endTimeField?: InputMaybe<Scalars['String']['input']>
-  firstNameField?: InputMaybe<Scalars['String']['input']>
-  fullNameField?: InputMaybe<Scalars['String']['input']>
-  geocodingConfig?: InputMaybe<Scalars['JSON']['input']>
-  geographyColumn?: InputMaybe<Scalars['String']['input']>
-  geographyColumnType?: InputMaybe<GeographyTypes>
-  id?: InputMaybe<Scalars['UUID']['input']>
-  imageField?: InputMaybe<Scalars['String']['input']>
-  lastNameField?: InputMaybe<Scalars['String']['input']>
-  name?: InputMaybe<Scalars['String']['input']>
-  organisation?: InputMaybe<OneToManyInput>
-  phoneField?: InputMaybe<Scalars['String']['input']>
-  postcodeField?: InputMaybe<Scalars['String']['input']>
-  publicUrlField?: InputMaybe<Scalars['String']['input']>
-  socialUrlField?: InputMaybe<Scalars['String']['input']>
-  startTimeField?: InputMaybe<Scalars['String']['input']>
-  titleField?: InputMaybe<Scalars['String']['input']>
-  updateMapping?: InputMaybe<Array<UpdateMappingItemInput>>
-}
+  addressField?: InputMaybe<Scalars['String']['input']>;
+  autoImportEnabled?: InputMaybe<Scalars['Boolean']['input']>;
+  autoUpdateEnabled?: InputMaybe<Scalars['Boolean']['input']>;
+  canDisplayPointField?: InputMaybe<Scalars['String']['input']>;
+  dataType?: InputMaybe<DataSourceType>;
+  description?: InputMaybe<Scalars['String']['input']>;
+  descriptionField?: InputMaybe<Scalars['String']['input']>;
+  emailField?: InputMaybe<Scalars['String']['input']>;
+  endTimeField?: InputMaybe<Scalars['String']['input']>;
+  firstNameField?: InputMaybe<Scalars['String']['input']>;
+  fullNameField?: InputMaybe<Scalars['String']['input']>;
+  geocodingConfig?: InputMaybe<Scalars['JSON']['input']>;
+  geographyColumn?: InputMaybe<Scalars['String']['input']>;
+  geographyColumnType?: InputMaybe<GeographyTypes>;
+  id?: InputMaybe<Scalars['UUID']['input']>;
+  imageField?: InputMaybe<Scalars['String']['input']>;
+  lastNameField?: InputMaybe<Scalars['String']['input']>;
+  name?: InputMaybe<Scalars['String']['input']>;
+  organisation?: InputMaybe<OneToManyInput>;
+  phoneField?: InputMaybe<Scalars['String']['input']>;
+  postcodeField?: InputMaybe<Scalars['String']['input']>;
+  publicUrlField?: InputMaybe<Scalars['String']['input']>;
+  socialUrlField?: InputMaybe<Scalars['String']['input']>;
+  startTimeField?: InputMaybe<Scalars['String']['input']>;
+  titleField?: InputMaybe<Scalars['String']['input']>;
+  updateMapping?: InputMaybe<Array<UpdateMappingItemInput>>;
+};
 
 export type Feature = {
-  id?: Maybe<Scalars['String']['output']>
-  type: GeoJsonTypes
-}
+  id?: Maybe<Scalars['String']['output']>;
+  type: GeoJsonTypes;
+};
 
 export type FieldDefinition = {
-  __typename?: 'FieldDefinition'
-  description?: Maybe<Scalars['String']['output']>
-  editable: Scalars['Boolean']['output']
-  externalId?: Maybe<Scalars['String']['output']>
-  label?: Maybe<Scalars['String']['output']>
-  value: Scalars['String']['output']
-}
+  __typename?: 'FieldDefinition';
+  description?: Maybe<Scalars['String']['output']>;
+  editable: Scalars['Boolean']['output'];
+  externalId?: Maybe<Scalars['String']['output']>;
+  label?: Maybe<Scalars['String']['output']>;
+  value: Scalars['String']['output'];
+};
 
 /** GenericData(id, data_type, data, date, float, int, json, created_at, last_update, point, polygon, area, postcode_data, postcode, first_name, last_name, full_name, email, phone, start_time, end_time, public_url, social_url, geocode_data, geocoder, address, title, description, image, can_display_point) */
 export type GenericData = CommonData & {
-  __typename?: 'GenericData'
-  address?: Maybe<Scalars['String']['output']>
-  area?: Maybe<Area>
-  areaFromPoint?: Maybe<Area>
-  areas?: Maybe<Area>
-  data: Scalars['String']['output']
-  dataType: DataType
-  date?: Maybe<Scalars['DateTime']['output']>
-  description?: Maybe<Scalars['String']['output']>
-  email?: Maybe<Scalars['String']['output']>
-  endTime?: Maybe<Scalars['DateTime']['output']>
-  firstName?: Maybe<Scalars['String']['output']>
-  float?: Maybe<Scalars['Float']['output']>
-  fullName?: Maybe<Scalars['String']['output']>
-  id: Scalars['ID']['output']
-  image?: Maybe<DjangoImageType>
-  int?: Maybe<Scalars['Int']['output']>
-  json?: Maybe<Scalars['JSON']['output']>
-  lastName?: Maybe<Scalars['String']['output']>
-  lastUpdate: Scalars['DateTime']['output']
-  name?: Maybe<Scalars['String']['output']>
-  phone?: Maybe<Scalars['String']['output']>
-  postcode?: Maybe<Scalars['String']['output']>
-  postcodeData?: Maybe<PostcodesIoResult>
-  publicUrl?: Maybe<Scalars['String']['output']>
-  remoteUrl: Scalars['String']['output']
-  shade?: Maybe<Scalars['String']['output']>
-  startTime?: Maybe<Scalars['DateTime']['output']>
-  title?: Maybe<Scalars['String']['output']>
-}
+  __typename?: 'GenericData';
+  address?: Maybe<Scalars['String']['output']>;
+  area?: Maybe<Area>;
+  areaFromPoint?: Maybe<Area>;
+  areas?: Maybe<Area>;
+  data: Scalars['String']['output'];
+  dataType: DataType;
+  date?: Maybe<Scalars['DateTime']['output']>;
+  description?: Maybe<Scalars['String']['output']>;
+  email?: Maybe<Scalars['String']['output']>;
+  endTime?: Maybe<Scalars['DateTime']['output']>;
+  firstName?: Maybe<Scalars['String']['output']>;
+  float?: Maybe<Scalars['Float']['output']>;
+  fullName?: Maybe<Scalars['String']['output']>;
+  id: Scalars['ID']['output'];
+  image?: Maybe<DjangoImageType>;
+  int?: Maybe<Scalars['Int']['output']>;
+  json?: Maybe<Scalars['JSON']['output']>;
+  lastName?: Maybe<Scalars['String']['output']>;
+  lastUpdate: Scalars['DateTime']['output'];
+  name?: Maybe<Scalars['String']['output']>;
+  phone?: Maybe<Scalars['String']['output']>;
+  postcode?: Maybe<Scalars['String']['output']>;
+  postcodeData?: Maybe<PostcodesIoResult>;
+  publicUrl?: Maybe<Scalars['String']['output']>;
+  remoteUrl: Scalars['String']['output'];
+  shade?: Maybe<Scalars['String']['output']>;
+  startTime?: Maybe<Scalars['DateTime']['output']>;
+  title?: Maybe<Scalars['String']['output']>;
+};
+
 
 /** GenericData(id, data_type, data, date, float, int, json, created_at, last_update, point, polygon, area, postcode_data, postcode, first_name, last_name, full_name, email, phone, start_time, end_time, public_url, social_url, geocode_data, geocoder, address, title, description, image, can_display_point) */
 export type GenericDataAreaFromPointArgs = {
-  areaType: Scalars['String']['input']
-}
+  areaType: Scalars['String']['input'];
+};
 
 export enum GeoJsonTypes {
   Feature = 'Feature',
   FeatureCollection = 'FeatureCollection',
   MultiPolygon = 'MultiPolygon',
   Point = 'Point',
-  Polygon = 'Polygon',
+  Polygon = 'Polygon'
 }
 
 /**
@@ -1374,500 +1406,514 @@
   ParliamentaryConstituency = 'PARLIAMENTARY_CONSTITUENCY',
   ParliamentaryConstituency_2024 = 'PARLIAMENTARY_CONSTITUENCY_2024',
   Postcode = 'POSTCODE',
-  Ward = 'WARD',
+  Ward = 'WARD'
 }
 
 /** GenericData(id, data_type, data, date, float, int, json, created_at, last_update, point, polygon, area, postcode_data, postcode, first_name, last_name, full_name, email, phone, start_time, end_time, public_url, social_url, geocode_data, geocoder, address, title, description, image, can_display_point) */
 export type GroupedData = {
-  __typename?: 'GroupedData'
-  areaData?: Maybe<Area>
-  areaTypeFilter?: Maybe<AreaTypeFilter>
-  gss?: Maybe<Scalars['String']['output']>
-  gssArea?: Maybe<Area>
-  importedData?: Maybe<Scalars['JSON']['output']>
-  label?: Maybe<Scalars['String']['output']>
-}
+  __typename?: 'GroupedData';
+  areaData?: Maybe<Area>;
+  areaTypeFilter?: Maybe<AreaTypeFilter>;
+  gss?: Maybe<Scalars['String']['output']>;
+  gssArea?: Maybe<Area>;
+  importedData?: Maybe<Scalars['JSON']['output']>;
+  label?: Maybe<Scalars['String']['output']>;
+};
 
 export type GroupedDataCount = {
-  __typename?: 'GroupedDataCount'
-  areaData?: Maybe<Area>
-  areaTypeFilter?: Maybe<AreaTypeFilter>
-  count: Scalars['Float']['output']
-  formattedCount?: Maybe<Scalars['String']['output']>
-  gss?: Maybe<Scalars['String']['output']>
-  gssArea?: Maybe<Area>
-  label?: Maybe<Scalars['String']['output']>
-}
+  __typename?: 'GroupedDataCount';
+  areaData?: Maybe<Area>;
+  areaTypeFilter?: Maybe<AreaTypeFilter>;
+  count: Scalars['Float']['output'];
+  formattedCount?: Maybe<Scalars['String']['output']>;
+  gss?: Maybe<Scalars['String']['output']>;
+  gssArea?: Maybe<Area>;
+  label?: Maybe<Scalars['String']['output']>;
+};
 
 export type GroupedDataCountWithBreakdown = {
-  __typename?: 'GroupedDataCountWithBreakdown'
-  areaData?: Maybe<Area>
-  areaTypeFilter?: Maybe<AreaTypeFilter>
-  count: Scalars['Float']['output']
-  formattedCount?: Maybe<Scalars['String']['output']>
-  gss?: Maybe<Scalars['String']['output']>
-  gssArea?: Maybe<Area>
-  label?: Maybe<Scalars['String']['output']>
-  sources: Array<GroupedDataCount>
-}
+  __typename?: 'GroupedDataCountWithBreakdown';
+  areaData?: Maybe<Area>;
+  areaTypeFilter?: Maybe<AreaTypeFilter>;
+  count: Scalars['Float']['output'];
+  formattedCount?: Maybe<Scalars['String']['output']>;
+  gss?: Maybe<Scalars['String']['output']>;
+  gssArea?: Maybe<Area>;
+  label?: Maybe<Scalars['String']['output']>;
+  sources: Array<GroupedDataCount>;
+};
 
 /**
  * An microsite that incorporates datasets and content pages,
  * backed by a custom URL.
  */
 export type HubHomepage = {
-  __typename?: 'HubHomepage'
-  ancestors: Array<HubPage>
-  children: Array<HubPage>
-  customCss?: Maybe<Scalars['String']['output']>
-  descendants: Array<HubPage>
-  faviconUrl?: Maybe<Scalars['String']['output']>
+  __typename?: 'HubHomepage';
+  ancestors: Array<HubPage>;
+  children: Array<HubPage>;
+  customCss?: Maybe<Scalars['String']['output']>;
+  descendants: Array<HubPage>;
+  faviconUrl?: Maybe<Scalars['String']['output']>;
   /** Return the full URL (including protocol / domain) to this page, or None if it is not routable */
-  fullUrl?: Maybe<Scalars['String']['output']>
-  googleAnalyticsTagId?: Maybe<Scalars['String']['output']>
-  hostname: Scalars['String']['output']
-  hub: HubHomepage
-  id: Scalars['ID']['output']
-  layers: Array<MapLayer>
-  liveUrl?: Maybe<Scalars['String']['output']>
-  liveUrlWithoutProtocol: Scalars['String']['output']
-  modelName: Scalars['String']['output']
-  navLinks: Array<HubNavLink>
-  organisation: Organisation
-  parent?: Maybe<HubPage>
-  path: Scalars['String']['output']
-  primaryColour?: Maybe<Scalars['String']['output']>
-  puckJsonContent: Scalars['JSON']['output']
+  fullUrl?: Maybe<Scalars['String']['output']>;
+  googleAnalyticsTagId?: Maybe<Scalars['String']['output']>;
+  hostname: Scalars['String']['output'];
+  hub: HubHomepage;
+  id: Scalars['ID']['output'];
+  layers: Array<MapLayer>;
+  liveUrl?: Maybe<Scalars['String']['output']>;
+  liveUrlWithoutProtocol: Scalars['String']['output'];
+  modelName: Scalars['String']['output'];
+  navLinks: Array<HubNavLink>;
+  organisation: Organisation;
+  parent?: Maybe<HubPage>;
+  path: Scalars['String']['output'];
+  primaryColour?: Maybe<Scalars['String']['output']>;
+  puckJsonContent: Scalars['JSON']['output'];
   /** The descriptive text displayed underneath a headline in search engine results. */
-  searchDescription?: Maybe<Scalars['String']['output']>
-  secondaryColour?: Maybe<Scalars['String']['output']>
-  seoImageUrl?: Maybe<Scalars['String']['output']>
+  searchDescription?: Maybe<Scalars['String']['output']>;
+  secondaryColour?: Maybe<Scalars['String']['output']>;
+  seoImageUrl?: Maybe<Scalars['String']['output']>;
   /** The name of the page displayed on search engine results as the clickable headline. */
-  seoTitle: Scalars['String']['output']
+  seoTitle: Scalars['String']['output'];
   /** The name of the page as it will appear in URLs e.g http://domain.com/blog/[my-slug]/ */
-  slug: Scalars['String']['output']
+  slug: Scalars['String']['output'];
   /** The page title as you'd like it to be seen by the public */
-  title: Scalars['String']['output']
-}
+  title: Scalars['String']['output'];
+};
+
 
 /**
  * An microsite that incorporates datasets and content pages,
  * backed by a custom URL.
  */
 export type HubHomepageAncestorsArgs = {
-  inclusive?: Scalars['Boolean']['input']
-}
+  inclusive?: Scalars['Boolean']['input'];
+};
+
 
 /**
  * An microsite that incorporates datasets and content pages,
  * backed by a custom URL.
  */
 export type HubHomepageDescendantsArgs = {
-  inclusive?: Scalars['Boolean']['input']
-}
+  inclusive?: Scalars['Boolean']['input'];
+};
 
 export type HubNavLink = {
-  __typename?: 'HubNavLink'
-  label: Scalars['String']['output']
-  link: Scalars['String']['output']
-}
+  __typename?: 'HubNavLink';
+  label: Scalars['String']['output'];
+  link: Scalars['String']['output'];
+};
 
 /** Page(id, path, depth, numchild, translation_key, locale, latest_revision, live, has_unpublished_changes, first_published_at, last_published_at, live_revision, go_live_at, expire_at, expired, locked, locked_at, locked_by, title, draft_title, slug, content_type, url_path, owner, seo_title, show_in_menus, search_description, latest_revision_created_at, alias_of) */
 export type HubPage = {
-  __typename?: 'HubPage'
-  ancestors: Array<HubPage>
-  children: Array<HubPage>
-  descendants: Array<HubPage>
+  __typename?: 'HubPage';
+  ancestors: Array<HubPage>;
+  children: Array<HubPage>;
+  descendants: Array<HubPage>;
   /** Return the full URL (including protocol / domain) to this page, or None if it is not routable */
-  fullUrl?: Maybe<Scalars['String']['output']>
-  hostname: Scalars['String']['output']
-  hub: HubHomepage
-  id: Scalars['ID']['output']
-  liveUrl?: Maybe<Scalars['String']['output']>
-  liveUrlWithoutProtocol: Scalars['String']['output']
-  modelName: Scalars['String']['output']
-  parent?: Maybe<HubPage>
-  path: Scalars['String']['output']
-  puckJsonContent: Scalars['JSON']['output']
+  fullUrl?: Maybe<Scalars['String']['output']>;
+  hostname: Scalars['String']['output'];
+  hub: HubHomepage;
+  id: Scalars['ID']['output'];
+  liveUrl?: Maybe<Scalars['String']['output']>;
+  liveUrlWithoutProtocol: Scalars['String']['output'];
+  modelName: Scalars['String']['output'];
+  parent?: Maybe<HubPage>;
+  path: Scalars['String']['output'];
+  puckJsonContent: Scalars['JSON']['output'];
   /** The descriptive text displayed underneath a headline in search engine results. */
-  searchDescription?: Maybe<Scalars['String']['output']>
+  searchDescription?: Maybe<Scalars['String']['output']>;
   /** The name of the page displayed on search engine results as the clickable headline. */
-  seoTitle: Scalars['String']['output']
+  seoTitle: Scalars['String']['output'];
   /** The name of the page as it will appear in URLs e.g http://domain.com/blog/[my-slug]/ */
-  slug: Scalars['String']['output']
+  slug: Scalars['String']['output'];
   /** The page title as you'd like it to be seen by the public */
-  title: Scalars['String']['output']
-}
+  title: Scalars['String']['output'];
+};
+
 
 /** Page(id, path, depth, numchild, translation_key, locale, latest_revision, live, has_unpublished_changes, first_published_at, last_published_at, live_revision, go_live_at, expire_at, expired, locked, locked_at, locked_by, title, draft_title, slug, content_type, url_path, owner, seo_title, show_in_menus, search_description, latest_revision_created_at, alias_of) */
 export type HubPageAncestorsArgs = {
-  inclusive?: Scalars['Boolean']['input']
-}
+  inclusive?: Scalars['Boolean']['input'];
+};
+
 
 /** Page(id, path, depth, numchild, translation_key, locale, latest_revision, live, has_unpublished_changes, first_published_at, last_published_at, live_revision, go_live_at, expire_at, expired, locked, locked_at, locked_by, title, draft_title, slug, content_type, url_path, owner, seo_title, show_in_menus, search_description, latest_revision_created_at, alias_of) */
 export type HubPageDescendantsArgs = {
-  inclusive?: Scalars['Boolean']['input']
-}
+  inclusive?: Scalars['Boolean']['input'];
+};
 
 /** Page(id, path, depth, numchild, translation_key, locale, latest_revision, live, has_unpublished_changes, first_published_at, last_published_at, live_revision, go_live_at, expire_at, expired, locked, locked_at, locked_by, title, draft_title, slug, content_type, url_path, owner, seo_title, show_in_menus, search_description, latest_revision_created_at, alias_of) */
 export type HubPageInput = {
-  puckJsonContent?: InputMaybe<Scalars['JSON']['input']>
+  puckJsonContent?: InputMaybe<Scalars['JSON']['input']>;
   /** The name of the page as it will appear in URLs e.g http://domain.com/blog/[my-slug]/ */
-  slug?: InputMaybe<Scalars['String']['input']>
+  slug?: InputMaybe<Scalars['String']['input']>;
   /** The page title as you'd like it to be seen by the public */
-  title?: InputMaybe<Scalars['String']['input']>
-}
+  title?: InputMaybe<Scalars['String']['input']>;
+};
 
 export type IdFilterLookup = {
-  contains?: InputMaybe<Scalars['ID']['input']>
-  endsWith?: InputMaybe<Scalars['ID']['input']>
-  exact?: InputMaybe<Scalars['ID']['input']>
-  gt?: InputMaybe<Scalars['ID']['input']>
-  gte?: InputMaybe<Scalars['ID']['input']>
-  iContains?: InputMaybe<Scalars['ID']['input']>
-  iEndsWith?: InputMaybe<Scalars['ID']['input']>
-  iExact?: InputMaybe<Scalars['ID']['input']>
-  iRegex?: InputMaybe<Scalars['String']['input']>
-  iStartsWith?: InputMaybe<Scalars['ID']['input']>
-  inList?: InputMaybe<Array<Scalars['ID']['input']>>
-  isNull?: InputMaybe<Scalars['Boolean']['input']>
-  lt?: InputMaybe<Scalars['ID']['input']>
-  lte?: InputMaybe<Scalars['ID']['input']>
-  range?: InputMaybe<Array<Scalars['ID']['input']>>
-  regex?: InputMaybe<Scalars['String']['input']>
-  startsWith?: InputMaybe<Scalars['ID']['input']>
-}
+  contains?: InputMaybe<Scalars['ID']['input']>;
+  endsWith?: InputMaybe<Scalars['ID']['input']>;
+  exact?: InputMaybe<Scalars['ID']['input']>;
+  gt?: InputMaybe<Scalars['ID']['input']>;
+  gte?: InputMaybe<Scalars['ID']['input']>;
+  iContains?: InputMaybe<Scalars['ID']['input']>;
+  iEndsWith?: InputMaybe<Scalars['ID']['input']>;
+  iExact?: InputMaybe<Scalars['ID']['input']>;
+  iRegex?: InputMaybe<Scalars['String']['input']>;
+  iStartsWith?: InputMaybe<Scalars['ID']['input']>;
+  inList?: InputMaybe<Array<Scalars['ID']['input']>>;
+  isNull?: InputMaybe<Scalars['Boolean']['input']>;
+  lt?: InputMaybe<Scalars['ID']['input']>;
+  lte?: InputMaybe<Scalars['ID']['input']>;
+  range?: InputMaybe<Array<Scalars['ID']['input']>>;
+  regex?: InputMaybe<Scalars['String']['input']>;
+  startsWith?: InputMaybe<Scalars['ID']['input']>;
+};
 
 export type IdObject = {
-  id: Scalars['String']['input']
-}
+  id: Scalars['String']['input'];
+};
 
 export type IntFilterLookup = {
-  contains?: InputMaybe<Scalars['Int']['input']>
-  endsWith?: InputMaybe<Scalars['Int']['input']>
-  exact?: InputMaybe<Scalars['Int']['input']>
-  gt?: InputMaybe<Scalars['Int']['input']>
-  gte?: InputMaybe<Scalars['Int']['input']>
-  iContains?: InputMaybe<Scalars['Int']['input']>
-  iEndsWith?: InputMaybe<Scalars['Int']['input']>
-  iExact?: InputMaybe<Scalars['Int']['input']>
-  iRegex?: InputMaybe<Scalars['String']['input']>
-  iStartsWith?: InputMaybe<Scalars['Int']['input']>
-  inList?: InputMaybe<Array<Scalars['Int']['input']>>
-  isNull?: InputMaybe<Scalars['Boolean']['input']>
-  lt?: InputMaybe<Scalars['Int']['input']>
-  lte?: InputMaybe<Scalars['Int']['input']>
-  range?: InputMaybe<Array<Scalars['Int']['input']>>
-  regex?: InputMaybe<Scalars['String']['input']>
-  startsWith?: InputMaybe<Scalars['Int']['input']>
-}
+  contains?: InputMaybe<Scalars['Int']['input']>;
+  endsWith?: InputMaybe<Scalars['Int']['input']>;
+  exact?: InputMaybe<Scalars['Int']['input']>;
+  gt?: InputMaybe<Scalars['Int']['input']>;
+  gte?: InputMaybe<Scalars['Int']['input']>;
+  iContains?: InputMaybe<Scalars['Int']['input']>;
+  iEndsWith?: InputMaybe<Scalars['Int']['input']>;
+  iExact?: InputMaybe<Scalars['Int']['input']>;
+  iRegex?: InputMaybe<Scalars['String']['input']>;
+  iStartsWith?: InputMaybe<Scalars['Int']['input']>;
+  inList?: InputMaybe<Array<Scalars['Int']['input']>>;
+  isNull?: InputMaybe<Scalars['Boolean']['input']>;
+  lt?: InputMaybe<Scalars['Int']['input']>;
+  lte?: InputMaybe<Scalars['Int']['input']>;
+  range?: InputMaybe<Array<Scalars['Int']['input']>>;
+  regex?: InputMaybe<Scalars['String']['input']>;
+  startsWith?: InputMaybe<Scalars['Int']['input']>;
+};
 
 /** A Mailchimp list. */
 export type MailChimpSourceInput = {
-  addressField?: InputMaybe<Scalars['String']['input']>
+  addressField?: InputMaybe<Scalars['String']['input']>;
   /** Mailchimp API key. */
-  apiKey: Scalars['String']['input']
-  autoImportEnabled?: InputMaybe<Scalars['Boolean']['input']>
-  autoUpdateEnabled?: InputMaybe<Scalars['Boolean']['input']>
-  canDisplayPointField?: InputMaybe<Scalars['String']['input']>
-  dataType?: InputMaybe<DataSourceType>
-  description?: InputMaybe<Scalars['String']['input']>
-  descriptionField?: InputMaybe<Scalars['String']['input']>
-  emailField?: InputMaybe<Scalars['String']['input']>
-  endTimeField?: InputMaybe<Scalars['String']['input']>
-  firstNameField?: InputMaybe<Scalars['String']['input']>
-  fullNameField?: InputMaybe<Scalars['String']['input']>
-  geocodingConfig?: InputMaybe<Scalars['JSON']['input']>
-  geographyColumn?: InputMaybe<Scalars['String']['input']>
-  geographyColumnType?: InputMaybe<GeographyTypes>
-  id?: InputMaybe<Scalars['UUID']['input']>
-  imageField?: InputMaybe<Scalars['String']['input']>
-  lastNameField?: InputMaybe<Scalars['String']['input']>
+  apiKey: Scalars['String']['input'];
+  autoImportEnabled?: InputMaybe<Scalars['Boolean']['input']>;
+  autoUpdateEnabled?: InputMaybe<Scalars['Boolean']['input']>;
+  canDisplayPointField?: InputMaybe<Scalars['String']['input']>;
+  dataType?: InputMaybe<DataSourceType>;
+  description?: InputMaybe<Scalars['String']['input']>;
+  descriptionField?: InputMaybe<Scalars['String']['input']>;
+  emailField?: InputMaybe<Scalars['String']['input']>;
+  endTimeField?: InputMaybe<Scalars['String']['input']>;
+  firstNameField?: InputMaybe<Scalars['String']['input']>;
+  fullNameField?: InputMaybe<Scalars['String']['input']>;
+  geocodingConfig?: InputMaybe<Scalars['JSON']['input']>;
+  geographyColumn?: InputMaybe<Scalars['String']['input']>;
+  geographyColumnType?: InputMaybe<GeographyTypes>;
+  id?: InputMaybe<Scalars['UUID']['input']>;
+  imageField?: InputMaybe<Scalars['String']['input']>;
+  lastNameField?: InputMaybe<Scalars['String']['input']>;
   /** The unique identifier for the Mailchimp list. */
-  listId: Scalars['String']['input']
-  name?: InputMaybe<Scalars['String']['input']>
-  organisation?: InputMaybe<OneToManyInput>
-  phoneField?: InputMaybe<Scalars['String']['input']>
-  postcodeField?: InputMaybe<Scalars['String']['input']>
-  publicUrlField?: InputMaybe<Scalars['String']['input']>
-  socialUrlField?: InputMaybe<Scalars['String']['input']>
-  startTimeField?: InputMaybe<Scalars['String']['input']>
-  titleField?: InputMaybe<Scalars['String']['input']>
-  updateMapping?: InputMaybe<Array<UpdateMappingItemInput>>
-}
+  listId: Scalars['String']['input'];
+  name?: InputMaybe<Scalars['String']['input']>;
+  organisation?: InputMaybe<OneToManyInput>;
+  phoneField?: InputMaybe<Scalars['String']['input']>;
+  postcodeField?: InputMaybe<Scalars['String']['input']>;
+  publicUrlField?: InputMaybe<Scalars['String']['input']>;
+  socialUrlField?: InputMaybe<Scalars['String']['input']>;
+  startTimeField?: InputMaybe<Scalars['String']['input']>;
+  titleField?: InputMaybe<Scalars['String']['input']>;
+  updateMapping?: InputMaybe<Array<UpdateMappingItemInput>>;
+};
 
 /** A Mailchimp list. */
 export type MailchimpSource = Analytics & {
-  __typename?: 'MailchimpSource'
-  addressField?: Maybe<Scalars['String']['output']>
-  allowUpdates: Scalars['Boolean']['output']
+  __typename?: 'MailchimpSource';
+  addressField?: Maybe<Scalars['String']['output']>;
+  allowUpdates: Scalars['Boolean']['output'];
   /** Mailchimp API key. */
-  apiKey: Scalars['String']['output']
-  autoImportEnabled: Scalars['Boolean']['output']
-  autoUpdateEnabled: Scalars['Boolean']['output']
-  automatedWebhooks: Scalars['Boolean']['output']
-  canDisplayPointField?: Maybe<Scalars['String']['output']>
-  connectionDetails: AirtableSourceMailchimpSourceActionNetworkSourceEditableGoogleSheetsSourceTicketTailorSource
-  createdAt: Scalars['DateTime']['output']
-  crmType: CrmType
-  dataType: DataSourceType
-  defaultDataType?: Maybe<Scalars['String']['output']>
-  defaults: Scalars['JSON']['output']
-  description?: Maybe<Scalars['String']['output']>
-  descriptionField?: Maybe<Scalars['String']['output']>
-  emailField?: Maybe<Scalars['String']['output']>
-  endTimeField?: Maybe<Scalars['String']['output']>
-  fieldDefinitions?: Maybe<Array<FieldDefinition>>
-  firstNameField?: Maybe<Scalars['String']['output']>
-  fullNameField?: Maybe<Scalars['String']['output']>
-  geocodingConfig: Scalars['JSON']['output']
-  geographyColumn?: Maybe<Scalars['String']['output']>
-  geographyColumnType: GeographyTypes
-  hasWebhooks: Scalars['Boolean']['output']
-  healthcheck: Scalars['Boolean']['output']
-  id: Scalars['UUID']['output']
-  idField?: Maybe<Scalars['String']['output']>
-  imageField?: Maybe<Scalars['String']['output']>
-  importProgress?: Maybe<BatchJobProgress>
-  importedDataByArea: Array<GroupedData>
-  importedDataCount: Scalars['Int']['output']
-  importedDataCountByArea: Array<GroupedDataCount>
-  importedDataCountByConstituency: Array<GroupedDataCount>
-  importedDataCountByConstituency2024: Array<GroupedDataCount>
-  importedDataCountByConstituencyBySource: Array<GroupedDataCountWithBreakdown>
-  importedDataCountByCouncil: Array<GroupedDataCount>
-  importedDataCountByWard: Array<GroupedDataCount>
-  importedDataCountForArea?: Maybe<GroupedDataCount>
-  importedDataCountForConstituency?: Maybe<GroupedDataCount>
-  importedDataCountForConstituency2024?: Maybe<GroupedDataCount>
-  importedDataCountLocated: Scalars['Int']['output']
-  importedDataCountOfAreas: Scalars['Int']['output']
-  importedDataCountUnlocated: Scalars['Int']['output']
-  importedDataGeocodingRate: Scalars['Float']['output']
-  introspectFields: Scalars['Boolean']['output']
-  isImportScheduled: Scalars['Boolean']['output']
-  isUpdateScheduled: Scalars['Boolean']['output']
-  jobs: Array<QueueJob>
-  lastImportJob?: Maybe<QueueJob>
-  lastNameField?: Maybe<Scalars['String']['output']>
-  lastUpdate: Scalars['DateTime']['output']
-  lastUpdateJob?: Maybe<QueueJob>
+  apiKey: Scalars['String']['output'];
+  autoImportEnabled: Scalars['Boolean']['output'];
+  autoUpdateEnabled: Scalars['Boolean']['output'];
+  automatedWebhooks: Scalars['Boolean']['output'];
+  canDisplayPointField?: Maybe<Scalars['String']['output']>;
+  connectionDetails: AirtableSourceMailchimpSourceActionNetworkSourceEditableGoogleSheetsSourceTicketTailorSource;
+  createdAt: Scalars['DateTime']['output'];
+  crmType: CrmType;
+  dataType: DataSourceType;
+  defaultDataType?: Maybe<Scalars['String']['output']>;
+  defaults: Scalars['JSON']['output'];
+  description?: Maybe<Scalars['String']['output']>;
+  descriptionField?: Maybe<Scalars['String']['output']>;
+  emailField?: Maybe<Scalars['String']['output']>;
+  endTimeField?: Maybe<Scalars['String']['output']>;
+  fieldDefinitions?: Maybe<Array<FieldDefinition>>;
+  firstNameField?: Maybe<Scalars['String']['output']>;
+  fullNameField?: Maybe<Scalars['String']['output']>;
+  geocodingConfig: Scalars['JSON']['output'];
+  geographyColumn?: Maybe<Scalars['String']['output']>;
+  geographyColumnType: GeographyTypes;
+  hasWebhooks: Scalars['Boolean']['output'];
+  healthcheck: Scalars['Boolean']['output'];
+  id: Scalars['UUID']['output'];
+  idField?: Maybe<Scalars['String']['output']>;
+  imageField?: Maybe<Scalars['String']['output']>;
+  importProgress?: Maybe<BatchJobProgress>;
+  importedDataByArea: Array<GroupedData>;
+  importedDataCount: Scalars['Int']['output'];
+  importedDataCountByArea: Array<GroupedDataCount>;
+  importedDataCountByConstituency: Array<GroupedDataCount>;
+  importedDataCountByConstituency2024: Array<GroupedDataCount>;
+  importedDataCountByConstituencyBySource: Array<GroupedDataCountWithBreakdown>;
+  importedDataCountByCouncil: Array<GroupedDataCount>;
+  importedDataCountByWard: Array<GroupedDataCount>;
+  importedDataCountForArea?: Maybe<GroupedDataCount>;
+  importedDataCountForConstituency?: Maybe<GroupedDataCount>;
+  importedDataCountForConstituency2024?: Maybe<GroupedDataCount>;
+  importedDataCountLocated: Scalars['Int']['output'];
+  importedDataCountOfAreas: Scalars['Int']['output'];
+  importedDataCountUnlocated: Scalars['Int']['output'];
+  importedDataGeocodingRate: Scalars['Float']['output'];
+  introspectFields: Scalars['Boolean']['output'];
+  isImportScheduled: Scalars['Boolean']['output'];
+  isUpdateScheduled: Scalars['Boolean']['output'];
+  jobs: Array<QueueJob>;
+  lastImportJob?: Maybe<QueueJob>;
+  lastNameField?: Maybe<Scalars['String']['output']>;
+  lastUpdate: Scalars['DateTime']['output'];
+  lastUpdateJob?: Maybe<QueueJob>;
   /** The unique identifier for the Mailchimp list. */
-  listId: Scalars['String']['output']
-  name: Scalars['String']['output']
-  oauthCredentials?: Maybe<Scalars['String']['output']>
-  organisation: Organisation
-  organisationId: Scalars['String']['output']
-  orgsWithAccess: Array<Organisation>
-  phoneField?: Maybe<Scalars['String']['output']>
-  postcodeField?: Maybe<Scalars['String']['output']>
-  predefinedColumnNames: Scalars['Boolean']['output']
-  publicUrlField?: Maybe<Scalars['String']['output']>
-  recordUrlTemplate?: Maybe<Scalars['String']['output']>
-  remoteName?: Maybe<Scalars['String']['output']>
-  remoteUrl?: Maybe<Scalars['String']['output']>
-  sharingPermissions: Array<SharingPermission>
-  socialUrlField?: Maybe<Scalars['String']['output']>
-  startTimeField?: Maybe<Scalars['String']['output']>
-  titleField?: Maybe<Scalars['String']['output']>
-  updateMapping?: Maybe<Array<AutoUpdateConfig>>
-  updateProgress?: Maybe<BatchJobProgress>
-  usesValidGeocodingConfig: Scalars['Boolean']['output']
-  webhookHealthcheck: Scalars['Boolean']['output']
-  webhookUrl: Scalars['String']['output']
-}
+  listId: Scalars['String']['output'];
+  name: Scalars['String']['output'];
+  oauthCredentials?: Maybe<Scalars['String']['output']>;
+  organisation: Organisation;
+  organisationId: Scalars['String']['output'];
+  orgsWithAccess: Array<Organisation>;
+  phoneField?: Maybe<Scalars['String']['output']>;
+  postcodeField?: Maybe<Scalars['String']['output']>;
+  predefinedColumnNames: Scalars['Boolean']['output'];
+  publicUrlField?: Maybe<Scalars['String']['output']>;
+  recordUrlTemplate?: Maybe<Scalars['String']['output']>;
+  remoteName?: Maybe<Scalars['String']['output']>;
+  remoteUrl?: Maybe<Scalars['String']['output']>;
+  sharingPermissions: Array<SharingPermission>;
+  socialUrlField?: Maybe<Scalars['String']['output']>;
+  startTimeField?: Maybe<Scalars['String']['output']>;
+  titleField?: Maybe<Scalars['String']['output']>;
+  updateMapping?: Maybe<Array<AutoUpdateConfig>>;
+  updateProgress?: Maybe<BatchJobProgress>;
+  usesValidGeocodingConfig: Scalars['Boolean']['output'];
+  webhookHealthcheck: Scalars['Boolean']['output'];
+  webhookUrl: Scalars['String']['output'];
+};
+
 
 /** A Mailchimp list. */
 export type MailchimpSourceImportedDataByAreaArgs = {
-  analyticalAreaType: AnalyticalAreaType
-  layerIds?: InputMaybe<Array<Scalars['String']['input']>>
-}
+  analyticalAreaType: AnalyticalAreaType;
+  layerIds?: InputMaybe<Array<Scalars['String']['input']>>;
+};
+
 
 /** A Mailchimp list. */
 export type MailchimpSourceImportedDataCountByAreaArgs = {
-  analyticalAreaType: AnalyticalAreaType
-  layerIds?: InputMaybe<Array<Scalars['String']['input']>>
-}
+  analyticalAreaType: AnalyticalAreaType;
+  layerIds?: InputMaybe<Array<Scalars['String']['input']>>;
+};
+
 
 /** A Mailchimp list. */
 export type MailchimpSourceImportedDataCountByConstituencyBySourceArgs = {
-  gss: Scalars['String']['input']
-}
+  gss: Scalars['String']['input'];
+};
+
 
 /** A Mailchimp list. */
 export type MailchimpSourceImportedDataCountForAreaArgs = {
-  analyticalAreaType: AnalyticalAreaType
-  gss: Scalars['String']['input']
-}
+  analyticalAreaType: AnalyticalAreaType;
+  gss: Scalars['String']['input'];
+};
+
 
 /** A Mailchimp list. */
 export type MailchimpSourceImportedDataCountForConstituencyArgs = {
-  gss: Scalars['String']['input']
-}
+  gss: Scalars['String']['input'];
+};
+
 
 /** A Mailchimp list. */
 export type MailchimpSourceImportedDataCountForConstituency2024Args = {
-  gss: Scalars['String']['input']
-}
+  gss: Scalars['String']['input'];
+};
+
 
 /** A Mailchimp list. */
 export type MailchimpSourceImportedDataCountOfAreasArgs = {
-  analyticalAreaType: AnalyticalAreaType
-  layerIds?: InputMaybe<Array<Scalars['String']['input']>>
-}
+  analyticalAreaType: AnalyticalAreaType;
+  layerIds?: InputMaybe<Array<Scalars['String']['input']>>;
+};
+
 
 /** A Mailchimp list. */
 export type MailchimpSourceJobsArgs = {
-  filters?: InputMaybe<QueueFilter>
-  pagination?: InputMaybe<OffsetPaginationInput>
-}
+  filters?: InputMaybe<QueueFilter>;
+  pagination?: InputMaybe<OffsetPaginationInput>;
+};
+
 
 /** A Mailchimp list. */
 export type MailchimpSourceOrgsWithAccessArgs = {
-  filters?: InputMaybe<OrganisationFilters>
-}
+  filters?: InputMaybe<OrganisationFilters>;
+};
 
 export type MapBounds = {
-  east: Scalars['Float']['input']
-  north: Scalars['Float']['input']
-  south: Scalars['Float']['input']
-  west: Scalars['Float']['input']
-}
+  east: Scalars['Float']['input'];
+  north: Scalars['Float']['input'];
+  south: Scalars['Float']['input'];
+  west: Scalars['Float']['input'];
+};
 
 export type MapLayer = {
-  __typename?: 'MapLayer'
-  customMarkerText?: Maybe<Scalars['String']['output']>
-  iconImage?: Maybe<Scalars['String']['output']>
-  id: Scalars['String']['output']
-  inspectorConfig?: Maybe<Scalars['JSON']['output']>
-  inspectorType?: Maybe<Scalars['String']['output']>
-  isSharedSource: Scalars['Boolean']['output']
-  mapboxLayout?: Maybe<Scalars['JSON']['output']>
-  mapboxPaint?: Maybe<Scalars['JSON']['output']>
-  name: Scalars['String']['output']
-  sharingPermission?: Maybe<SharingPermission>
-  source: Scalars['String']['output']
-  sourceData: SharedDataSource
-  type: Scalars['String']['output']
-  visible?: Maybe<Scalars['Boolean']['output']>
-}
+  __typename?: 'MapLayer';
+  customMarkerText?: Maybe<Scalars['String']['output']>;
+  iconImage?: Maybe<Scalars['String']['output']>;
+  id: Scalars['String']['output'];
+  inspectorConfig?: Maybe<Scalars['JSON']['output']>;
+  inspectorType?: Maybe<Scalars['String']['output']>;
+  isSharedSource: Scalars['Boolean']['output'];
+  mapboxLayout?: Maybe<Scalars['JSON']['output']>;
+  mapboxPaint?: Maybe<Scalars['JSON']['output']>;
+  name: Scalars['String']['output'];
+  sharingPermission?: Maybe<SharingPermission>;
+  source: Scalars['String']['output'];
+  sourceData: SharedDataSource;
+  type: Scalars['String']['output'];
+  visible?: Maybe<Scalars['Boolean']['output']>;
+};
 
 export type MapLayerInput = {
-  customMarkerText?: InputMaybe<Scalars['String']['input']>
-  id: Scalars['String']['input']
-  inspectorConfig?: InputMaybe<Scalars['JSON']['input']>
-  inspectorType?: InputMaybe<Scalars['String']['input']>
-  mapboxLayout?: InputMaybe<Scalars['JSON']['input']>
-  mapboxPaint?: InputMaybe<Scalars['JSON']['input']>
-  name: Scalars['String']['input']
-  source: Scalars['String']['input']
-  visible?: InputMaybe<Scalars['Boolean']['input']>
-}
+  customMarkerText?: InputMaybe<Scalars['String']['input']>;
+  id: Scalars['String']['input'];
+  inspectorConfig?: InputMaybe<Scalars['JSON']['input']>;
+  inspectorType?: InputMaybe<Scalars['String']['input']>;
+  mapboxLayout?: InputMaybe<Scalars['JSON']['input']>;
+  mapboxPaint?: InputMaybe<Scalars['JSON']['input']>;
+  name: Scalars['String']['input'];
+  source: Scalars['String']['input'];
+  visible?: InputMaybe<Scalars['Boolean']['input']>;
+};
 
 /** MapReport(polymorphic_ctype, id, organisation, name, slug, description, created_at, last_update, public, report_ptr, layers, display_options) */
 export type MapReport = {
-  __typename?: 'MapReport'
-  createdAt: Scalars['DateTime']['output']
-  description?: Maybe<Scalars['String']['output']>
-  displayOptions: Scalars['JSON']['output']
-  id: Scalars['UUID']['output']
-  lastUpdate: Scalars['DateTime']['output']
-  layers: Array<MapLayer>
-  name: Scalars['String']['output']
-  organisation: Organisation
-  organisationId: Scalars['String']['output']
-  slug: Scalars['String']['output']
-}
+  __typename?: 'MapReport';
+  createdAt: Scalars['DateTime']['output'];
+  description?: Maybe<Scalars['String']['output']>;
+  displayOptions: Scalars['JSON']['output'];
+  id: Scalars['UUID']['output'];
+  lastUpdate: Scalars['DateTime']['output'];
+  layers: Array<MapLayer>;
+  name: Scalars['String']['output'];
+  organisation: Organisation;
+  organisationId: Scalars['String']['output'];
+  slug: Scalars['String']['output'];
+};
 
 /** MapReport(polymorphic_ctype, id, organisation, name, slug, description, created_at, last_update, public, report_ptr, layers, display_options) */
 export type MapReportInput = {
-  createdAt?: InputMaybe<Scalars['DateTime']['input']>
-  description?: InputMaybe<Scalars['String']['input']>
-  displayOptions?: InputMaybe<Scalars['JSON']['input']>
-  id?: InputMaybe<Scalars['UUID']['input']>
-  lastUpdate?: InputMaybe<Scalars['DateTime']['input']>
-  layers?: InputMaybe<Array<MapLayerInput>>
-  name?: InputMaybe<Scalars['String']['input']>
-  organisation?: InputMaybe<OneToManyInput>
-  slug?: InputMaybe<Scalars['String']['input']>
-}
+  createdAt?: InputMaybe<Scalars['DateTime']['input']>;
+  description?: InputMaybe<Scalars['String']['input']>;
+  displayOptions?: InputMaybe<Scalars['JSON']['input']>;
+  id?: InputMaybe<Scalars['UUID']['input']>;
+  lastUpdate?: InputMaybe<Scalars['DateTime']['input']>;
+  layers?: InputMaybe<Array<MapLayerInput>>;
+  name?: InputMaybe<Scalars['String']['input']>;
+  organisation?: InputMaybe<OneToManyInput>;
+  slug?: InputMaybe<Scalars['String']['input']>;
+};
 
 export type MapReportMemberFeature = Feature & {
-  __typename?: 'MapReportMemberFeature'
-  electoralCommission?: Maybe<ElectoralCommissionPostcodeLookup>
-  geometry: PointGeometry
-  id?: Maybe<Scalars['String']['output']>
-  properties?: Maybe<GenericData>
-  type: GeoJsonTypes
-}
+  __typename?: 'MapReportMemberFeature';
+  electoralCommission?: Maybe<ElectoralCommissionPostcodeLookup>;
+  geometry: PointGeometry;
+  id?: Maybe<Scalars['String']['output']>;
+  properties?: Maybe<GenericData>;
+  type: GeoJsonTypes;
+};
+
 
 export type MapReportMemberFeatureElectoralCommissionArgs = {
-  addressSlug?: InputMaybe<Scalars['String']['input']>
-}
+  addressSlug?: InputMaybe<Scalars['String']['input']>;
+};
 
 export type MappingSource = {
-  __typename?: 'MappingSource'
-  author?: Maybe<Scalars['String']['output']>
-  builtin: Scalars['Boolean']['output']
-  description?: Maybe<Scalars['String']['output']>
-  descriptionUrl?: Maybe<Scalars['String']['output']>
-  externalDataSource?: Maybe<SharedDataSource>
-  name: Scalars['String']['output']
-  slug: Scalars['String']['output']
-  sourcePaths: Array<MappingSourcePath>
-}
+  __typename?: 'MappingSource';
+  author?: Maybe<Scalars['String']['output']>;
+  builtin: Scalars['Boolean']['output'];
+  description?: Maybe<Scalars['String']['output']>;
+  descriptionUrl?: Maybe<Scalars['String']['output']>;
+  externalDataSource?: Maybe<SharedDataSource>;
+  name: Scalars['String']['output'];
+  slug: Scalars['String']['output'];
+  sourcePaths: Array<MappingSourcePath>;
+};
 
 export type MappingSourcePath = {
-  __typename?: 'MappingSourcePath'
-  description?: Maybe<Scalars['String']['output']>
-  label?: Maybe<Scalars['String']['output']>
-  value: Scalars['String']['output']
-}
+  __typename?: 'MappingSourcePath';
+  description?: Maybe<Scalars['String']['output']>;
+  label?: Maybe<Scalars['String']['output']>;
+  value: Scalars['String']['output'];
+};
 
 /** Membership(id, user, organisation, role) */
 export type Membership = {
-  __typename?: 'Membership'
-  id: Scalars['ID']['output']
-  organisation: Organisation
-  organisationId: Scalars['String']['output']
-  role: Scalars['String']['output']
-  user: User
-  userId: Scalars['String']['output']
-}
+  __typename?: 'Membership';
+  id: Scalars['ID']['output'];
+  organisation: Organisation;
+  organisationId: Scalars['String']['output'];
+  role: Scalars['String']['output'];
+  user: User;
+  userId: Scalars['String']['output'];
+};
 
 export type MultiPolygonFeature = Feature & {
-  __typename?: 'MultiPolygonFeature'
-  geometry: MultiPolygonGeometry
-  id?: Maybe<Scalars['String']['output']>
-  properties: Scalars['JSON']['output']
-  type: GeoJsonTypes
-}
+  __typename?: 'MultiPolygonFeature';
+  geometry: MultiPolygonGeometry;
+  id?: Maybe<Scalars['String']['output']>;
+  properties: Scalars['JSON']['output'];
+  type: GeoJsonTypes;
+};
 
 export type MultiPolygonGeometry = {
-  __typename?: 'MultiPolygonGeometry'
-  coordinates: Scalars['JSON']['output']
-  type: GeoJsonTypes
-}
+  __typename?: 'MultiPolygonGeometry';
+  coordinates: Scalars['JSON']['output'];
+  type: GeoJsonTypes;
+};
 
 export type Mutation = {
-  __typename?: 'Mutation'
-  addMember: Scalars['Boolean']['output']
-  cancelImport: ExternalDataSourceAction
-  createApiToken: ApiToken
-  createChildPage: HubPage
-  createExternalDataSource: CreateExternalDataSourceOutput
-  createMapReport: CreateMapReportPayload
-  createOrganisation: Membership
-  createSharingPermission: SharingPermission
-  deleteAllRecords: ExternalDataSource
-  deleteExternalDataSource: ExternalDataSource
-  deleteMapReport: MapReport
-  deletePage: Scalars['Boolean']['output']
-  deleteSharingPermission: SharingPermission
-  disableWebhook: ExternalDataSource
-  enableWebhook: ExternalDataSource
-  importAll: ExternalDataSourceAction
-  patchMapReportDisplayOptions: MapReport
+  __typename?: 'Mutation';
+  addMember: Scalars['Boolean']['output'];
+  cancelImport: ExternalDataSourceAction;
+  createApiToken: ApiToken;
+  createChildPage: HubPage;
+  createExternalDataSource: CreateExternalDataSourceOutput;
+  createMapReport: CreateMapReportPayload;
+  createOrganisation: Membership;
+  createSharingPermission: SharingPermission;
+  deleteAllRecords: ExternalDataSource;
+  deleteExternalDataSource: ExternalDataSource;
+  deleteMapReport: MapReport;
+  deletePage: Scalars['Boolean']['output'];
+  deleteSharingPermission: SharingPermission;
+  disableWebhook: ExternalDataSource;
+  enableWebhook: ExternalDataSource;
+  importAll: ExternalDataSourceAction;
+  patchMapReportDisplayOptions: MapReport;
   /**
    * Change user password without old password.
    *
@@ -1879,8 +1925,8 @@
    *     Also, if user has not been verified yet, verify it.
    *
    */
-  performPasswordReset: MutationNormalOutput
-  refreshWebhooks: ExternalDataSource
+  performPasswordReset: MutationNormalOutput;
+  refreshWebhooks: ExternalDataSource;
   /**
    * Send password reset email.
    *
@@ -1890,7 +1936,7 @@
    *     is returned.
    *
    */
-  requestPasswordReset: MutationNormalOutput
+  requestPasswordReset: MutationNormalOutput;
   /**
    * Sends activation email.
    *
@@ -1901,8 +1947,8 @@
    *     is returned.
    *
    */
-  resendActivationEmail: MutationNormalOutput
-  revokeApiToken: ApiToken
+  resendActivationEmail: MutationNormalOutput;
+  revokeApiToken: ApiToken;
   /**
    * Obtain JSON web token for given user.
    *
@@ -1916,16 +1962,6 @@
    *     `unarchiving=True` on OutputBase.
    *
    */
-<<<<<<< HEAD
-  tokenAuth: ObtainJsonWebTokenType
-  triggerUpdate: ExternalDataSourceAction
-  updateExternalDataSource: ExternalDataSource
-  updateMapReport: MapReport
-  updateOrganisation: Organisation
-  updatePage: HubPage
-  updateSharingPermission: SharingPermission
-  updateSharingPermissions: Array<ExternalDataSource>
-=======
   tokenAuth: ObtainJsonWebTokenType;
   triggerUpdate: ExternalDataSourceAction;
   updateExternalDataSource: ExternalDataSource;
@@ -1935,7 +1971,6 @@
   updatePage: HubPage;
   updateSharingPermission: SharingPermission;
   updateSharingPermissions: Array<ExternalDataSource>;
->>>>>>> 98c743fa
   /**
    * Verify user account.
    *
@@ -1944,120 +1979,146 @@
    *     true.
    *
    */
-  verifyAccount: MutationNormalOutput
-}
+  verifyAccount: MutationNormalOutput;
+};
+
 
 export type MutationAddMemberArgs = {
-  customFields: Scalars['JSON']['input']
-  email: Scalars['String']['input']
-  externalDataSourceId: Scalars['String']['input']
-  postcode: Scalars['String']['input']
-  tags: Array<Scalars['String']['input']>
-}
+  customFields: Scalars['JSON']['input'];
+  email: Scalars['String']['input'];
+  externalDataSourceId: Scalars['String']['input'];
+  postcode: Scalars['String']['input'];
+  tags: Array<Scalars['String']['input']>;
+};
+
 
 export type MutationCancelImportArgs = {
-  externalDataSourceId: Scalars['String']['input']
-  requestId: Scalars['String']['input']
-}
+  externalDataSourceId: Scalars['String']['input'];
+  requestId: Scalars['String']['input'];
+};
+
 
 export type MutationCreateApiTokenArgs = {
-  expiryDays?: Scalars['Int']['input']
-}
+  expiryDays?: Scalars['Int']['input'];
+};
+
 
 export type MutationCreateChildPageArgs = {
-  parentId: Scalars['String']['input']
-  title: Scalars['String']['input']
-}
+  parentId: Scalars['String']['input'];
+  title: Scalars['String']['input'];
+};
+
 
 export type MutationCreateExternalDataSourceArgs = {
-  input: CreateExternalDataSourceInput
-}
+  input: CreateExternalDataSourceInput;
+};
+
 
 export type MutationCreateMapReportArgs = {
-  data: MapReportInput
-}
+  data: MapReportInput;
+};
+
 
 export type MutationCreateOrganisationArgs = {
-  input: CreateOrganisationInput
-}
+  input: CreateOrganisationInput;
+};
+
 
 export type MutationCreateSharingPermissionArgs = {
-  data: SharingPermissionCudInput
-}
+  data: SharingPermissionCudInput;
+};
+
 
 export type MutationDeleteAllRecordsArgs = {
-  externalDataSourceId: Scalars['String']['input']
-}
+  externalDataSourceId: Scalars['String']['input'];
+};
+
 
 export type MutationDeleteExternalDataSourceArgs = {
-  data: IdObject
-}
+  data: IdObject;
+};
+
 
 export type MutationDeleteMapReportArgs = {
-  data: IdObject
-}
+  data: IdObject;
+};
+
 
 export type MutationDeletePageArgs = {
-  pageId: Scalars['String']['input']
-}
+  pageId: Scalars['String']['input'];
+};
+
 
 export type MutationDeleteSharingPermissionArgs = {
-  data: IdObject
-}
+  data: IdObject;
+};
+
 
 export type MutationDisableWebhookArgs = {
-  externalDataSourceId: Scalars['String']['input']
-  webhookType: WebhookType
-}
+  externalDataSourceId: Scalars['String']['input'];
+  webhookType: WebhookType;
+};
+
 
 export type MutationEnableWebhookArgs = {
-  externalDataSourceId: Scalars['String']['input']
-  webhookType: WebhookType
-}
+  externalDataSourceId: Scalars['String']['input'];
+  webhookType: WebhookType;
+};
+
 
 export type MutationImportAllArgs = {
-  externalDataSourceId: Scalars['String']['input']
-}
+  externalDataSourceId: Scalars['String']['input'];
+};
+
 
 export type MutationPatchMapReportDisplayOptionsArgs = {
-  patch: Scalars['JSON']['input']
-  reportId: Scalars['String']['input']
-}
+  patch: Scalars['JSON']['input'];
+  reportId: Scalars['String']['input'];
+};
+
 
 export type MutationPerformPasswordResetArgs = {
-  newPassword1: Scalars['String']['input']
-  newPassword2: Scalars['String']['input']
-  token: Scalars['String']['input']
-}
+  newPassword1: Scalars['String']['input'];
+  newPassword2: Scalars['String']['input'];
+  token: Scalars['String']['input'];
+};
+
 
 export type MutationRefreshWebhooksArgs = {
-  externalDataSourceId: Scalars['String']['input']
-}
+  externalDataSourceId: Scalars['String']['input'];
+};
+
 
 export type MutationRequestPasswordResetArgs = {
-  email: Scalars['String']['input']
-}
+  email: Scalars['String']['input'];
+};
+
 
 export type MutationResendActivationEmailArgs = {
-  email: Scalars['String']['input']
-}
+  email: Scalars['String']['input'];
+};
+
 
 export type MutationRevokeApiTokenArgs = {
-  signature: Scalars['ID']['input']
-}
+  signature: Scalars['ID']['input'];
+};
+
 
 export type MutationTokenAuthArgs = {
-  password: Scalars['String']['input']
-  username: Scalars['String']['input']
-}
+  password: Scalars['String']['input'];
+  username: Scalars['String']['input'];
+};
+
 
 export type MutationTriggerUpdateArgs = {
-  externalDataSourceId: Scalars['String']['input']
-}
+  externalDataSourceId: Scalars['String']['input'];
+};
+
 
 export type MutationUpdateExternalDataSourceArgs = {
-  input: ExternalDataSourceInput
-}
+  input: ExternalDataSourceInput;
+};
+
 
 export type MutationUpdateExternalDataSourceApiKeyArgs = {
   apiKey: Scalars['String']['input'];
@@ -2066,42 +2127,47 @@
 
 
 export type MutationUpdateMapReportArgs = {
-  data: MapReportInput
-}
+  data: MapReportInput;
+};
+
 
 export type MutationUpdateOrganisationArgs = {
-  data: OrganisationInputPartial
-}
+  data: OrganisationInputPartial;
+};
+
 
 export type MutationUpdatePageArgs = {
-  input: HubPageInput
-  pageId: Scalars['String']['input']
-}
+  input: HubPageInput;
+  pageId: Scalars['String']['input'];
+};
+
 
 export type MutationUpdateSharingPermissionArgs = {
-  data: SharingPermissionCudInput
-}
+  data: SharingPermissionCudInput;
+};
+
 
 export type MutationUpdateSharingPermissionsArgs = {
-  fromOrgId: Scalars['String']['input']
-  permissions: Array<SharingPermissionInput>
-}
+  fromOrgId: Scalars['String']['input'];
+  permissions: Array<SharingPermissionInput>;
+};
+
 
 export type MutationVerifyAccountArgs = {
-  token: Scalars['String']['input']
-}
+  token: Scalars['String']['input'];
+};
 
 export type MutationError = {
-  __typename?: 'MutationError'
-  code: Scalars['Int']['output']
-  message: Scalars['String']['output']
-}
+  __typename?: 'MutationError';
+  code: Scalars['Int']['output'];
+  message: Scalars['String']['output'];
+};
 
 export type MutationNormalOutput = {
-  __typename?: 'MutationNormalOutput'
-  errors?: Maybe<Scalars['ExpectedError']['output']>
-  success: Scalars['Boolean']['output']
-}
+  __typename?: 'MutationNormalOutput';
+  errors?: Maybe<Scalars['ExpectedError']['output']>;
+  success: Scalars['Boolean']['output'];
+};
 
 /**
  *
@@ -2110,453 +2176,481 @@
  *
  */
 export type ObtainJsonWebTokenType = OutputInterface & {
-  __typename?: 'ObtainJSONWebTokenType'
-  errors?: Maybe<Scalars['ExpectedError']['output']>
-  refreshToken?: Maybe<RefreshTokenType>
-  success: Scalars['Boolean']['output']
-  token?: Maybe<TokenType>
-  user?: Maybe<UserType>
-}
+  __typename?: 'ObtainJSONWebTokenType';
+  errors?: Maybe<Scalars['ExpectedError']['output']>;
+  refreshToken?: Maybe<RefreshTokenType>;
+  success: Scalars['Boolean']['output'];
+  token?: Maybe<TokenType>;
+  user?: Maybe<UserType>;
+};
 
 export type OffsetPaginationInput = {
-  limit?: Scalars['Int']['input']
-  offset?: Scalars['Int']['input']
-}
+  limit?: Scalars['Int']['input'];
+  offset?: Scalars['Int']['input'];
+};
 
 export type OneToManyInput = {
-  set?: InputMaybe<Scalars['ID']['input']>
-}
+  set?: InputMaybe<Scalars['ID']['input']>;
+};
 
 export type OperationInfo = {
-  __typename?: 'OperationInfo'
+  __typename?: 'OperationInfo';
   /** List of messages returned by the operation. */
-  messages: Array<OperationMessage>
-}
+  messages: Array<OperationMessage>;
+};
 
 export type OperationMessage = {
-  __typename?: 'OperationMessage'
+  __typename?: 'OperationMessage';
   /** The error code, or `null` if no error code was set. */
-  code?: Maybe<Scalars['String']['output']>
+  code?: Maybe<Scalars['String']['output']>;
   /** The field that caused the error, or `null` if it isn't associated with any particular field. */
-  field?: Maybe<Scalars['String']['output']>
+  field?: Maybe<Scalars['String']['output']>;
   /** The kind of this message. */
-  kind: OperationMessageKind
+  kind: OperationMessageKind;
   /** The error message. */
-  message: Scalars['String']['output']
-}
+  message: Scalars['String']['output'];
+};
 
 export enum OperationMessageKind {
   Error = 'ERROR',
   Info = 'INFO',
   Permission = 'PERMISSION',
   Validation = 'VALIDATION',
-  Warning = 'WARNING',
+  Warning = 'WARNING'
 }
 
 /** Organisation(id, created_at, last_update, slug, name, description, website, logo) */
 export type Organisation = {
-  __typename?: 'Organisation'
-  externalDataSources: Array<ExternalDataSource>
-  id: Scalars['ID']['output']
-  members: Array<Membership>
-  name: Scalars['String']['output']
-  sharingPermissionsFromOtherOrgs: Array<SharingPermission>
-  slug: Scalars['String']['output']
-}
+  __typename?: 'Organisation';
+  externalDataSources: Array<ExternalDataSource>;
+  id: Scalars['ID']['output'];
+  members: Array<Membership>;
+  name: Scalars['String']['output'];
+  sharingPermissionsFromOtherOrgs: Array<SharingPermission>;
+  slug: Scalars['String']['output'];
+};
+
 
 /** Organisation(id, created_at, last_update, slug, name, description, website, logo) */
 export type OrganisationExternalDataSourcesArgs = {
-  filters?: InputMaybe<ExternalDataSourceFilter>
-}
+  filters?: InputMaybe<ExternalDataSourceFilter>;
+};
 
 /** Organisation(id, created_at, last_update, slug, name, description, website, logo) */
 export type OrganisationFilters = {
-  AND?: InputMaybe<OrganisationFilters>
-  NOT?: InputMaybe<OrganisationFilters>
-  OR?: InputMaybe<OrganisationFilters>
-  id?: InputMaybe<Scalars['ID']['input']>
-  slug?: InputMaybe<Scalars['String']['input']>
-}
+  AND?: InputMaybe<OrganisationFilters>;
+  NOT?: InputMaybe<OrganisationFilters>;
+  OR?: InputMaybe<OrganisationFilters>;
+  id?: InputMaybe<Scalars['ID']['input']>;
+  slug?: InputMaybe<Scalars['String']['input']>;
+};
 
 /** Organisation(id, created_at, last_update, slug, name, description, website, logo) */
 export type OrganisationInputPartial = {
-  description?: InputMaybe<Scalars['String']['input']>
-  id?: InputMaybe<Scalars['ID']['input']>
-  name: Scalars['String']['input']
-  slug?: InputMaybe<Scalars['String']['input']>
-}
+  description?: InputMaybe<Scalars['String']['input']>;
+  id?: InputMaybe<Scalars['ID']['input']>;
+  name: Scalars['String']['input'];
+  slug?: InputMaybe<Scalars['String']['input']>;
+};
 
 export type OutputInterface = {
-  errors?: Maybe<Scalars['ExpectedError']['output']>
-  success: Scalars['Boolean']['output']
-}
+  errors?: Maybe<Scalars['ExpectedError']['output']>;
+  success: Scalars['Boolean']['output'];
+};
 
 export type PartyResult = {
-  __typename?: 'PartyResult'
-  party: Scalars['String']['output']
-  shade: Scalars['String']['output']
-  votes: Scalars['Int']['output']
-}
+  __typename?: 'PartyResult';
+  party: Scalars['String']['output'];
+  shade: Scalars['String']['output'];
+  votes: Scalars['Int']['output'];
+};
 
 /** Person(id, person_type, external_id, id_type, name, area, photo, start_date, end_date) */
 export type Person = {
-  __typename?: 'Person'
-  area: Area
-  endDate?: Maybe<Scalars['Date']['output']>
-  externalId: Scalars['String']['output']
-  id: Scalars['ID']['output']
-  idType: Scalars['String']['output']
-  name: Scalars['String']['output']
-  personData: Array<PersonData>
-  personDatum?: Maybe<PersonData>
-  personType: Scalars['String']['output']
-  photo?: Maybe<DjangoImageType>
-  startDate?: Maybe<Scalars['Date']['output']>
-}
+  __typename?: 'Person';
+  area: Area;
+  endDate?: Maybe<Scalars['Date']['output']>;
+  externalId: Scalars['String']['output'];
+  id: Scalars['ID']['output'];
+  idType: Scalars['String']['output'];
+  name: Scalars['String']['output'];
+  personData: Array<PersonData>;
+  personDatum?: Maybe<PersonData>;
+  personType: Scalars['String']['output'];
+  photo?: Maybe<DjangoImageType>;
+  startDate?: Maybe<Scalars['Date']['output']>;
+};
+
 
 /** Person(id, person_type, external_id, id_type, name, area, photo, start_date, end_date) */
 export type PersonPersonDataArgs = {
-  filters?: InputMaybe<CommonDataLoaderFilter>
-}
+  filters?: InputMaybe<CommonDataLoaderFilter>;
+};
+
 
 /** Person(id, person_type, external_id, id_type, name, area, photo, start_date, end_date) */
 export type PersonPersonDatumArgs = {
-  filters?: InputMaybe<CommonDataLoaderFilter>
-}
+  filters?: InputMaybe<CommonDataLoaderFilter>;
+};
 
 /** PersonData(id, data_type, data, date, float, int, json, person) */
 export type PersonData = CommonData & {
-  __typename?: 'PersonData'
-  data: Scalars['String']['output']
-  dataType: DataType
-  date?: Maybe<Scalars['DateTime']['output']>
-  float?: Maybe<Scalars['Float']['output']>
-  id: Scalars['ID']['output']
-  int?: Maybe<Scalars['Int']['output']>
-  json?: Maybe<Scalars['JSON']['output']>
-  person: Person
-  shade?: Maybe<Scalars['String']['output']>
-}
+  __typename?: 'PersonData';
+  data: Scalars['String']['output'];
+  dataType: DataType;
+  date?: Maybe<Scalars['DateTime']['output']>;
+  float?: Maybe<Scalars['Float']['output']>;
+  id: Scalars['ID']['output'];
+  int?: Maybe<Scalars['Int']['output']>;
+  json?: Maybe<Scalars['JSON']['output']>;
+  person: Person;
+  shade?: Maybe<Scalars['String']['output']>;
+};
 
 /** Person(id, person_type, external_id, id_type, name, area, photo, start_date, end_date) */
 export type PersonFilter = {
-  personType: Scalars['String']['input']
-}
+  personType: Scalars['String']['input'];
+};
 
 export type PointFeature = Feature & {
-  __typename?: 'PointFeature'
-  geometry: PointGeometry
-  id?: Maybe<Scalars['String']['output']>
-  properties: Scalars['JSON']['output']
-  type: GeoJsonTypes
-}
+  __typename?: 'PointFeature';
+  geometry: PointGeometry;
+  id?: Maybe<Scalars['String']['output']>;
+  properties: Scalars['JSON']['output'];
+  type: GeoJsonTypes;
+};
 
 export type PointGeometry = {
-  __typename?: 'PointGeometry'
-  coordinates: Array<Scalars['Float']['output']>
-  type: GeoJsonTypes
-}
+  __typename?: 'PointGeometry';
+  coordinates: Array<Scalars['Float']['output']>;
+  type: GeoJsonTypes;
+};
 
 export type PollingStation = {
-  __typename?: 'PollingStation'
-  customFinder?: Maybe<Scalars['Void']['output']>
-  pollingStationKnown: Scalars['Boolean']['output']
-  reportProblemUrl: Scalars['String']['output']
-  station?: Maybe<ElectoralCommissionStation>
-}
+  __typename?: 'PollingStation';
+  customFinder?: Maybe<Scalars['Void']['output']>;
+  pollingStationKnown: Scalars['Boolean']['output'];
+  reportProblemUrl: Scalars['String']['output'];
+  station?: Maybe<ElectoralCommissionStation>;
+};
 
 export type PostcodesIoCodes = {
-  __typename?: 'PostcodesIOCodes'
-  adminCounty: Scalars['String']['output']
-  adminDistrict: Scalars['String']['output']
-  adminWard: Scalars['String']['output']
-  ccg: Scalars['String']['output']
-  ccgId: Scalars['String']['output']
-  ced: Scalars['String']['output']
-  lau2: Scalars['String']['output']
-  lsoa: Scalars['String']['output']
-  msoa: Scalars['String']['output']
-  nuts: Scalars['String']['output']
-  parish?: Maybe<Scalars['String']['output']>
-  parliamentaryConstituency: Scalars['String']['output']
-  parliamentaryConstituency2024: Scalars['String']['output']
-  pfa: Scalars['String']['output']
-}
+  __typename?: 'PostcodesIOCodes';
+  adminCounty: Scalars['String']['output'];
+  adminDistrict: Scalars['String']['output'];
+  adminWard: Scalars['String']['output'];
+  ccg: Scalars['String']['output'];
+  ccgId: Scalars['String']['output'];
+  ced: Scalars['String']['output'];
+  lau2: Scalars['String']['output'];
+  lsoa: Scalars['String']['output'];
+  msoa: Scalars['String']['output'];
+  nuts: Scalars['String']['output'];
+  parish?: Maybe<Scalars['String']['output']>;
+  parliamentaryConstituency: Scalars['String']['output'];
+  parliamentaryConstituency2024: Scalars['String']['output'];
+  pfa: Scalars['String']['output'];
+};
 
 export type PostcodesIoResult = {
-  __typename?: 'PostcodesIOResult'
-  adminCounty?: Maybe<Scalars['String']['output']>
-  adminDistrict: Scalars['String']['output']
-  adminWard: Scalars['String']['output']
-  ccg: Scalars['String']['output']
-  ced?: Maybe<Scalars['String']['output']>
-  codes: PostcodesIoCodes
-  country: Scalars['String']['output']
-  dateOfIntroduction: Scalars['Int']['output']
-  eastings: Scalars['Int']['output']
-  europeanElectoralRegion: Scalars['String']['output']
-  feature: PointFeature
-  incode: Scalars['String']['output']
-  latitude: Scalars['Float']['output']
-  longitude: Scalars['Float']['output']
-  lsoa: Scalars['String']['output']
-  msoa: Scalars['String']['output']
-  nhsHa: Scalars['String']['output']
-  northings: Scalars['Int']['output']
-  nuts: Scalars['String']['output']
-  outcode: Scalars['String']['output']
-  parish: Scalars['String']['output']
-  parliamentaryConstituency: Scalars['String']['output']
-  parliamentaryConstituency2024: Scalars['String']['output']
-  pfa: Scalars['String']['output']
-  postcode: Scalars['String']['output']
-  primaryCareTrust: Scalars['String']['output']
-  quality: Scalars['Int']['output']
-  region: Scalars['String']['output']
-}
+  __typename?: 'PostcodesIOResult';
+  adminCounty?: Maybe<Scalars['String']['output']>;
+  adminDistrict: Scalars['String']['output'];
+  adminWard: Scalars['String']['output'];
+  ccg: Scalars['String']['output'];
+  ced?: Maybe<Scalars['String']['output']>;
+  codes: PostcodesIoCodes;
+  country: Scalars['String']['output'];
+  dateOfIntroduction: Scalars['Int']['output'];
+  eastings: Scalars['Int']['output'];
+  europeanElectoralRegion: Scalars['String']['output'];
+  feature: PointFeature;
+  incode: Scalars['String']['output'];
+  latitude: Scalars['Float']['output'];
+  longitude: Scalars['Float']['output'];
+  lsoa: Scalars['String']['output'];
+  msoa: Scalars['String']['output'];
+  nhsHa: Scalars['String']['output'];
+  northings: Scalars['Int']['output'];
+  nuts: Scalars['String']['output'];
+  outcode: Scalars['String']['output'];
+  parish: Scalars['String']['output'];
+  parliamentaryConstituency: Scalars['String']['output'];
+  parliamentaryConstituency2024: Scalars['String']['output'];
+  pfa: Scalars['String']['output'];
+  postcode: Scalars['String']['output'];
+  primaryCareTrust: Scalars['String']['output'];
+  quality: Scalars['Int']['output'];
+  region: Scalars['String']['output'];
+};
 
 export enum ProcrastinateJobStatus {
   Cancelled = 'cancelled',
   Doing = 'doing',
   Failed = 'failed',
   Succeeded = 'succeeded',
-  Todo = 'todo',
+  Todo = 'todo'
 }
 
 /** Organisation(id, created_at, last_update, slug, name, description, website, logo) */
 export type PublicOrganisation = {
-  __typename?: 'PublicOrganisation'
-  id: Scalars['ID']['output']
-  name: Scalars['String']['output']
-  slug: Scalars['String']['output']
-}
+  __typename?: 'PublicOrganisation';
+  id: Scalars['ID']['output'];
+  name: Scalars['String']['output'];
+  slug: Scalars['String']['output'];
+};
 
 export type Query = {
-  __typename?: 'Query'
-  airtableSource: AirtableSource
-  airtableSources: Array<AirtableSource>
-  allOrganisations: Array<PublicOrganisation>
-  area?: Maybe<Area>
-  choroplethDataForSource: Array<GroupedDataCount>
-  dataSet?: Maybe<DataSet>
-  enrichPostcode: AuthenticatedPostcodeQueryResponse
-  enrichPostcodes: Array<AuthenticatedPostcodeQueryResponse>
-  externalDataSource: ExternalDataSource
-  externalDataSources: Array<ExternalDataSource>
-  genericDataByExternalDataSource: Array<GenericData>
-  genericDataFromSourceAboutArea: Array<GenericData>
-  genericDataSummaryFromSourceAboutArea?: Maybe<DataSummary>
-  googleSheetsOauthCredentials: Scalars['String']['output']
-  googleSheetsOauthUrl: Scalars['String']['output']
-  hubByHostname?: Maybe<HubHomepage>
-  hubHomepage: HubHomepage
-  hubHomepages: Array<HubHomepage>
-  hubPage: HubPage
-  hubPageByPath?: Maybe<HubPage>
-  importedDataGeojsonPoint?: Maybe<MapReportMemberFeature>
-  job: QueueJob
-  jobs: Array<QueueJob>
-  listApiTokens: Array<ApiToken>
-  mailchimpSource: MailchimpSource
-  mailchimpSources: Array<MailchimpSource>
-  mapReport: MapReport
-  mapReports: Array<MapReport>
-  mappingSources: Array<MappingSource>
-  me: UserType
-  memberships: Array<Membership>
-  myOrganisations: Array<Organisation>
-  postcodeSearch: UnauthenticatedPostcodeQueryResponse
-  publicMapReport: MapReport
+  __typename?: 'Query';
+  airtableSource: AirtableSource;
+  airtableSources: Array<AirtableSource>;
+  allOrganisations: Array<PublicOrganisation>;
+  area?: Maybe<Area>;
+  choroplethDataForSource: Array<GroupedDataCount>;
+  dataSet?: Maybe<DataSet>;
+  enrichPostcode: AuthenticatedPostcodeQueryResponse;
+  enrichPostcodes: Array<AuthenticatedPostcodeQueryResponse>;
+  externalDataSource: ExternalDataSource;
+  externalDataSources: Array<ExternalDataSource>;
+  genericDataByExternalDataSource: Array<GenericData>;
+  genericDataFromSourceAboutArea: Array<GenericData>;
+  genericDataSummaryFromSourceAboutArea?: Maybe<DataSummary>;
+  googleSheetsOauthCredentials: Scalars['String']['output'];
+  googleSheetsOauthUrl: Scalars['String']['output'];
+  hubByHostname?: Maybe<HubHomepage>;
+  hubHomepage: HubHomepage;
+  hubHomepages: Array<HubHomepage>;
+  hubPage: HubPage;
+  hubPageByPath?: Maybe<HubPage>;
+  importedDataGeojsonPoint?: Maybe<MapReportMemberFeature>;
+  job: QueueJob;
+  jobs: Array<QueueJob>;
+  listApiTokens: Array<ApiToken>;
+  mailchimpSource: MailchimpSource;
+  mailchimpSources: Array<MailchimpSource>;
+  mapReport: MapReport;
+  mapReports: Array<MapReport>;
+  mappingSources: Array<MappingSource>;
+  me: UserType;
+  memberships: Array<Membership>;
+  myOrganisations: Array<Organisation>;
+  postcodeSearch: UnauthenticatedPostcodeQueryResponse;
+  publicMapReport: MapReport;
   /** Returns the current user if he is not anonymous. */
-  publicUser?: Maybe<UserType>
-  reports: Array<Report>
-  sharedDataSource: SharedDataSource
-  sharedDataSources: Array<SharedDataSource>
-  testDataSource: ExternalDataSource
-}
+  publicUser?: Maybe<UserType>;
+  reports: Array<Report>;
+  sharedDataSource: SharedDataSource;
+  sharedDataSources: Array<SharedDataSource>;
+  testDataSource: ExternalDataSource;
+};
+
 
 export type QueryAirtableSourceArgs = {
-  pk: Scalars['ID']['input']
-}
+  pk: Scalars['ID']['input'];
+};
+
 
 export type QueryAllOrganisationsArgs = {
-  filters?: InputMaybe<OrganisationFilters>
-}
+  filters?: InputMaybe<OrganisationFilters>;
+};
+
 
 export type QueryAreaArgs = {
-  analyticalAreaType?: InputMaybe<AnalyticalAreaType>
-  gss: Scalars['String']['input']
-}
+  analyticalAreaType?: InputMaybe<AnalyticalAreaType>;
+  gss: Scalars['String']['input'];
+};
+
 
 export type QueryChoroplethDataForSourceArgs = {
-  analyticalAreaKey: AnalyticalAreaType
-  field?: InputMaybe<Scalars['String']['input']>
-  formula?: InputMaybe<Scalars['String']['input']>
-  mapBounds?: InputMaybe<MapBounds>
-  mode?: InputMaybe<ChoroplethMode>
-  sourceId: Scalars['String']['input']
-}
+  analyticalAreaKey: AnalyticalAreaType;
+  field?: InputMaybe<Scalars['String']['input']>;
+  formula?: InputMaybe<Scalars['String']['input']>;
+  mapBounds?: InputMaybe<MapBounds>;
+  mode?: InputMaybe<ChoroplethMode>;
+  sourceId: Scalars['String']['input'];
+};
+
 
 export type QueryDataSetArgs = {
-  name: Scalars['String']['input']
-}
+  name: Scalars['String']['input'];
+};
+
 
 export type QueryEnrichPostcodeArgs = {
-  postcode: Scalars['String']['input']
-}
+  postcode: Scalars['String']['input'];
+};
+
 
 export type QueryEnrichPostcodesArgs = {
-  postcodes: Array<Scalars['String']['input']>
-}
+  postcodes: Array<Scalars['String']['input']>;
+};
+
 
 export type QueryExternalDataSourceArgs = {
-  pk: Scalars['ID']['input']
-}
+  pk: Scalars['ID']['input'];
+};
+
 
 export type QueryExternalDataSourcesArgs = {
-  filters?: InputMaybe<ExternalDataSourceFilter>
-}
+  filters?: InputMaybe<ExternalDataSourceFilter>;
+};
+
 
 export type QueryGenericDataByExternalDataSourceArgs = {
-  externalDataSourceId: Scalars['String']['input']
-}
+  externalDataSourceId: Scalars['String']['input'];
+};
+
 
 export type QueryGenericDataFromSourceAboutAreaArgs = {
-  gss: Scalars['String']['input']
-  mode?: AreaQueryMode
-  sourceId: Scalars['String']['input']
-}
+  gss: Scalars['String']['input'];
+  mode?: AreaQueryMode;
+  sourceId: Scalars['String']['input'];
+};
+
 
 export type QueryGenericDataSummaryFromSourceAboutAreaArgs = {
-  gss: Scalars['String']['input']
-  mode?: AreaQueryMode
-  sourceId: Scalars['String']['input']
-}
+  gss: Scalars['String']['input'];
+  mode?: AreaQueryMode;
+  sourceId: Scalars['String']['input'];
+};
+
 
 export type QueryGoogleSheetsOauthCredentialsArgs = {
-<<<<<<< HEAD
-  redirectSuccessUrl: Scalars['String']['input']
-}
-=======
   externalDataSourceId?: InputMaybe<Scalars['String']['input']>;
   redirectSuccessUrl: Scalars['String']['input'];
 };
 
->>>>>>> 98c743fa
 
 export type QueryGoogleSheetsOauthUrlArgs = {
-  redirectUrl: Scalars['String']['input']
-}
+  redirectUrl: Scalars['String']['input'];
+};
+
 
 export type QueryHubByHostnameArgs = {
-  hostname: Scalars['String']['input']
-}
+  hostname: Scalars['String']['input'];
+};
+
 
 export type QueryHubHomepageArgs = {
-  pk: Scalars['ID']['input']
-}
+  pk: Scalars['ID']['input'];
+};
+
 
 export type QueryHubPageArgs = {
-  pk: Scalars['ID']['input']
-}
+  pk: Scalars['ID']['input'];
+};
+
 
 export type QueryHubPageByPathArgs = {
-  hostname: Scalars['String']['input']
-  path?: InputMaybe<Scalars['String']['input']>
-}
+  hostname: Scalars['String']['input'];
+  path?: InputMaybe<Scalars['String']['input']>;
+};
+
 
 export type QueryImportedDataGeojsonPointArgs = {
-  genericDataId: Scalars['String']['input']
-}
+  genericDataId: Scalars['String']['input'];
+};
+
 
 export type QueryJobArgs = {
-  pk: Scalars['ID']['input']
-}
+  pk: Scalars['ID']['input'];
+};
+
 
 export type QueryJobsArgs = {
-  filters?: InputMaybe<QueueFilter>
-  pagination?: InputMaybe<OffsetPaginationInput>
-}
+  filters?: InputMaybe<QueueFilter>;
+  pagination?: InputMaybe<OffsetPaginationInput>;
+};
+
 
 export type QueryMailchimpSourceArgs = {
-  pk: Scalars['ID']['input']
-}
+  pk: Scalars['ID']['input'];
+};
+
 
 export type QueryMapReportArgs = {
-  pk: Scalars['ID']['input']
-}
+  pk: Scalars['ID']['input'];
+};
+
 
 export type QueryMappingSourcesArgs = {
-  organisationPk: Scalars['String']['input']
-}
+  organisationPk: Scalars['String']['input'];
+};
+
 
 export type QueryMyOrganisationsArgs = {
-  filters?: InputMaybe<OrganisationFilters>
-}
+  filters?: InputMaybe<OrganisationFilters>;
+};
+
 
 export type QueryPostcodeSearchArgs = {
-  postcode: Scalars['String']['input']
-}
+  postcode: Scalars['String']['input'];
+};
+
 
 export type QueryPublicMapReportArgs = {
-  orgSlug: Scalars['String']['input']
-  reportSlug: Scalars['String']['input']
-}
+  orgSlug: Scalars['String']['input'];
+  reportSlug: Scalars['String']['input'];
+};
+
 
 export type QueryReportsArgs = {
-  filters?: InputMaybe<ReportFilter>
-}
+  filters?: InputMaybe<ReportFilter>;
+};
+
 
 export type QuerySharedDataSourceArgs = {
-  pk: Scalars['ID']['input']
-}
+  pk: Scalars['ID']['input'];
+};
+
 
 export type QuerySharedDataSourcesArgs = {
-  filters?: InputMaybe<ExternalDataSourceFilter>
-}
+  filters?: InputMaybe<ExternalDataSourceFilter>;
+};
+
 
 export type QueryTestDataSourceArgs = {
-  input: CreateExternalDataSourceInput
-}
+  input: CreateExternalDataSourceInput;
+};
 
 /** ProcrastinateEvent(id, job, type, at) */
 export type QueueEvent = {
-  __typename?: 'QueueEvent'
-  at?: Maybe<Scalars['DateTime']['output']>
-  id: Scalars['ID']['output']
-  job: QueueJob
-  type: Scalars['String']['output']
-}
+  __typename?: 'QueueEvent';
+  at?: Maybe<Scalars['DateTime']['output']>;
+  id: Scalars['ID']['output'];
+  job: QueueJob;
+  type: Scalars['String']['output'];
+};
 
 /** ProcrastinateJob(id, queue_name, task_name, priority, lock, args, status, scheduled_at, attempts, queueing_lock) */
 export type QueueFilter = {
-  AND?: InputMaybe<QueueFilter>
-  NOT?: InputMaybe<QueueFilter>
-  OR?: InputMaybe<QueueFilter>
-  attempts?: InputMaybe<IntFilterLookup>
-  externalDataSourceId?: InputMaybe<Scalars['String']['input']>
-  id?: InputMaybe<IdFilterLookup>
-  queueName?: InputMaybe<StrFilterLookup>
-  scheduledAt?: InputMaybe<DatetimeFilterLookup>
-  status: ProcrastinateJobStatus
-  taskName?: InputMaybe<StrFilterLookup>
-}
+  AND?: InputMaybe<QueueFilter>;
+  NOT?: InputMaybe<QueueFilter>;
+  OR?: InputMaybe<QueueFilter>;
+  attempts?: InputMaybe<IntFilterLookup>;
+  externalDataSourceId?: InputMaybe<Scalars['String']['input']>;
+  id?: InputMaybe<IdFilterLookup>;
+  queueName?: InputMaybe<StrFilterLookup>;
+  scheduledAt?: InputMaybe<DatetimeFilterLookup>;
+  status: ProcrastinateJobStatus;
+  taskName?: InputMaybe<StrFilterLookup>;
+};
 
 /** ProcrastinateJob(id, queue_name, task_name, priority, lock, args, status, scheduled_at, attempts, queueing_lock) */
 export type QueueJob = {
-  __typename?: 'QueueJob'
-  args: Scalars['JSON']['output']
-  attempts: Scalars['Int']['output']
-  events: Array<QueueEvent>
-  id: Scalars['ID']['output']
-  lastEventAt: Scalars['DateTime']['output']
-  lock?: Maybe<Scalars['String']['output']>
-  queueName: Scalars['String']['output']
-  queueingLock?: Maybe<Scalars['String']['output']>
-  scheduledAt?: Maybe<Scalars['DateTime']['output']>
-  status: ProcrastinateJobStatus
-  taskName: Scalars['String']['output']
-}
+  __typename?: 'QueueJob';
+  args: Scalars['JSON']['output'];
+  attempts: Scalars['Int']['output'];
+  events: Array<QueueEvent>;
+  id: Scalars['ID']['output'];
+  lastEventAt: Scalars['DateTime']['output'];
+  lock?: Maybe<Scalars['String']['output']>;
+  queueName: Scalars['String']['output'];
+  queueingLock?: Maybe<Scalars['String']['output']>;
+  scheduledAt?: Maybe<Scalars['DateTime']['output']>;
+  status: ProcrastinateJobStatus;
+  taskName: Scalars['String']['output'];
+};
 
 /**
  *
@@ -2567,37 +2661,37 @@
  *
  */
 export type RefreshTokenType = {
-  __typename?: 'RefreshTokenType'
-  created: Scalars['DateTime']['output']
-  expiresAt: Scalars['DateTime']['output']
-  isExpired: Scalars['Boolean']['output']
-  revoked?: Maybe<Scalars['DateTime']['output']>
+  __typename?: 'RefreshTokenType';
+  created: Scalars['DateTime']['output'];
+  expiresAt: Scalars['DateTime']['output'];
+  isExpired: Scalars['Boolean']['output'];
+  revoked?: Maybe<Scalars['DateTime']['output']>;
   /** randomly generated token that is attached to a FK user. */
-  token: Scalars['String']['output']
-}
+  token: Scalars['String']['output'];
+};
 
 /** Report(polymorphic_ctype, id, organisation, name, slug, description, created_at, last_update, public) */
 export type Report = {
-  __typename?: 'Report'
-  createdAt: Scalars['DateTime']['output']
-  description?: Maybe<Scalars['String']['output']>
-  id: Scalars['UUID']['output']
-  lastUpdate: Scalars['DateTime']['output']
-  name: Scalars['String']['output']
-  organisation: Organisation
-  organisationId: Scalars['String']['output']
-  slug: Scalars['String']['output']
-}
+  __typename?: 'Report';
+  createdAt: Scalars['DateTime']['output'];
+  description?: Maybe<Scalars['String']['output']>;
+  id: Scalars['UUID']['output'];
+  lastUpdate: Scalars['DateTime']['output'];
+  name: Scalars['String']['output'];
+  organisation: Organisation;
+  organisationId: Scalars['String']['output'];
+  slug: Scalars['String']['output'];
+};
 
 /** Report(polymorphic_ctype, id, organisation, name, slug, description, created_at, last_update, public) */
 export type ReportFilter = {
-  AND?: InputMaybe<ReportFilter>
-  NOT?: InputMaybe<ReportFilter>
-  OR?: InputMaybe<ReportFilter>
-  createdAt?: InputMaybe<DatetimeFilterLookup>
-  lastUpdate?: InputMaybe<DatetimeFilterLookup>
-  organisation?: InputMaybe<DjangoModelFilterInput>
-}
+  AND?: InputMaybe<ReportFilter>;
+  NOT?: InputMaybe<ReportFilter>;
+  OR?: InputMaybe<ReportFilter>;
+  createdAt?: InputMaybe<DatetimeFilterLookup>;
+  lastUpdate?: InputMaybe<DatetimeFilterLookup>;
+  organisation?: InputMaybe<DjangoModelFilterInput>;
+};
 
 /**
  * A third-party data source that can be read and optionally written back to.
@@ -2605,70 +2699,71 @@
  * This class is to be subclassed by specific data source types.
  */
 export type SharedDataSource = Analytics & {
-  __typename?: 'SharedDataSource'
-  addressField?: Maybe<Scalars['String']['output']>
-  allowUpdates: Scalars['Boolean']['output']
-  autoImportEnabled: Scalars['Boolean']['output']
-  autoUpdateEnabled: Scalars['Boolean']['output']
-  automatedWebhooks: Scalars['Boolean']['output']
-  canDisplayPointField?: Maybe<Scalars['String']['output']>
-  createdAt: Scalars['DateTime']['output']
-  crmType: CrmType
-  dataType: DataSourceType
-  defaultDataType?: Maybe<Scalars['String']['output']>
-  defaults: Scalars['JSON']['output']
-  description?: Maybe<Scalars['String']['output']>
-  descriptionField?: Maybe<Scalars['String']['output']>
-  emailField?: Maybe<Scalars['String']['output']>
-  endTimeField?: Maybe<Scalars['String']['output']>
-  fieldDefinitions?: Maybe<Array<FieldDefinition>>
-  firstNameField?: Maybe<Scalars['String']['output']>
-  fullNameField?: Maybe<Scalars['String']['output']>
-  geocodingConfig: Scalars['JSON']['output']
-  geographyColumn?: Maybe<Scalars['String']['output']>
-  geographyColumnType: GeographyTypes
-  hasWebhooks: Scalars['Boolean']['output']
-  healthcheck: Scalars['Boolean']['output']
-  id: Scalars['UUID']['output']
-  idField?: Maybe<Scalars['String']['output']>
-  imageField?: Maybe<Scalars['String']['output']>
-  importProgress?: Maybe<BatchJobProgress>
-  importedDataByArea: Array<GroupedData>
-  importedDataCount: Scalars['Int']['output']
-  importedDataCountByArea: Array<GroupedDataCount>
-  importedDataCountByConstituency: Array<GroupedDataCount>
-  importedDataCountByConstituency2024: Array<GroupedDataCount>
-  importedDataCountByConstituencyBySource: Array<GroupedDataCountWithBreakdown>
-  importedDataCountByCouncil: Array<GroupedDataCount>
-  importedDataCountByWard: Array<GroupedDataCount>
-  importedDataCountForArea?: Maybe<GroupedDataCount>
-  importedDataCountForConstituency?: Maybe<GroupedDataCount>
-  importedDataCountForConstituency2024?: Maybe<GroupedDataCount>
-  importedDataCountLocated: Scalars['Int']['output']
-  importedDataCountOfAreas: Scalars['Int']['output']
-  importedDataCountUnlocated: Scalars['Int']['output']
-  importedDataGeocodingRate: Scalars['Float']['output']
-  introspectFields: Scalars['Boolean']['output']
-  isImportScheduled: Scalars['Boolean']['output']
-  isUpdateScheduled: Scalars['Boolean']['output']
-  lastNameField?: Maybe<Scalars['String']['output']>
-  lastUpdate: Scalars['DateTime']['output']
-  name: Scalars['String']['output']
-  organisation: PublicOrganisation
-  organisationId: Scalars['String']['output']
-  phoneField?: Maybe<Scalars['String']['output']>
-  postcodeField?: Maybe<Scalars['String']['output']>
-  predefinedColumnNames: Scalars['Boolean']['output']
-  publicUrlField?: Maybe<Scalars['String']['output']>
-  recordUrlTemplate?: Maybe<Scalars['String']['output']>
-  remoteName?: Maybe<Scalars['String']['output']>
-  remoteUrl?: Maybe<Scalars['String']['output']>
-  socialUrlField?: Maybe<Scalars['String']['output']>
-  startTimeField?: Maybe<Scalars['String']['output']>
-  titleField?: Maybe<Scalars['String']['output']>
-  updateProgress?: Maybe<BatchJobProgress>
-  usesValidGeocodingConfig: Scalars['Boolean']['output']
-}
+  __typename?: 'SharedDataSource';
+  addressField?: Maybe<Scalars['String']['output']>;
+  allowUpdates: Scalars['Boolean']['output'];
+  autoImportEnabled: Scalars['Boolean']['output'];
+  autoUpdateEnabled: Scalars['Boolean']['output'];
+  automatedWebhooks: Scalars['Boolean']['output'];
+  canDisplayPointField?: Maybe<Scalars['String']['output']>;
+  createdAt: Scalars['DateTime']['output'];
+  crmType: CrmType;
+  dataType: DataSourceType;
+  defaultDataType?: Maybe<Scalars['String']['output']>;
+  defaults: Scalars['JSON']['output'];
+  description?: Maybe<Scalars['String']['output']>;
+  descriptionField?: Maybe<Scalars['String']['output']>;
+  emailField?: Maybe<Scalars['String']['output']>;
+  endTimeField?: Maybe<Scalars['String']['output']>;
+  fieldDefinitions?: Maybe<Array<FieldDefinition>>;
+  firstNameField?: Maybe<Scalars['String']['output']>;
+  fullNameField?: Maybe<Scalars['String']['output']>;
+  geocodingConfig: Scalars['JSON']['output'];
+  geographyColumn?: Maybe<Scalars['String']['output']>;
+  geographyColumnType: GeographyTypes;
+  hasWebhooks: Scalars['Boolean']['output'];
+  healthcheck: Scalars['Boolean']['output'];
+  id: Scalars['UUID']['output'];
+  idField?: Maybe<Scalars['String']['output']>;
+  imageField?: Maybe<Scalars['String']['output']>;
+  importProgress?: Maybe<BatchJobProgress>;
+  importedDataByArea: Array<GroupedData>;
+  importedDataCount: Scalars['Int']['output'];
+  importedDataCountByArea: Array<GroupedDataCount>;
+  importedDataCountByConstituency: Array<GroupedDataCount>;
+  importedDataCountByConstituency2024: Array<GroupedDataCount>;
+  importedDataCountByConstituencyBySource: Array<GroupedDataCountWithBreakdown>;
+  importedDataCountByCouncil: Array<GroupedDataCount>;
+  importedDataCountByWard: Array<GroupedDataCount>;
+  importedDataCountForArea?: Maybe<GroupedDataCount>;
+  importedDataCountForConstituency?: Maybe<GroupedDataCount>;
+  importedDataCountForConstituency2024?: Maybe<GroupedDataCount>;
+  importedDataCountLocated: Scalars['Int']['output'];
+  importedDataCountOfAreas: Scalars['Int']['output'];
+  importedDataCountUnlocated: Scalars['Int']['output'];
+  importedDataGeocodingRate: Scalars['Float']['output'];
+  introspectFields: Scalars['Boolean']['output'];
+  isImportScheduled: Scalars['Boolean']['output'];
+  isUpdateScheduled: Scalars['Boolean']['output'];
+  lastNameField?: Maybe<Scalars['String']['output']>;
+  lastUpdate: Scalars['DateTime']['output'];
+  name: Scalars['String']['output'];
+  organisation: PublicOrganisation;
+  organisationId: Scalars['String']['output'];
+  phoneField?: Maybe<Scalars['String']['output']>;
+  postcodeField?: Maybe<Scalars['String']['output']>;
+  predefinedColumnNames: Scalars['Boolean']['output'];
+  publicUrlField?: Maybe<Scalars['String']['output']>;
+  recordUrlTemplate?: Maybe<Scalars['String']['output']>;
+  remoteName?: Maybe<Scalars['String']['output']>;
+  remoteUrl?: Maybe<Scalars['String']['output']>;
+  socialUrlField?: Maybe<Scalars['String']['output']>;
+  startTimeField?: Maybe<Scalars['String']['output']>;
+  titleField?: Maybe<Scalars['String']['output']>;
+  updateProgress?: Maybe<BatchJobProgress>;
+  usesValidGeocodingConfig: Scalars['Boolean']['output'];
+};
+
 
 /**
  * A third-party data source that can be read and optionally written back to.
@@ -2676,9 +2771,10 @@
  * This class is to be subclassed by specific data source types.
  */
 export type SharedDataSourceImportedDataByAreaArgs = {
-  analyticalAreaType: AnalyticalAreaType
-  layerIds?: InputMaybe<Array<Scalars['String']['input']>>
-}
+  analyticalAreaType: AnalyticalAreaType;
+  layerIds?: InputMaybe<Array<Scalars['String']['input']>>;
+};
+
 
 /**
  * A third-party data source that can be read and optionally written back to.
@@ -2686,9 +2782,10 @@
  * This class is to be subclassed by specific data source types.
  */
 export type SharedDataSourceImportedDataCountByAreaArgs = {
-  analyticalAreaType: AnalyticalAreaType
-  layerIds?: InputMaybe<Array<Scalars['String']['input']>>
-}
+  analyticalAreaType: AnalyticalAreaType;
+  layerIds?: InputMaybe<Array<Scalars['String']['input']>>;
+};
+
 
 /**
  * A third-party data source that can be read and optionally written back to.
@@ -2696,8 +2793,9 @@
  * This class is to be subclassed by specific data source types.
  */
 export type SharedDataSourceImportedDataCountByConstituencyBySourceArgs = {
-  gss: Scalars['String']['input']
-}
+  gss: Scalars['String']['input'];
+};
+
 
 /**
  * A third-party data source that can be read and optionally written back to.
@@ -2705,9 +2803,10 @@
  * This class is to be subclassed by specific data source types.
  */
 export type SharedDataSourceImportedDataCountForAreaArgs = {
-  analyticalAreaType: AnalyticalAreaType
-  gss: Scalars['String']['input']
-}
+  analyticalAreaType: AnalyticalAreaType;
+  gss: Scalars['String']['input'];
+};
+
 
 /**
  * A third-party data source that can be read and optionally written back to.
@@ -2715,8 +2814,9 @@
  * This class is to be subclassed by specific data source types.
  */
 export type SharedDataSourceImportedDataCountForConstituencyArgs = {
-  gss: Scalars['String']['input']
-}
+  gss: Scalars['String']['input'];
+};
+
 
 /**
  * A third-party data source that can be read and optionally written back to.
@@ -2724,8 +2824,9 @@
  * This class is to be subclassed by specific data source types.
  */
 export type SharedDataSourceImportedDataCountForConstituency2024Args = {
-  gss: Scalars['String']['input']
-}
+  gss: Scalars['String']['input'];
+};
+
 
 /**
  * A third-party data source that can be read and optionally written back to.
@@ -2733,221 +2834,230 @@
  * This class is to be subclassed by specific data source types.
  */
 export type SharedDataSourceImportedDataCountOfAreasArgs = {
-  analyticalAreaType: AnalyticalAreaType
-  layerIds?: InputMaybe<Array<Scalars['String']['input']>>
-}
+  analyticalAreaType: AnalyticalAreaType;
+  layerIds?: InputMaybe<Array<Scalars['String']['input']>>;
+};
 
 /** SharingPermission(id, created_at, last_update, external_data_source, organisation, visibility_record_coordinates, visibility_record_details) */
 export type SharingPermission = {
-  __typename?: 'SharingPermission'
-  createdAt: Scalars['DateTime']['output']
-  deleted: Scalars['Boolean']['output']
-  externalDataSource: SharedDataSource
-  externalDataSourceId: Scalars['String']['output']
-  id: Scalars['UUID']['output']
-  lastUpdate: Scalars['DateTime']['output']
-  organisation: PublicOrganisation
-  organisationId: Scalars['String']['output']
-  visibilityRecordCoordinates?: Maybe<Scalars['Boolean']['output']>
-  visibilityRecordDetails?: Maybe<Scalars['Boolean']['output']>
-}
+  __typename?: 'SharingPermission';
+  createdAt: Scalars['DateTime']['output'];
+  deleted: Scalars['Boolean']['output'];
+  externalDataSource: SharedDataSource;
+  externalDataSourceId: Scalars['String']['output'];
+  id: Scalars['UUID']['output'];
+  lastUpdate: Scalars['DateTime']['output'];
+  organisation: PublicOrganisation;
+  organisationId: Scalars['String']['output'];
+  visibilityRecordCoordinates?: Maybe<Scalars['Boolean']['output']>;
+  visibilityRecordDetails?: Maybe<Scalars['Boolean']['output']>;
+};
 
 /** SharingPermission(id, created_at, last_update, external_data_source, organisation, visibility_record_coordinates, visibility_record_details) */
 export type SharingPermissionCudInput = {
-  externalDataSourceId?: InputMaybe<OneToManyInput>
-  id?: InputMaybe<Scalars['UUID']['input']>
-  organisationId?: InputMaybe<OneToManyInput>
-  visibilityRecordCoordinates?: InputMaybe<Scalars['Boolean']['input']>
-  visibilityRecordDetails?: InputMaybe<Scalars['Boolean']['input']>
-}
+  externalDataSourceId?: InputMaybe<OneToManyInput>;
+  id?: InputMaybe<Scalars['UUID']['input']>;
+  organisationId?: InputMaybe<OneToManyInput>;
+  visibilityRecordCoordinates?: InputMaybe<Scalars['Boolean']['input']>;
+  visibilityRecordDetails?: InputMaybe<Scalars['Boolean']['input']>;
+};
 
 export type SharingPermissionInput = {
-  deleted?: InputMaybe<Scalars['Boolean']['input']>
-  externalDataSourceId: Scalars['ID']['input']
-  id?: InputMaybe<Scalars['ID']['input']>
-  organisationId: Scalars['ID']['input']
-  visibilityRecordCoordinates?: InputMaybe<Scalars['Boolean']['input']>
-  visibilityRecordDetails?: InputMaybe<Scalars['Boolean']['input']>
-}
+  deleted?: InputMaybe<Scalars['Boolean']['input']>;
+  externalDataSourceId: Scalars['ID']['input'];
+  id?: InputMaybe<Scalars['ID']['input']>;
+  organisationId: Scalars['ID']['input'];
+  visibilityRecordCoordinates?: InputMaybe<Scalars['Boolean']['input']>;
+  visibilityRecordDetails?: InputMaybe<Scalars['Boolean']['input']>;
+};
 
 export type StrFilterLookup = {
-  contains?: InputMaybe<Scalars['String']['input']>
-  endsWith?: InputMaybe<Scalars['String']['input']>
-  exact?: InputMaybe<Scalars['String']['input']>
-  gt?: InputMaybe<Scalars['String']['input']>
-  gte?: InputMaybe<Scalars['String']['input']>
-  iContains?: InputMaybe<Scalars['String']['input']>
-  iEndsWith?: InputMaybe<Scalars['String']['input']>
-  iExact?: InputMaybe<Scalars['String']['input']>
-  iRegex?: InputMaybe<Scalars['String']['input']>
-  iStartsWith?: InputMaybe<Scalars['String']['input']>
-  inList?: InputMaybe<Array<Scalars['String']['input']>>
-  isNull?: InputMaybe<Scalars['Boolean']['input']>
-  lt?: InputMaybe<Scalars['String']['input']>
-  lte?: InputMaybe<Scalars['String']['input']>
-  range?: InputMaybe<Array<Scalars['String']['input']>>
-  regex?: InputMaybe<Scalars['String']['input']>
-  startsWith?: InputMaybe<Scalars['String']['input']>
-}
+  contains?: InputMaybe<Scalars['String']['input']>;
+  endsWith?: InputMaybe<Scalars['String']['input']>;
+  exact?: InputMaybe<Scalars['String']['input']>;
+  gt?: InputMaybe<Scalars['String']['input']>;
+  gte?: InputMaybe<Scalars['String']['input']>;
+  iContains?: InputMaybe<Scalars['String']['input']>;
+  iEndsWith?: InputMaybe<Scalars['String']['input']>;
+  iExact?: InputMaybe<Scalars['String']['input']>;
+  iRegex?: InputMaybe<Scalars['String']['input']>;
+  iStartsWith?: InputMaybe<Scalars['String']['input']>;
+  inList?: InputMaybe<Array<Scalars['String']['input']>>;
+  isNull?: InputMaybe<Scalars['Boolean']['input']>;
+  lt?: InputMaybe<Scalars['String']['input']>;
+  lte?: InputMaybe<Scalars['String']['input']>;
+  range?: InputMaybe<Array<Scalars['String']['input']>>;
+  regex?: InputMaybe<Scalars['String']['input']>;
+  startsWith?: InputMaybe<Scalars['String']['input']>;
+};
 
 /** Ticket Tailor box office */
 export type TicketTailorSource = Analytics & {
-  __typename?: 'TicketTailorSource'
-  addressField?: Maybe<Scalars['String']['output']>
-  allowUpdates: Scalars['Boolean']['output']
-  apiKey: Scalars['String']['output']
-  autoImportEnabled: Scalars['Boolean']['output']
-  autoUpdateEnabled: Scalars['Boolean']['output']
-  automatedWebhooks: Scalars['Boolean']['output']
-  canDisplayPointField?: Maybe<Scalars['String']['output']>
-  connectionDetails: AirtableSourceMailchimpSourceActionNetworkSourceEditableGoogleSheetsSourceTicketTailorSource
-  createdAt: Scalars['DateTime']['output']
-  crmType: CrmType
-  dataType: DataSourceType
-  defaultDataType?: Maybe<Scalars['String']['output']>
-  defaults: Scalars['JSON']['output']
-  description?: Maybe<Scalars['String']['output']>
-  descriptionField?: Maybe<Scalars['String']['output']>
-  emailField?: Maybe<Scalars['String']['output']>
-  endTimeField?: Maybe<Scalars['String']['output']>
-  fieldDefinitions?: Maybe<Array<FieldDefinition>>
-  firstNameField?: Maybe<Scalars['String']['output']>
-  fullNameField?: Maybe<Scalars['String']['output']>
-  geocodingConfig: Scalars['JSON']['output']
-  geographyColumn?: Maybe<Scalars['String']['output']>
-  geographyColumnType: GeographyTypes
-  hasWebhooks: Scalars['Boolean']['output']
-  healthcheck: Scalars['Boolean']['output']
-  id: Scalars['UUID']['output']
-  idField?: Maybe<Scalars['String']['output']>
-  imageField?: Maybe<Scalars['String']['output']>
-  importProgress?: Maybe<BatchJobProgress>
-  importedDataByArea: Array<GroupedData>
-  importedDataCount: Scalars['Int']['output']
-  importedDataCountByArea: Array<GroupedDataCount>
-  importedDataCountByConstituency: Array<GroupedDataCount>
-  importedDataCountByConstituency2024: Array<GroupedDataCount>
-  importedDataCountByConstituencyBySource: Array<GroupedDataCountWithBreakdown>
-  importedDataCountByCouncil: Array<GroupedDataCount>
-  importedDataCountByWard: Array<GroupedDataCount>
-  importedDataCountForArea?: Maybe<GroupedDataCount>
-  importedDataCountForConstituency?: Maybe<GroupedDataCount>
-  importedDataCountForConstituency2024?: Maybe<GroupedDataCount>
-  importedDataCountLocated: Scalars['Int']['output']
-  importedDataCountOfAreas: Scalars['Int']['output']
-  importedDataCountUnlocated: Scalars['Int']['output']
-  importedDataGeocodingRate: Scalars['Float']['output']
-  introspectFields: Scalars['Boolean']['output']
-  isImportScheduled: Scalars['Boolean']['output']
-  isUpdateScheduled: Scalars['Boolean']['output']
-  jobs: Array<QueueJob>
-  lastImportJob?: Maybe<QueueJob>
-  lastNameField?: Maybe<Scalars['String']['output']>
-  lastUpdate: Scalars['DateTime']['output']
-  lastUpdateJob?: Maybe<QueueJob>
-  name: Scalars['String']['output']
-  oauthCredentials?: Maybe<Scalars['String']['output']>
-  organisation: Organisation
-  organisationId: Scalars['String']['output']
-  orgsWithAccess: Array<Organisation>
-  phoneField?: Maybe<Scalars['String']['output']>
-  postcodeField?: Maybe<Scalars['String']['output']>
-  predefinedColumnNames: Scalars['Boolean']['output']
-  publicUrlField?: Maybe<Scalars['String']['output']>
-  recordUrlTemplate?: Maybe<Scalars['String']['output']>
-  remoteName?: Maybe<Scalars['String']['output']>
-  remoteUrl?: Maybe<Scalars['String']['output']>
-  sharingPermissions: Array<SharingPermission>
-  socialUrlField?: Maybe<Scalars['String']['output']>
-  startTimeField?: Maybe<Scalars['String']['output']>
-  titleField?: Maybe<Scalars['String']['output']>
-  updateMapping?: Maybe<Array<AutoUpdateConfig>>
-  updateProgress?: Maybe<BatchJobProgress>
-  usesValidGeocodingConfig: Scalars['Boolean']['output']
-  webhookHealthcheck: Scalars['Boolean']['output']
-  webhookUrl: Scalars['String']['output']
-}
+  __typename?: 'TicketTailorSource';
+  addressField?: Maybe<Scalars['String']['output']>;
+  allowUpdates: Scalars['Boolean']['output'];
+  apiKey: Scalars['String']['output'];
+  autoImportEnabled: Scalars['Boolean']['output'];
+  autoUpdateEnabled: Scalars['Boolean']['output'];
+  automatedWebhooks: Scalars['Boolean']['output'];
+  canDisplayPointField?: Maybe<Scalars['String']['output']>;
+  connectionDetails: AirtableSourceMailchimpSourceActionNetworkSourceEditableGoogleSheetsSourceTicketTailorSource;
+  createdAt: Scalars['DateTime']['output'];
+  crmType: CrmType;
+  dataType: DataSourceType;
+  defaultDataType?: Maybe<Scalars['String']['output']>;
+  defaults: Scalars['JSON']['output'];
+  description?: Maybe<Scalars['String']['output']>;
+  descriptionField?: Maybe<Scalars['String']['output']>;
+  emailField?: Maybe<Scalars['String']['output']>;
+  endTimeField?: Maybe<Scalars['String']['output']>;
+  fieldDefinitions?: Maybe<Array<FieldDefinition>>;
+  firstNameField?: Maybe<Scalars['String']['output']>;
+  fullNameField?: Maybe<Scalars['String']['output']>;
+  geocodingConfig: Scalars['JSON']['output'];
+  geographyColumn?: Maybe<Scalars['String']['output']>;
+  geographyColumnType: GeographyTypes;
+  hasWebhooks: Scalars['Boolean']['output'];
+  healthcheck: Scalars['Boolean']['output'];
+  id: Scalars['UUID']['output'];
+  idField?: Maybe<Scalars['String']['output']>;
+  imageField?: Maybe<Scalars['String']['output']>;
+  importProgress?: Maybe<BatchJobProgress>;
+  importedDataByArea: Array<GroupedData>;
+  importedDataCount: Scalars['Int']['output'];
+  importedDataCountByArea: Array<GroupedDataCount>;
+  importedDataCountByConstituency: Array<GroupedDataCount>;
+  importedDataCountByConstituency2024: Array<GroupedDataCount>;
+  importedDataCountByConstituencyBySource: Array<GroupedDataCountWithBreakdown>;
+  importedDataCountByCouncil: Array<GroupedDataCount>;
+  importedDataCountByWard: Array<GroupedDataCount>;
+  importedDataCountForArea?: Maybe<GroupedDataCount>;
+  importedDataCountForConstituency?: Maybe<GroupedDataCount>;
+  importedDataCountForConstituency2024?: Maybe<GroupedDataCount>;
+  importedDataCountLocated: Scalars['Int']['output'];
+  importedDataCountOfAreas: Scalars['Int']['output'];
+  importedDataCountUnlocated: Scalars['Int']['output'];
+  importedDataGeocodingRate: Scalars['Float']['output'];
+  introspectFields: Scalars['Boolean']['output'];
+  isImportScheduled: Scalars['Boolean']['output'];
+  isUpdateScheduled: Scalars['Boolean']['output'];
+  jobs: Array<QueueJob>;
+  lastImportJob?: Maybe<QueueJob>;
+  lastNameField?: Maybe<Scalars['String']['output']>;
+  lastUpdate: Scalars['DateTime']['output'];
+  lastUpdateJob?: Maybe<QueueJob>;
+  name: Scalars['String']['output'];
+  oauthCredentials?: Maybe<Scalars['String']['output']>;
+  organisation: Organisation;
+  organisationId: Scalars['String']['output'];
+  orgsWithAccess: Array<Organisation>;
+  phoneField?: Maybe<Scalars['String']['output']>;
+  postcodeField?: Maybe<Scalars['String']['output']>;
+  predefinedColumnNames: Scalars['Boolean']['output'];
+  publicUrlField?: Maybe<Scalars['String']['output']>;
+  recordUrlTemplate?: Maybe<Scalars['String']['output']>;
+  remoteName?: Maybe<Scalars['String']['output']>;
+  remoteUrl?: Maybe<Scalars['String']['output']>;
+  sharingPermissions: Array<SharingPermission>;
+  socialUrlField?: Maybe<Scalars['String']['output']>;
+  startTimeField?: Maybe<Scalars['String']['output']>;
+  titleField?: Maybe<Scalars['String']['output']>;
+  updateMapping?: Maybe<Array<AutoUpdateConfig>>;
+  updateProgress?: Maybe<BatchJobProgress>;
+  usesValidGeocodingConfig: Scalars['Boolean']['output'];
+  webhookHealthcheck: Scalars['Boolean']['output'];
+  webhookUrl: Scalars['String']['output'];
+};
+
 
 /** Ticket Tailor box office */
 export type TicketTailorSourceImportedDataByAreaArgs = {
-  analyticalAreaType: AnalyticalAreaType
-  layerIds?: InputMaybe<Array<Scalars['String']['input']>>
-}
+  analyticalAreaType: AnalyticalAreaType;
+  layerIds?: InputMaybe<Array<Scalars['String']['input']>>;
+};
+
 
 /** Ticket Tailor box office */
 export type TicketTailorSourceImportedDataCountByAreaArgs = {
-  analyticalAreaType: AnalyticalAreaType
-  layerIds?: InputMaybe<Array<Scalars['String']['input']>>
-}
+  analyticalAreaType: AnalyticalAreaType;
+  layerIds?: InputMaybe<Array<Scalars['String']['input']>>;
+};
+
 
 /** Ticket Tailor box office */
 export type TicketTailorSourceImportedDataCountByConstituencyBySourceArgs = {
-  gss: Scalars['String']['input']
-}
+  gss: Scalars['String']['input'];
+};
+
 
 /** Ticket Tailor box office */
 export type TicketTailorSourceImportedDataCountForAreaArgs = {
-  analyticalAreaType: AnalyticalAreaType
-  gss: Scalars['String']['input']
-}
+  analyticalAreaType: AnalyticalAreaType;
+  gss: Scalars['String']['input'];
+};
+
 
 /** Ticket Tailor box office */
 export type TicketTailorSourceImportedDataCountForConstituencyArgs = {
-  gss: Scalars['String']['input']
-}
+  gss: Scalars['String']['input'];
+};
+
 
 /** Ticket Tailor box office */
 export type TicketTailorSourceImportedDataCountForConstituency2024Args = {
-  gss: Scalars['String']['input']
-}
+  gss: Scalars['String']['input'];
+};
+
 
 /** Ticket Tailor box office */
 export type TicketTailorSourceImportedDataCountOfAreasArgs = {
-  analyticalAreaType: AnalyticalAreaType
-  layerIds?: InputMaybe<Array<Scalars['String']['input']>>
-}
+  analyticalAreaType: AnalyticalAreaType;
+  layerIds?: InputMaybe<Array<Scalars['String']['input']>>;
+};
+
 
 /** Ticket Tailor box office */
 export type TicketTailorSourceJobsArgs = {
-  filters?: InputMaybe<QueueFilter>
-  pagination?: InputMaybe<OffsetPaginationInput>
-}
+  filters?: InputMaybe<QueueFilter>;
+  pagination?: InputMaybe<OffsetPaginationInput>;
+};
+
 
 /** Ticket Tailor box office */
 export type TicketTailorSourceOrgsWithAccessArgs = {
-  filters?: InputMaybe<OrganisationFilters>
-}
+  filters?: InputMaybe<OrganisationFilters>;
+};
 
 /** Ticket Tailor box office */
 export type TicketTailorSourceInput = {
-  addressField?: InputMaybe<Scalars['String']['input']>
-  apiKey: Scalars['String']['input']
-  autoImportEnabled?: InputMaybe<Scalars['Boolean']['input']>
-  autoUpdateEnabled?: InputMaybe<Scalars['Boolean']['input']>
-  canDisplayPointField?: InputMaybe<Scalars['String']['input']>
-  dataType?: InputMaybe<DataSourceType>
-  description?: InputMaybe<Scalars['String']['input']>
-  descriptionField?: InputMaybe<Scalars['String']['input']>
-  emailField?: InputMaybe<Scalars['String']['input']>
-  endTimeField?: InputMaybe<Scalars['String']['input']>
-  firstNameField?: InputMaybe<Scalars['String']['input']>
-  fullNameField?: InputMaybe<Scalars['String']['input']>
-  geocodingConfig?: InputMaybe<Scalars['JSON']['input']>
-  geographyColumn?: InputMaybe<Scalars['String']['input']>
-  geographyColumnType?: InputMaybe<GeographyTypes>
-  id?: InputMaybe<Scalars['UUID']['input']>
-  imageField?: InputMaybe<Scalars['String']['input']>
-  lastNameField?: InputMaybe<Scalars['String']['input']>
-  name?: InputMaybe<Scalars['String']['input']>
-  organisation?: InputMaybe<OneToManyInput>
-  phoneField?: InputMaybe<Scalars['String']['input']>
-  postcodeField?: InputMaybe<Scalars['String']['input']>
-  publicUrlField?: InputMaybe<Scalars['String']['input']>
-  socialUrlField?: InputMaybe<Scalars['String']['input']>
-  startTimeField?: InputMaybe<Scalars['String']['input']>
-  titleField?: InputMaybe<Scalars['String']['input']>
-  updateMapping?: InputMaybe<Array<UpdateMappingItemInput>>
-}
+  addressField?: InputMaybe<Scalars['String']['input']>;
+  apiKey: Scalars['String']['input'];
+  autoImportEnabled?: InputMaybe<Scalars['Boolean']['input']>;
+  autoUpdateEnabled?: InputMaybe<Scalars['Boolean']['input']>;
+  canDisplayPointField?: InputMaybe<Scalars['String']['input']>;
+  dataType?: InputMaybe<DataSourceType>;
+  description?: InputMaybe<Scalars['String']['input']>;
+  descriptionField?: InputMaybe<Scalars['String']['input']>;
+  emailField?: InputMaybe<Scalars['String']['input']>;
+  endTimeField?: InputMaybe<Scalars['String']['input']>;
+  firstNameField?: InputMaybe<Scalars['String']['input']>;
+  fullNameField?: InputMaybe<Scalars['String']['input']>;
+  geocodingConfig?: InputMaybe<Scalars['JSON']['input']>;
+  geographyColumn?: InputMaybe<Scalars['String']['input']>;
+  geographyColumnType?: InputMaybe<GeographyTypes>;
+  id?: InputMaybe<Scalars['UUID']['input']>;
+  imageField?: InputMaybe<Scalars['String']['input']>;
+  lastNameField?: InputMaybe<Scalars['String']['input']>;
+  name?: InputMaybe<Scalars['String']['input']>;
+  organisation?: InputMaybe<OneToManyInput>;
+  phoneField?: InputMaybe<Scalars['String']['input']>;
+  postcodeField?: InputMaybe<Scalars['String']['input']>;
+  publicUrlField?: InputMaybe<Scalars['String']['input']>;
+  socialUrlField?: InputMaybe<Scalars['String']['input']>;
+  startTimeField?: InputMaybe<Scalars['String']['input']>;
+  titleField?: InputMaybe<Scalars['String']['input']>;
+  updateMapping?: InputMaybe<Array<UpdateMappingItemInput>>;
+};
 
 /**
  *
@@ -2955,13 +3065,13 @@
  *
  */
 export type TokenPayloadType = {
-  __typename?: 'TokenPayloadType'
+  __typename?: 'TokenPayloadType';
   /** when the token will be expired */
-  exp: Scalars['DateTime']['output']
+  exp: Scalars['DateTime']['output'];
   /** when the token was created */
-  origIat: Scalars['DateTime']['output']
-  username: Scalars['String']['output']
-}
+  origIat: Scalars['DateTime']['output'];
+  username: Scalars['String']['output'];
+};
 
 /**
  *
@@ -2969,30 +3079,31 @@
  *
  */
 export type TokenType = {
-  __typename?: 'TokenType'
-  payload: TokenPayloadType
+  __typename?: 'TokenType';
+  payload: TokenPayloadType;
   /** The encoded payload, namely a token. */
-  token: Scalars['String']['output']
-}
+  token: Scalars['String']['output'];
+};
 
 export type UnauthenticatedPostcodeQueryResponse = {
-  __typename?: 'UnauthenticatedPostcodeQueryResponse'
-  constituency?: Maybe<Area>
-  constituency2024?: Maybe<Area>
-  electoralCommission?: Maybe<ElectoralCommissionPostcodeLookup>
-  postcode: Scalars['String']['output']
-  postcodesIO?: Maybe<PostcodesIoResult>
-}
+  __typename?: 'UnauthenticatedPostcodeQueryResponse';
+  constituency?: Maybe<Area>;
+  constituency2024?: Maybe<Area>;
+  electoralCommission?: Maybe<ElectoralCommissionPostcodeLookup>;
+  postcode: Scalars['String']['output'];
+  postcodesIO?: Maybe<PostcodesIoResult>;
+};
+
 
 export type UnauthenticatedPostcodeQueryResponseElectoralCommissionArgs = {
-  addressSlug?: InputMaybe<Scalars['String']['input']>
-}
+  addressSlug?: InputMaybe<Scalars['String']['input']>;
+};
 
 export type UpdateMappingItemInput = {
-  destinationColumn: Scalars['String']['input']
-  source: Scalars['String']['input']
-  sourcePath: Scalars['String']['input']
-}
+  destinationColumn: Scalars['String']['input'];
+  source: Scalars['String']['input'];
+  sourcePath: Scalars['String']['input'];
+};
 
 /**
  * Users within the Django authentication system are represented by this
@@ -3001,25 +3112,25 @@
  * Username and password are required. Other fields are optional.
  */
 export type User = {
-  __typename?: 'User'
-  email: Scalars['String']['output']
-  userProperties: UserProperties
-}
+  __typename?: 'User';
+  email: Scalars['String']['output'];
+  userProperties: UserProperties;
+};
 
 /** UserProperties(id, user, organisation_name, full_name, email_confirmed, account_confirmed, last_seen, agreed_terms) */
 export type UserProperties = {
-  __typename?: 'UserProperties'
-  fullName?: Maybe<Scalars['String']['output']>
-  user: User
-  userId: Scalars['String']['output']
-}
+  __typename?: 'UserProperties';
+  fullName?: Maybe<Scalars['String']['output']>;
+  user: User;
+  userId: Scalars['String']['output'];
+};
 
 /** A helper model that handles user account stuff. */
 export type UserStatusType = {
-  __typename?: 'UserStatusType'
-  archived: Scalars['Boolean']['output']
-  verified: Scalars['Boolean']['output']
-}
+  __typename?: 'UserStatusType';
+  archived: Scalars['Boolean']['output'];
+  verified: Scalars['Boolean']['output'];
+};
 
 /**
  * Users within the Django authentication system are represented by this
@@ -3028,301 +3139,113 @@
  * Username and password are required. Other fields are optional.
  */
 export type UserType = {
-  __typename?: 'UserType'
-  archived: Scalars['Boolean']['output']
-  dateJoined: Scalars['DateTime']['output']
-  email: Scalars['String']['output']
-  firstName?: Maybe<Scalars['String']['output']>
-  id: Scalars['ID']['output']
+  __typename?: 'UserType';
+  archived: Scalars['Boolean']['output'];
+  dateJoined: Scalars['DateTime']['output'];
+  email: Scalars['String']['output'];
+  firstName?: Maybe<Scalars['String']['output']>;
+  id: Scalars['ID']['output'];
   /** Designates whether this user should be treated as active. Unselect this instead of deleting accounts. */
-  isActive: Scalars['Boolean']['output']
+  isActive: Scalars['Boolean']['output'];
   /** Designates whether the user can log into this admin site. */
-  isStaff: Scalars['Boolean']['output']
+  isStaff: Scalars['Boolean']['output'];
   /** Designates that this user has all permissions without explicitly assigning them. */
-  isSuperuser: Scalars['Boolean']['output']
-  lastLogin?: Maybe<Scalars['DateTime']['output']>
-  lastName?: Maybe<Scalars['String']['output']>
-  logentrySet: Array<DjangoModelType>
-  status: UserStatusType
+  isSuperuser: Scalars['Boolean']['output'];
+  lastLogin?: Maybe<Scalars['DateTime']['output']>;
+  lastName?: Maybe<Scalars['String']['output']>;
+  logentrySet: Array<DjangoModelType>;
+  status: UserStatusType;
   /** Required. 150 characters or fewer. Letters, digits and @/./+/-/_ only. */
-  username: Scalars['String']['output']
-  verified: Scalars['Boolean']['output']
-}
+  username: Scalars['String']['output'];
+  verified: Scalars['Boolean']['output'];
+};
 
 export enum WebhookType {
   Import = 'Import',
-  Update = 'Update',
+  Update = 'Update'
 }
 
-export type DeveloperApiContextQueryVariables = Exact<{ [key: string]: never }>
-
-export type DeveloperApiContextQuery = {
-  __typename?: 'Query'
-  listApiTokens: Array<{
-    __typename?: 'APIToken'
-    token: string
-    signature: string
-    revoked: boolean
-    createdAt: any
-    expiresAt: any
-  }>
-}
-
-export type CreateTokenMutationVariables = Exact<{ [key: string]: never }>
-
-export type CreateTokenMutation = {
-  __typename?: 'Mutation'
-  createApiToken: {
-    __typename?: 'APIToken'
-    token: string
-    signature: string
-    revoked: boolean
-    createdAt: any
-    expiresAt: any
-  }
-}
+export type DeveloperApiContextQueryVariables = Exact<{ [key: string]: never; }>;
+
+
+export type DeveloperApiContextQuery = { __typename?: 'Query', listApiTokens: Array<{ __typename?: 'APIToken', token: string, signature: string, revoked: boolean, createdAt: any, expiresAt: any }> };
+
+export type CreateTokenMutationVariables = Exact<{ [key: string]: never; }>;
+
+
+export type CreateTokenMutation = { __typename?: 'Mutation', createApiToken: { __typename?: 'APIToken', token: string, signature: string, revoked: boolean, createdAt: any, expiresAt: any } };
 
 export type RevokeTokenMutationVariables = Exact<{
-  signature: Scalars['ID']['input']
-}>
-
-export type RevokeTokenMutation = {
-  __typename?: 'Mutation'
-  revokeApiToken: {
-    __typename?: 'APIToken'
-    signature: string
-    revoked: boolean
-  }
-}
+  signature: Scalars['ID']['input'];
+}>;
+
+
+export type RevokeTokenMutation = { __typename?: 'Mutation', revokeApiToken: { __typename?: 'APIToken', signature: string, revoked: boolean } };
 
 export type VerifyMutationVariables = Exact<{
-  token: Scalars['String']['input']
-}>
-
-export type VerifyMutation = {
-  __typename?: 'Mutation'
-  verifyAccount: {
-    __typename?: 'MutationNormalOutput'
-    errors?: any | null
-    success: boolean
-  }
-}
-
-export type ExampleQueryVariables = Exact<{ [key: string]: never }>
-
-export type ExampleQuery = {
-  __typename?: 'Query'
-  myOrganisations: Array<{
-    __typename?: 'Organisation'
-    id: string
-    name: string
-  }>
-}
+  token: Scalars['String']['input'];
+}>;
+
+
+export type VerifyMutation = { __typename?: 'Mutation', verifyAccount: { __typename?: 'MutationNormalOutput', errors?: any | null, success: boolean } };
+
+export type ExampleQueryVariables = Exact<{ [key: string]: never; }>;
+
+
+export type ExampleQuery = { __typename?: 'Query', myOrganisations: Array<{ __typename?: 'Organisation', id: string, name: string }> };
 
 export type LoginMutationVariables = Exact<{
-  username: Scalars['String']['input']
-  password: Scalars['String']['input']
-}>
-
-export type LoginMutation = {
-  __typename?: 'Mutation'
-  tokenAuth: {
-    __typename?: 'ObtainJSONWebTokenType'
-    errors?: any | null
-    success: boolean
-    token?: {
-      __typename?: 'TokenType'
-      token: string
-      payload: { __typename?: 'TokenPayloadType'; exp: any }
-    } | null
-  }
-}
+  username: Scalars['String']['input'];
+  password: Scalars['String']['input'];
+}>;
+
+
+export type LoginMutation = { __typename?: 'Mutation', tokenAuth: { __typename?: 'ObtainJSONWebTokenType', errors?: any | null, success: boolean, token?: { __typename?: 'TokenType', token: string, payload: { __typename?: 'TokenPayloadType', exp: any } } | null } };
 
 export type PerformPasswordResetMutationVariables = Exact<{
-  token: Scalars['String']['input']
-  password1: Scalars['String']['input']
-  password2: Scalars['String']['input']
-}>
-
-export type PerformPasswordResetMutation = {
-  __typename?: 'Mutation'
-  performPasswordReset: {
-    __typename?: 'MutationNormalOutput'
-    errors?: any | null
-    success: boolean
-  }
-}
+  token: Scalars['String']['input'];
+  password1: Scalars['String']['input'];
+  password2: Scalars['String']['input'];
+}>;
+
+
+export type PerformPasswordResetMutation = { __typename?: 'Mutation', performPasswordReset: { __typename?: 'MutationNormalOutput', errors?: any | null, success: boolean } };
 
 export type ResetPasswordMutationVariables = Exact<{
-  email: Scalars['String']['input']
-}>
-
-export type ResetPasswordMutation = {
-  __typename?: 'Mutation'
-  requestPasswordReset: {
-    __typename?: 'MutationNormalOutput'
-    errors?: any | null
-    success: boolean
-  }
-}
+  email: Scalars['String']['input'];
+}>;
+
+
+export type ResetPasswordMutation = { __typename?: 'Mutation', requestPasswordReset: { __typename?: 'MutationNormalOutput', errors?: any | null, success: boolean } };
 
 export type ListOrganisationsQueryVariables = Exact<{
-  currentOrganisationId: Scalars['ID']['input']
-}>
-
-export type ListOrganisationsQuery = {
-  __typename?: 'Query'
-  myOrganisations: Array<{
-    __typename?: 'Organisation'
-    id: string
-    externalDataSources: Array<{
-      __typename?: 'ExternalDataSource'
-      id: any
-      name: string
-      dataType: DataSourceType
-      crmType: CrmType
-      autoImportEnabled: boolean
-      autoUpdateEnabled: boolean
-      connectionDetails:
-        | { __typename?: 'ActionNetworkSource' }
-        | { __typename?: 'AirtableSource'; baseId: string; tableId: string }
-        | { __typename?: 'EditableGoogleSheetsSource' }
-        | { __typename?: 'MailchimpSource'; apiKey: string; listId: string }
-        | { __typename?: 'TicketTailorSource' }
-      jobs: Array<{
-        __typename?: 'QueueJob'
-        lastEventAt: any
-        status: ProcrastinateJobStatus
-      }>
-      updateMapping?: Array<{
-        __typename?: 'AutoUpdateConfig'
-        source: string
-        sourcePath: string
-        destinationColumn: string
-      }> | null
-      sharingPermissions: Array<{
-        __typename?: 'SharingPermission'
-        id: any
-        organisation: {
-          __typename?: 'PublicOrganisation'
-          id: string
-          name: string
-        }
-      }>
-    }>
-    sharingPermissionsFromOtherOrgs: Array<{
-      __typename?: 'SharingPermission'
-      id: any
-      externalDataSource: {
-        __typename?: 'SharedDataSource'
-        id: any
-        name: string
-        dataType: DataSourceType
-        crmType: CrmType
-        organisation: { __typename?: 'PublicOrganisation'; name: string }
-      }
-    }>
-  }>
-}
+  currentOrganisationId: Scalars['ID']['input'];
+}>;
+
+
+export type ListOrganisationsQuery = { __typename?: 'Query', myOrganisations: Array<{ __typename?: 'Organisation', id: string, externalDataSources: Array<{ __typename?: 'ExternalDataSource', id: any, name: string, dataType: DataSourceType, crmType: CrmType, autoImportEnabled: boolean, autoUpdateEnabled: boolean, connectionDetails: { __typename?: 'ActionNetworkSource' } | { __typename?: 'AirtableSource', baseId: string, tableId: string } | { __typename?: 'EditableGoogleSheetsSource' } | { __typename?: 'MailchimpSource', apiKey: string, listId: string } | { __typename?: 'TicketTailorSource' }, jobs: Array<{ __typename?: 'QueueJob', lastEventAt: any, status: ProcrastinateJobStatus }>, updateMapping?: Array<{ __typename?: 'AutoUpdateConfig', source: string, sourcePath: string, destinationColumn: string }> | null, sharingPermissions: Array<{ __typename?: 'SharingPermission', id: any, organisation: { __typename?: 'PublicOrganisation', id: string, name: string } }> }>, sharingPermissionsFromOtherOrgs: Array<{ __typename?: 'SharingPermission', id: any, externalDataSource: { __typename?: 'SharedDataSource', id: any, name: string, dataType: DataSourceType, crmType: CrmType, organisation: { __typename?: 'PublicOrganisation', name: string } } }> }> };
 
 export type GetSourceMappingQueryVariables = Exact<{
-  ID: Scalars['ID']['input']
-}>
-
-export type GetSourceMappingQuery = {
-  __typename?: 'Query'
-  externalDataSource: {
-    __typename?: 'ExternalDataSource'
-    id: any
-    autoImportEnabled: boolean
-    autoUpdateEnabled: boolean
-    allowUpdates: boolean
-    hasWebhooks: boolean
-    crmType: CrmType
-    geographyColumn?: string | null
-    geographyColumnType: GeographyTypes
-    geocodingConfig: any
-    usesValidGeocodingConfig: boolean
-    postcodeField?: string | null
-    firstNameField?: string | null
-    lastNameField?: string | null
-    emailField?: string | null
-    phoneField?: string | null
-    addressField?: string | null
-    canDisplayPointField?: string | null
-    updateMapping?: Array<{
-      __typename?: 'AutoUpdateConfig'
-      destinationColumn: string
-      source: string
-      sourcePath: string
-    }> | null
-    fieldDefinitions?: Array<{
-      __typename?: 'FieldDefinition'
-      label?: string | null
-      value: string
-      description?: string | null
-      editable: boolean
-    }> | null
-  }
-}
-
-<<<<<<< HEAD
-export type TestDataSourceQueryVariables = Exact<{
-  input: CreateExternalDataSourceInput
-}>
-
-export type TestDataSourceQuery = {
-  __typename?: 'Query'
-  testDataSource: {
-    __typename: 'ExternalDataSource'
-    crmType: CrmType
-    geographyColumn?: string | null
-    geographyColumnType: GeographyTypes
-    geocodingConfig: any
-    usesValidGeocodingConfig: boolean
-    healthcheck: boolean
-    predefinedColumnNames: boolean
-    defaultDataType?: string | null
-    remoteName?: string | null
-    allowUpdates: boolean
-    defaults: any
-    oauthCredentials?: string | null
-    fieldDefinitions?: Array<{
-      __typename?: 'FieldDefinition'
-      label?: string | null
-      value: string
-      description?: string | null
-      editable: boolean
-    }> | null
-  }
-}
-
-=======
->>>>>>> 98c743fa
+  ID: Scalars['ID']['input'];
+}>;
+
+
+export type GetSourceMappingQuery = { __typename?: 'Query', externalDataSource: { __typename?: 'ExternalDataSource', id: any, autoImportEnabled: boolean, autoUpdateEnabled: boolean, allowUpdates: boolean, hasWebhooks: boolean, crmType: CrmType, geographyColumn?: string | null, geographyColumnType: GeographyTypes, geocodingConfig: any, usesValidGeocodingConfig: boolean, postcodeField?: string | null, firstNameField?: string | null, lastNameField?: string | null, emailField?: string | null, phoneField?: string | null, addressField?: string | null, canDisplayPointField?: string | null, updateMapping?: Array<{ __typename?: 'AutoUpdateConfig', destinationColumn: string, source: string, sourcePath: string }> | null, fieldDefinitions?: Array<{ __typename?: 'FieldDefinition', label?: string | null, value: string, description?: string | null, editable: boolean }> | null } };
+
 export type GoogleSheetsOauthUrlQueryVariables = Exact<{
-  redirectUrl: Scalars['String']['input']
-}>
-
-export type GoogleSheetsOauthUrlQuery = {
-  __typename?: 'Query'
-  googleSheetsOauthUrl: string
-}
+  redirectUrl: Scalars['String']['input'];
+}>;
+
+
+export type GoogleSheetsOauthUrlQuery = { __typename?: 'Query', googleSheetsOauthUrl: string };
 
 export type GoogleSheetsOauthCredentialsQueryVariables = Exact<{
-<<<<<<< HEAD
-  redirectSuccessUrl: Scalars['String']['input']
-}>
-=======
   redirectSuccessUrl: Scalars['String']['input'];
   externalDataSourceId?: InputMaybe<Scalars['String']['input']>;
 }>;
 
->>>>>>> 98c743fa
-
-export type GoogleSheetsOauthCredentialsQuery = {
-  __typename?: 'Query'
-  googleSheetsOauthCredentials: string
-}
+
+export type GoogleSheetsOauthCredentialsQuery = { __typename?: 'Query', googleSheetsOauthCredentials: string };
 
 export type TestDataSourceQueryVariables = Exact<{
   input: CreateExternalDataSourceInput;
@@ -3332,68 +3255,18 @@
 export type TestDataSourceQuery = { __typename?: 'Query', testDataSource: { __typename: 'ExternalDataSource', crmType: CrmType, geographyColumn?: string | null, geographyColumnType: GeographyTypes, geocodingConfig: any, usesValidGeocodingConfig: boolean, healthcheck: boolean, predefinedColumnNames: boolean, defaultDataType?: string | null, remoteName?: string | null, allowUpdates: boolean, defaults: any, oauthCredentials?: string | null, fieldDefinitions?: Array<{ __typename?: 'FieldDefinition', label?: string | null, value: string, description?: string | null, editable: boolean }> | null } };
 
 export type CreateSourceMutationVariables = Exact<{
-  input: CreateExternalDataSourceInput
-}>
-
-export type CreateSourceMutation = {
-  __typename?: 'Mutation'
-  createExternalDataSource: {
-    __typename?: 'CreateExternalDataSourceOutput'
-    code: number
-    errors: Array<{ __typename?: 'MutationError'; message: string }>
-    result?: {
-      __typename?: 'ExternalDataSource'
-      id: any
-      name: string
-      crmType: CrmType
-      dataType: DataSourceType
-      allowUpdates: boolean
-    } | null
-  }
-}
+  input: CreateExternalDataSourceInput;
+}>;
+
+
+export type CreateSourceMutation = { __typename?: 'Mutation', createExternalDataSource: { __typename?: 'CreateExternalDataSourceOutput', code: number, errors: Array<{ __typename?: 'MutationError', message: string }>, result?: { __typename?: 'ExternalDataSource', id: any, name: string, crmType: CrmType, dataType: DataSourceType, allowUpdates: boolean } | null } };
 
 export type AutoUpdateCreationReviewQueryVariables = Exact<{
-  ID: Scalars['ID']['input']
-}>
-
-export type AutoUpdateCreationReviewQuery = {
-  __typename?: 'Query'
-  externalDataSource: {
-    __typename?: 'ExternalDataSource'
-    id: any
-    name: string
-    geographyColumn?: string | null
-    geographyColumnType: GeographyTypes
-    geocodingConfig: any
-    usesValidGeocodingConfig: boolean
-    dataType: DataSourceType
-    crmType: CrmType
-    autoImportEnabled: boolean
-    autoUpdateEnabled: boolean
-    automatedWebhooks: boolean
-    webhookUrl: string
-    updateMapping?: Array<{
-      __typename?: 'AutoUpdateConfig'
-      source: string
-      sourcePath: string
-      destinationColumn: string
-    }> | null
-    jobs: Array<{
-      __typename?: 'QueueJob'
-      lastEventAt: any
-      status: ProcrastinateJobStatus
-    }>
-    sharingPermissions: Array<{
-      __typename?: 'SharingPermission'
-      id: any
-      organisation: {
-        __typename?: 'PublicOrganisation'
-        id: string
-        name: string
-      }
-    }>
-  }
-}
+  ID: Scalars['ID']['input'];
+}>;
+
+
+export type AutoUpdateCreationReviewQuery = { __typename?: 'Query', externalDataSource: { __typename?: 'ExternalDataSource', id: any, name: string, geographyColumn?: string | null, geographyColumnType: GeographyTypes, geocodingConfig: any, usesValidGeocodingConfig: boolean, dataType: DataSourceType, crmType: CrmType, autoImportEnabled: boolean, autoUpdateEnabled: boolean, automatedWebhooks: boolean, webhookUrl: string, updateMapping?: Array<{ __typename?: 'AutoUpdateConfig', source: string, sourcePath: string, destinationColumn: string }> | null, jobs: Array<{ __typename?: 'QueueJob', lastEventAt: any, status: ProcrastinateJobStatus }>, sharingPermissions: Array<{ __typename?: 'SharingPermission', id: any, organisation: { __typename?: 'PublicOrganisation', id: string, name: string } }> } };
 
 export type UpdateExternalDataSourceApiKeyMutationVariables = Exact<{
   id: Scalars['String']['input'];
@@ -3404,9856 +3277,433 @@
 export type UpdateExternalDataSourceApiKeyMutation = { __typename?: 'Mutation', updateExternalDataSourceApiKey: boolean };
 
 export type ExternalDataSourceInspectPageQueryVariables = Exact<{
-  ID: Scalars['ID']['input']
-}>
-
-export type ExternalDataSourceInspectPageQuery = {
-  __typename?: 'Query'
-  externalDataSource: {
-    __typename?: 'ExternalDataSource'
-    id: any
-    name: string
-    dataType: DataSourceType
-    remoteUrl?: string | null
-    crmType: CrmType
-    autoImportEnabled: boolean
-    autoUpdateEnabled: boolean
-    hasWebhooks: boolean
-    allowUpdates: boolean
-    automatedWebhooks: boolean
-    webhookUrl: string
-    webhookHealthcheck: boolean
-    geographyColumn?: string | null
-    geographyColumnType: GeographyTypes
-    geocodingConfig: any
-    usesValidGeocodingConfig: boolean
-    postcodeField?: string | null
-    firstNameField?: string | null
-    lastNameField?: string | null
-    fullNameField?: string | null
-    emailField?: string | null
-    phoneField?: string | null
-    addressField?: string | null
-    titleField?: string | null
-    descriptionField?: string | null
-    imageField?: string | null
-    startTimeField?: string | null
-    endTimeField?: string | null
-    publicUrlField?: string | null
-    socialUrlField?: string | null
-    canDisplayPointField?: string | null
-    isImportScheduled: boolean
-    isUpdateScheduled: boolean
-    importedDataCount: number
-    importedDataGeocodingRate: number
-    regionCount: number
-    constituencyCount: number
-    ladCount: number
-    wardCount: number
-    connectionDetails:
-      | {
-          __typename?: 'ActionNetworkSource'
-          apiKey: string
-          groupSlug: string
-        }
-      | {
-          __typename?: 'AirtableSource'
-          apiKey: string
-          baseId: string
-          tableId: string
-        }
-      | { __typename?: 'EditableGoogleSheetsSource' }
-      | { __typename?: 'MailchimpSource'; apiKey: string; listId: string }
-      | { __typename?: 'TicketTailorSource'; apiKey: string }
-    lastImportJob?: {
-      __typename?: 'QueueJob'
-      id: string
-      lastEventAt: any
-      status: ProcrastinateJobStatus
-    } | null
-    lastUpdateJob?: {
-      __typename?: 'QueueJob'
-      id: string
-      lastEventAt: any
-      status: ProcrastinateJobStatus
-    } | null
-    importProgress?: {
-      __typename?: 'BatchJobProgress'
-      id: string
-      hasForecast: boolean
-      status: ProcrastinateJobStatus
-      total?: number | null
-      succeeded?: number | null
-      estimatedFinishTime?: any | null
-      actualFinishTime?: any | null
-      inQueue: boolean
-      numberOfJobsAheadInQueue?: number | null
-      sendEmail: boolean
-    } | null
-    updateProgress?: {
-      __typename?: 'BatchJobProgress'
-      id: string
-      hasForecast: boolean
-      status: ProcrastinateJobStatus
-      total?: number | null
-      succeeded?: number | null
-      estimatedFinishTime?: any | null
-      actualFinishTime?: any | null
-      inQueue: boolean
-      numberOfJobsAheadInQueue?: number | null
-      sendEmail: boolean
-    } | null
-    fieldDefinitions?: Array<{
-      __typename?: 'FieldDefinition'
-      label?: string | null
-      value: string
-      description?: string | null
-      editable: boolean
-    }> | null
-    updateMapping?: Array<{
-      __typename?: 'AutoUpdateConfig'
-      source: string
-      sourcePath: string
-      destinationColumn: string
-    }> | null
-    sharingPermissions: Array<{ __typename?: 'SharingPermission'; id: any }>
-    organisation: { __typename?: 'Organisation'; id: string; name: string }
-  }
-}
+  ID: Scalars['ID']['input'];
+}>;
+
+
+export type ExternalDataSourceInspectPageQuery = { __typename?: 'Query', externalDataSource: { __typename?: 'ExternalDataSource', id: any, name: string, dataType: DataSourceType, remoteUrl?: string | null, crmType: CrmType, autoImportEnabled: boolean, autoUpdateEnabled: boolean, hasWebhooks: boolean, allowUpdates: boolean, automatedWebhooks: boolean, webhookUrl: string, webhookHealthcheck: boolean, geographyColumn?: string | null, geographyColumnType: GeographyTypes, geocodingConfig: any, usesValidGeocodingConfig: boolean, postcodeField?: string | null, firstNameField?: string | null, lastNameField?: string | null, fullNameField?: string | null, emailField?: string | null, phoneField?: string | null, addressField?: string | null, titleField?: string | null, descriptionField?: string | null, imageField?: string | null, startTimeField?: string | null, endTimeField?: string | null, publicUrlField?: string | null, socialUrlField?: string | null, canDisplayPointField?: string | null, isImportScheduled: boolean, isUpdateScheduled: boolean, importedDataCount: number, importedDataGeocodingRate: number, regionCount: number, constituencyCount: number, ladCount: number, wardCount: number, connectionDetails: { __typename?: 'ActionNetworkSource', apiKey: string, groupSlug: string } | { __typename?: 'AirtableSource', apiKey: string, baseId: string, tableId: string } | { __typename?: 'EditableGoogleSheetsSource' } | { __typename?: 'MailchimpSource', apiKey: string, listId: string } | { __typename?: 'TicketTailorSource', apiKey: string }, lastImportJob?: { __typename?: 'QueueJob', id: string, lastEventAt: any, status: ProcrastinateJobStatus } | null, lastUpdateJob?: { __typename?: 'QueueJob', id: string, lastEventAt: any, status: ProcrastinateJobStatus } | null, importProgress?: { __typename?: 'BatchJobProgress', id: string, hasForecast: boolean, status: ProcrastinateJobStatus, total?: number | null, succeeded?: number | null, estimatedFinishTime?: any | null, actualFinishTime?: any | null, inQueue: boolean, numberOfJobsAheadInQueue?: number | null, sendEmail: boolean } | null, updateProgress?: { __typename?: 'BatchJobProgress', id: string, hasForecast: boolean, status: ProcrastinateJobStatus, total?: number | null, succeeded?: number | null, estimatedFinishTime?: any | null, actualFinishTime?: any | null, inQueue: boolean, numberOfJobsAheadInQueue?: number | null, sendEmail: boolean } | null, fieldDefinitions?: Array<{ __typename?: 'FieldDefinition', label?: string | null, value: string, description?: string | null, editable: boolean }> | null, updateMapping?: Array<{ __typename?: 'AutoUpdateConfig', source: string, sourcePath: string, destinationColumn: string }> | null, sharingPermissions: Array<{ __typename?: 'SharingPermission', id: any }>, organisation: { __typename?: 'Organisation', id: string, name: string } } };
 
 export type DeleteUpdateConfigMutationVariables = Exact<{
-  id: Scalars['String']['input']
-}>
-
-export type DeleteUpdateConfigMutation = {
-  __typename?: 'Mutation'
-  deleteExternalDataSource: { __typename?: 'ExternalDataSource'; id: any }
-}
+  id: Scalars['String']['input'];
+}>;
+
+
+export type DeleteUpdateConfigMutation = { __typename?: 'Mutation', deleteExternalDataSource: { __typename?: 'ExternalDataSource', id: any } };
 
 export type DeleteRecordsMutationVariables = Exact<{
-  externalDataSourceId: Scalars['String']['input']
-}>
-
-export type DeleteRecordsMutation = {
-  __typename?: 'Mutation'
-  deleteAllRecords: { __typename?: 'ExternalDataSource'; id: any }
-}
+  externalDataSourceId: Scalars['String']['input'];
+}>;
+
+
+export type DeleteRecordsMutation = { __typename?: 'Mutation', deleteAllRecords: { __typename?: 'ExternalDataSource', id: any } };
 
 export type ManageSourceSharingQueryVariables = Exact<{
-  externalDataSourceId: Scalars['ID']['input']
-}>
-
-export type ManageSourceSharingQuery = {
-  __typename?: 'Query'
-  externalDataSource: {
-    __typename?: 'ExternalDataSource'
-    sharingPermissions: Array<{
-      __typename?: 'SharingPermission'
-      id: any
-      organisationId: string
-      externalDataSourceId: string
-      visibilityRecordCoordinates?: boolean | null
-      visibilityRecordDetails?: boolean | null
-      deleted: boolean
-      organisation: { __typename?: 'PublicOrganisation'; name: string }
-    }>
-  }
-}
+  externalDataSourceId: Scalars['ID']['input'];
+}>;
+
+
+export type ManageSourceSharingQuery = { __typename?: 'Query', externalDataSource: { __typename?: 'ExternalDataSource', sharingPermissions: Array<{ __typename?: 'SharingPermission', id: any, organisationId: string, externalDataSourceId: string, visibilityRecordCoordinates?: boolean | null, visibilityRecordDetails?: boolean | null, deleted: boolean, organisation: { __typename?: 'PublicOrganisation', name: string } }> } };
 
 export type UpdateSourceSharingObjectMutationVariables = Exact<{
-  data: SharingPermissionCudInput
-}>
-
-export type UpdateSourceSharingObjectMutation = {
-  __typename?: 'Mutation'
-  updateSharingPermission: {
-    __typename?: 'SharingPermission'
-    id: any
-    organisationId: string
-    externalDataSourceId: string
-    visibilityRecordCoordinates?: boolean | null
-    visibilityRecordDetails?: boolean | null
-    deleted: boolean
-  }
-}
+  data: SharingPermissionCudInput;
+}>;
+
+
+export type UpdateSourceSharingObjectMutation = { __typename?: 'Mutation', updateSharingPermission: { __typename?: 'SharingPermission', id: any, organisationId: string, externalDataSourceId: string, visibilityRecordCoordinates?: boolean | null, visibilityRecordDetails?: boolean | null, deleted: boolean } };
 
 export type DeleteSourceSharingObjectMutationVariables = Exact<{
-  pk: Scalars['String']['input']
-}>
-
-export type DeleteSourceSharingObjectMutation = {
-  __typename?: 'Mutation'
-  deleteSharingPermission: { __typename?: 'SharingPermission'; id: any }
-}
+  pk: Scalars['String']['input'];
+}>;
+
+
+export type DeleteSourceSharingObjectMutation = { __typename?: 'Mutation', deleteSharingPermission: { __typename?: 'SharingPermission', id: any } };
 
 export type ImportDataMutationVariables = Exact<{
-  id: Scalars['String']['input']
-}>
-
-export type ImportDataMutation = {
-  __typename?: 'Mutation'
-  importAll: {
-    __typename?: 'ExternalDataSourceAction'
-    id: string
-    externalDataSource: {
-      __typename?: 'ExternalDataSource'
-      importedDataCount: number
-      importProgress?: {
-        __typename?: 'BatchJobProgress'
-        status: ProcrastinateJobStatus
-        hasForecast: boolean
-        id: string
-        total?: number | null
-        succeeded?: number | null
-        failed?: number | null
-        estimatedFinishTime?: any | null
-        inQueue: boolean
-      } | null
-    }
-  }
-}
+  id: Scalars['String']['input'];
+}>;
+
+
+export type ImportDataMutation = { __typename?: 'Mutation', importAll: { __typename?: 'ExternalDataSourceAction', id: string, externalDataSource: { __typename?: 'ExternalDataSource', importedDataCount: number, importProgress?: { __typename?: 'BatchJobProgress', status: ProcrastinateJobStatus, hasForecast: boolean, id: string, total?: number | null, succeeded?: number | null, failed?: number | null, estimatedFinishTime?: any | null, inQueue: boolean } | null } } };
 
 export type CancelImportMutationVariables = Exact<{
-  id: Scalars['String']['input']
-  requestId: Scalars['String']['input']
-}>
-
-export type CancelImportMutation = {
-  __typename?: 'Mutation'
-  cancelImport: { __typename?: 'ExternalDataSourceAction'; id: string }
-}
+  id: Scalars['String']['input'];
+  requestId: Scalars['String']['input'];
+}>;
+
+
+export type CancelImportMutation = { __typename?: 'Mutation', cancelImport: { __typename?: 'ExternalDataSourceAction', id: string } };
 
 export type ExternalDataSourceNameQueryVariables = Exact<{
-<<<<<<< HEAD
-  externalDataSourceId: Scalars['ID']['input']
-}>
-
-export type ExternalDataSourceNameQuery = {
-  __typename?: 'Query'
-  externalDataSource: {
-    __typename?: 'ExternalDataSource'
-    name: string
-    crmType: CrmType
-    dataType: DataSourceType
-    remoteUrl?: string | null
-  }
-}
-=======
   externalDataSourceId: Scalars['ID']['input'];
 }>;
 
 
 export type ExternalDataSourceNameQuery = { __typename?: 'Query', externalDataSource: { __typename?: 'ExternalDataSource', name: string, crmType: CrmType, dataType: DataSourceType } };
->>>>>>> 98c743fa
 
 export type ShareDataSourcesMutationVariables = Exact<{
-  fromOrgId: Scalars['String']['input']
-  permissions: Array<SharingPermissionInput> | SharingPermissionInput
-}>
-
-export type ShareDataSourcesMutation = {
-  __typename?: 'Mutation'
-  updateSharingPermissions: Array<{
-    __typename?: 'ExternalDataSource'
-    id: any
-    sharingPermissions: Array<{
-      __typename?: 'SharingPermission'
-      id: any
-      organisationId: string
-      externalDataSourceId: string
-      visibilityRecordCoordinates?: boolean | null
-      visibilityRecordDetails?: boolean | null
-      deleted: boolean
-    }>
-  }>
-}
-
-export type YourSourcesForSharingQueryVariables = Exact<{
-  [key: string]: never
-}>
-
-export type YourSourcesForSharingQuery = {
-  __typename?: 'Query'
-  myOrganisations: Array<{
-    __typename?: 'Organisation'
-    id: string
-    name: string
-    externalDataSources: Array<{
-      __typename?: 'ExternalDataSource'
-      id: any
-      name: string
-      crmType: CrmType
-      importedDataCount: number
-      dataType: DataSourceType
-      organisationId: string
-      fieldDefinitions?: Array<{
-        __typename?: 'FieldDefinition'
-        label?: string | null
-        editable: boolean
-      }> | null
-      sharingPermissions: Array<{
-        __typename?: 'SharingPermission'
-        id: any
-        organisationId: string
-        externalDataSourceId: string
-        visibilityRecordCoordinates?: boolean | null
-        visibilityRecordDetails?: boolean | null
-        deleted: boolean
-      }>
-    }>
-  }>
-}
+  fromOrgId: Scalars['String']['input'];
+  permissions: Array<SharingPermissionInput> | SharingPermissionInput;
+}>;
+
+
+export type ShareDataSourcesMutation = { __typename?: 'Mutation', updateSharingPermissions: Array<{ __typename?: 'ExternalDataSource', id: any, sharingPermissions: Array<{ __typename?: 'SharingPermission', id: any, organisationId: string, externalDataSourceId: string, visibilityRecordCoordinates?: boolean | null, visibilityRecordDetails?: boolean | null, deleted: boolean }> }> };
+
+export type YourSourcesForSharingQueryVariables = Exact<{ [key: string]: never; }>;
+
+
+export type YourSourcesForSharingQuery = { __typename?: 'Query', myOrganisations: Array<{ __typename?: 'Organisation', id: string, name: string, externalDataSources: Array<{ __typename?: 'ExternalDataSource', id: any, name: string, crmType: CrmType, importedDataCount: number, dataType: DataSourceType, organisationId: string, fieldDefinitions?: Array<{ __typename?: 'FieldDefinition', label?: string | null, editable: boolean }> | null, sharingPermissions: Array<{ __typename?: 'SharingPermission', id: any, organisationId: string, externalDataSourceId: string, visibilityRecordCoordinates?: boolean | null, visibilityRecordDetails?: boolean | null, deleted: boolean }> }> }> };
 
 export type ShareWithOrgPageQueryVariables = Exact<{
-  orgSlug: Scalars['String']['input']
-}>
-
-export type ShareWithOrgPageQuery = {
-  __typename?: 'Query'
-  allOrganisations: Array<{
-    __typename?: 'PublicOrganisation'
-    id: string
-    name: string
-  }>
-}
+  orgSlug: Scalars['String']['input'];
+}>;
+
+
+export type ShareWithOrgPageQuery = { __typename?: 'Query', allOrganisations: Array<{ __typename?: 'PublicOrganisation', id: string, name: string }> };
 
 export type CreateMapReportMutationVariables = Exact<{
-  data: MapReportInput
-}>
-
-export type CreateMapReportMutation = {
-  __typename?: 'Mutation'
-  createMapReport:
-    | { __typename?: 'MapReport'; id: any }
-    | {
-        __typename?: 'OperationInfo'
-        messages: Array<{ __typename?: 'OperationMessage'; message: string }>
-      }
-}
+  data: MapReportInput;
+}>;
+
+
+export type CreateMapReportMutation = { __typename?: 'Mutation', createMapReport: { __typename?: 'MapReport', id: any } | { __typename?: 'OperationInfo', messages: Array<{ __typename?: 'OperationMessage', message: string }> } };
 
 export type ListReportsQueryVariables = Exact<{
-  currentOrganisationId: Scalars['ID']['input']
-}>
-
-export type ListReportsQuery = {
-  __typename?: 'Query'
-  reports: Array<{
-    __typename?: 'Report'
-    id: any
-    name: string
-    lastUpdate: any
-  }>
-}
-
-export type ListExternalDataSourcesQueryVariables = Exact<{
-  [key: string]: never
-}>
-
-export type ListExternalDataSourcesQuery = {
-  __typename?: 'Query'
-  myOrganisations: Array<{
-    __typename?: 'Organisation'
-    id: string
-    externalDataSources: Array<{ __typename?: 'ExternalDataSource'; id: any }>
-  }>
-}
+  currentOrganisationId: Scalars['ID']['input'];
+}>;
+
+
+export type ListReportsQuery = { __typename?: 'Query', reports: Array<{ __typename?: 'Report', id: any, name: string, lastUpdate: any }> };
+
+export type ListExternalDataSourcesQueryVariables = Exact<{ [key: string]: never; }>;
+
+
+export type ListExternalDataSourcesQuery = { __typename?: 'Query', myOrganisations: Array<{ __typename?: 'Organisation', id: string, externalDataSources: Array<{ __typename?: 'ExternalDataSource', id: any }> }> };
 
 export type GetPublicMapReportQueryVariables = Exact<{
-  orgSlug: Scalars['String']['input']
-  reportSlug: Scalars['String']['input']
-}>
-
-export type GetPublicMapReportQuery = {
-  __typename?: 'Query'
-  publicMapReport: { __typename?: 'MapReport'; id: any; name: string }
-}
+  orgSlug: Scalars['String']['input'];
+  reportSlug: Scalars['String']['input'];
+}>;
+
+
+export type GetPublicMapReportQuery = { __typename?: 'Query', publicMapReport: { __typename?: 'MapReport', id: any, name: string } };
 
 export type GetPublicMapReportForLayoutQueryVariables = Exact<{
-  orgSlug: Scalars['String']['input']
-  reportSlug: Scalars['String']['input']
-}>
-
-export type GetPublicMapReportForLayoutQuery = {
-  __typename?: 'Query'
-  publicMapReport: {
-    __typename?: 'MapReport'
-    id: any
-    name: string
-    displayOptions: any
-    organisation: {
-      __typename?: 'Organisation'
-      id: string
-      slug: string
-      name: string
-    }
-    layers: Array<{ __typename?: 'MapLayer'; id: string; name: string }>
-  }
-}
-
-export type GetEditableHubsQueryVariables = Exact<{ [key: string]: never }>
-
-export type GetEditableHubsQuery = {
-  __typename?: 'Query'
-  hubHomepages: Array<{ __typename?: 'HubHomepage'; id: string }>
-}
+  orgSlug: Scalars['String']['input'];
+  reportSlug: Scalars['String']['input'];
+}>;
+
+
+export type GetPublicMapReportForLayoutQuery = { __typename?: 'Query', publicMapReport: { __typename?: 'MapReport', id: any, name: string, displayOptions: any, organisation: { __typename?: 'Organisation', id: string, slug: string, name: string }, layers: Array<{ __typename?: 'MapLayer', id: string, name: string }> } };
+
+export type GetEditableHubsQueryVariables = Exact<{ [key: string]: never; }>;
+
+
+export type GetEditableHubsQuery = { __typename?: 'Query', hubHomepages: Array<{ __typename?: 'HubHomepage', id: string }> };
 
 export type VerifyPageQueryVariables = Exact<{
-  pageId: Scalars['ID']['input']
-}>
-
-export type VerifyPageQuery = {
-  __typename?: 'Query'
-  hubHomepages: Array<{ __typename?: 'HubHomepage'; id: string }>
-  hubPage: {
-    __typename?: 'HubPage'
-    id: string
-    hub: { __typename?: 'HubHomepage'; id: string }
-  }
-}
+  pageId: Scalars['ID']['input'];
+}>;
+
+
+export type VerifyPageQuery = { __typename?: 'Query', hubHomepages: Array<{ __typename?: 'HubHomepage', id: string }>, hubPage: { __typename?: 'HubPage', id: string, hub: { __typename?: 'HubHomepage', id: string } } };
 
 export type HostAnalyticsQueryVariables = Exact<{
-  hostname: Scalars['String']['input']
-}>
-
-export type HostAnalyticsQuery = {
-  __typename?: 'Query'
-  hubByHostname?: {
-    __typename?: 'HubHomepage'
-    googleAnalyticsTagId?: string | null
-    primaryColour?: string | null
-    secondaryColour?: string | null
-    customCss?: string | null
-  } | null
-}
+  hostname: Scalars['String']['input'];
+}>;
+
+
+export type HostAnalyticsQuery = { __typename?: 'Query', hubByHostname?: { __typename?: 'HubHomepage', googleAnalyticsTagId?: string | null, primaryColour?: string | null, secondaryColour?: string | null, customCss?: string | null } | null };
 
 export type GetHubMapDataQueryVariables = Exact<{
-  hostname: Scalars['String']['input']
-}>
-
-export type GetHubMapDataQuery = {
-  __typename?: 'Query'
-  hubByHostname?: {
-    __typename?: 'HubHomepage'
-    id: string
-    organisation: {
-      __typename?: 'Organisation'
-      id: string
-      slug: string
-      name: string
-    }
-    layers: Array<{
-      __typename?: 'MapLayer'
-      id: string
-      name: string
-      type: string
-      visible?: boolean | null
-      iconImage?: string | null
-      source: string
-      mapboxPaint?: any | null
-      mapboxLayout?: any | null
-      sourceData: { __typename?: 'SharedDataSource'; id: any }
-    }>
-    navLinks: Array<{ __typename?: 'HubNavLink'; label: string; link: string }>
-  } | null
-}
-
-export type EventFragmentFragment = {
-  __typename?: 'GenericData'
-  id: string
-  title?: string | null
-  address?: string | null
-  postcode?: string | null
-  startTime?: any | null
-  publicUrl?: string | null
-  description?: string | null
-  dataType: {
-    __typename?: 'DataType'
-    id: string
-    dataSet: {
-      __typename?: 'DataSet'
-      externalDataSource: {
-        __typename?: 'ExternalDataSource'
-        dataType: DataSourceType
-      }
-    }
-  }
-}
-
-export type ConstituencyViewFragmentFragment = {
-  __typename?: 'Area'
-  id: string
-  gss: string
-  name: string
-  fitBounds?: any | null
-  samplePostcode?: { __typename?: 'PostcodesIOResult'; postcode: string } | null
-  mp?: {
-    __typename?: 'Person'
-    id: string
-    name: string
-    photo?: { __typename?: 'DjangoImageType'; url: string } | null
-    party?: {
-      __typename?: 'PersonData'
-      shade?: string | null
-      name: string
-    } | null
-    email?: { __typename?: 'PersonData'; data: string } | null
-  } | null
-  ppcs: Array<{
-    __typename?: 'Person'
-    id: string
-    name: string
-    photo?: { __typename?: 'DjangoImageType'; url: string } | null
-    party?: {
-      __typename?: 'PersonData'
-      shade?: string | null
-      name: string
-    } | null
-    email?: { __typename?: 'PersonData'; data: string } | null
-  }>
-}
+  hostname: Scalars['String']['input'];
+}>;
+
+
+export type GetHubMapDataQuery = { __typename?: 'Query', hubByHostname?: { __typename?: 'HubHomepage', id: string, organisation: { __typename?: 'Organisation', id: string, slug: string, name: string }, layers: Array<{ __typename?: 'MapLayer', id: string, name: string, type: string, visible?: boolean | null, iconImage?: string | null, source: string, mapboxPaint?: any | null, mapboxLayout?: any | null, sourceData: { __typename?: 'SharedDataSource', id: any } }>, navLinks: Array<{ __typename?: 'HubNavLink', label: string, link: string }> } | null };
+
+export type EventFragmentFragment = { __typename?: 'GenericData', id: string, title?: string | null, address?: string | null, postcode?: string | null, startTime?: any | null, publicUrl?: string | null, description?: string | null, dataType: { __typename?: 'DataType', id: string, dataSet: { __typename?: 'DataSet', externalDataSource: { __typename?: 'ExternalDataSource', dataType: DataSourceType } } } };
+
+export type ConstituencyViewFragmentFragment = { __typename?: 'Area', id: string, gss: string, name: string, fitBounds?: any | null, samplePostcode?: { __typename?: 'PostcodesIOResult', postcode: string } | null, mp?: { __typename?: 'Person', id: string, name: string, photo?: { __typename?: 'DjangoImageType', url: string } | null, party?: { __typename?: 'PersonData', shade?: string | null, name: string } | null, email?: { __typename?: 'PersonData', data: string } | null } | null, ppcs: Array<{ __typename?: 'Person', id: string, name: string, photo?: { __typename?: 'DjangoImageType', url: string } | null, party?: { __typename?: 'PersonData', shade?: string | null, name: string } | null, email?: { __typename?: 'PersonData', data: string } | null }> };
 
 export type GetLocalDataQueryVariables = Exact<{
-  postcode: Scalars['String']['input']
-  hostname: Scalars['String']['input']
-}>
-
-export type GetLocalDataQuery = {
-  __typename?: 'Query'
-  postcodeSearch: {
-    __typename?: 'UnauthenticatedPostcodeQueryResponse'
-    postcode: string
-    constituency?: {
-      __typename?: 'Area'
-      id: string
-      gss: string
-      name: string
-      fitBounds?: any | null
-      genericDataForHub: Array<{
-        __typename?: 'GenericData'
-        id: string
-        title?: string | null
-        address?: string | null
-        postcode?: string | null
-        startTime?: any | null
-        publicUrl?: string | null
-        description?: string | null
-        dataType: {
-          __typename?: 'DataType'
-          id: string
-          dataSet: {
-            __typename?: 'DataSet'
-            externalDataSource: {
-              __typename?: 'ExternalDataSource'
-              dataType: DataSourceType
-            }
-          }
-        }
-      }>
-      samplePostcode?: {
-        __typename?: 'PostcodesIOResult'
-        postcode: string
-      } | null
-      mp?: {
-        __typename?: 'Person'
-        id: string
-        name: string
-        photo?: { __typename?: 'DjangoImageType'; url: string } | null
-        party?: {
-          __typename?: 'PersonData'
-          shade?: string | null
-          name: string
-        } | null
-        email?: { __typename?: 'PersonData'; data: string } | null
-      } | null
-      ppcs: Array<{
-        __typename?: 'Person'
-        id: string
-        name: string
-        photo?: { __typename?: 'DjangoImageType'; url: string } | null
-        party?: {
-          __typename?: 'PersonData'
-          shade?: string | null
-          name: string
-        } | null
-        email?: { __typename?: 'PersonData'; data: string } | null
-      }>
-    } | null
-  }
-}
+  postcode: Scalars['String']['input'];
+  hostname: Scalars['String']['input'];
+}>;
+
+
+export type GetLocalDataQuery = { __typename?: 'Query', postcodeSearch: { __typename?: 'UnauthenticatedPostcodeQueryResponse', postcode: string, constituency?: { __typename?: 'Area', id: string, gss: string, name: string, fitBounds?: any | null, genericDataForHub: Array<{ __typename?: 'GenericData', id: string, title?: string | null, address?: string | null, postcode?: string | null, startTime?: any | null, publicUrl?: string | null, description?: string | null, dataType: { __typename?: 'DataType', id: string, dataSet: { __typename?: 'DataSet', externalDataSource: { __typename?: 'ExternalDataSource', dataType: DataSourceType } } } }>, samplePostcode?: { __typename?: 'PostcodesIOResult', postcode: string } | null, mp?: { __typename?: 'Person', id: string, name: string, photo?: { __typename?: 'DjangoImageType', url: string } | null, party?: { __typename?: 'PersonData', shade?: string | null, name: string } | null, email?: { __typename?: 'PersonData', data: string } | null } | null, ppcs: Array<{ __typename?: 'Person', id: string, name: string, photo?: { __typename?: 'DjangoImageType', url: string } | null, party?: { __typename?: 'PersonData', shade?: string | null, name: string } | null, email?: { __typename?: 'PersonData', data: string } | null }> } | null } };
 
 export type GetEventDataQueryVariables = Exact<{
-  eventId: Scalars['String']['input']
-  hostname: Scalars['String']['input']
-}>
-
-export type GetEventDataQuery = {
-  __typename?: 'Query'
-  importedDataGeojsonPoint?: {
-    __typename?: 'MapReportMemberFeature'
-    properties?: {
-      __typename?: 'GenericData'
-      id: string
-      title?: string | null
-      address?: string | null
-      postcode?: string | null
-      startTime?: any | null
-      publicUrl?: string | null
-      description?: string | null
-      constituency?: {
-        __typename?: 'Area'
-        id: string
-        gss: string
-        name: string
-        fitBounds?: any | null
-        genericDataForHub: Array<{
-          __typename?: 'GenericData'
-          id: string
-          title?: string | null
-          address?: string | null
-          postcode?: string | null
-          startTime?: any | null
-          publicUrl?: string | null
-          description?: string | null
-          dataType: {
-            __typename?: 'DataType'
-            id: string
-            dataSet: {
-              __typename?: 'DataSet'
-              externalDataSource: {
-                __typename?: 'ExternalDataSource'
-                dataType: DataSourceType
-              }
-            }
-          }
-        }>
-        samplePostcode?: {
-          __typename?: 'PostcodesIOResult'
-          postcode: string
-        } | null
-        mp?: {
-          __typename?: 'Person'
-          id: string
-          name: string
-          photo?: { __typename?: 'DjangoImageType'; url: string } | null
-          party?: {
-            __typename?: 'PersonData'
-            shade?: string | null
-            name: string
-          } | null
-          email?: { __typename?: 'PersonData'; data: string } | null
-        } | null
-        ppcs: Array<{
-          __typename?: 'Person'
-          id: string
-          name: string
-          photo?: { __typename?: 'DjangoImageType'; url: string } | null
-          party?: {
-            __typename?: 'PersonData'
-            shade?: string | null
-            name: string
-          } | null
-          email?: { __typename?: 'PersonData'; data: string } | null
-        }>
-      } | null
-      dataType: {
-        __typename?: 'DataType'
-        id: string
-        dataSet: {
-          __typename?: 'DataSet'
-          externalDataSource: {
-            __typename?: 'ExternalDataSource'
-            dataType: DataSourceType
-          }
-        }
-      }
-    } | null
-  } | null
-}
+  eventId: Scalars['String']['input'];
+  hostname: Scalars['String']['input'];
+}>;
+
+
+export type GetEventDataQuery = { __typename?: 'Query', importedDataGeojsonPoint?: { __typename?: 'MapReportMemberFeature', properties?: { __typename?: 'GenericData', id: string, title?: string | null, address?: string | null, postcode?: string | null, startTime?: any | null, publicUrl?: string | null, description?: string | null, constituency?: { __typename?: 'Area', id: string, gss: string, name: string, fitBounds?: any | null, genericDataForHub: Array<{ __typename?: 'GenericData', id: string, title?: string | null, address?: string | null, postcode?: string | null, startTime?: any | null, publicUrl?: string | null, description?: string | null, dataType: { __typename?: 'DataType', id: string, dataSet: { __typename?: 'DataSet', externalDataSource: { __typename?: 'ExternalDataSource', dataType: DataSourceType } } } }>, samplePostcode?: { __typename?: 'PostcodesIOResult', postcode: string } | null, mp?: { __typename?: 'Person', id: string, name: string, photo?: { __typename?: 'DjangoImageType', url: string } | null, party?: { __typename?: 'PersonData', shade?: string | null, name: string } | null, email?: { __typename?: 'PersonData', data: string } | null } | null, ppcs: Array<{ __typename?: 'Person', id: string, name: string, photo?: { __typename?: 'DjangoImageType', url: string } | null, party?: { __typename?: 'PersonData', shade?: string | null, name: string } | null, email?: { __typename?: 'PersonData', data: string } | null }> } | null, dataType: { __typename?: 'DataType', id: string, dataSet: { __typename?: 'DataSet', externalDataSource: { __typename?: 'ExternalDataSource', dataType: DataSourceType } } } } | null } | null };
 
 export type GetPageQueryVariables = Exact<{
-  hostname: Scalars['String']['input']
-  path?: InputMaybe<Scalars['String']['input']>
-}>
-
-export type GetPageQuery = {
-  __typename?: 'Query'
-  hubPageByPath?: {
-    __typename?: 'HubPage'
-    id: string
-    title: string
-    path: string
-    puckJsonContent: any
-    seoTitle: string
-    searchDescription?: string | null
-    hub: {
-      __typename?: 'HubHomepage'
-      faviconUrl?: string | null
-      seoTitle: string
-      seoImageUrl?: string | null
-      searchDescription?: string | null
-      primaryColour?: string | null
-      secondaryColour?: string | null
-      customCss?: string | null
-      navLinks: Array<{
-        __typename?: 'HubNavLink'
-        link: string
-        label: string
-      }>
-    }
-  } | null
-}
+  hostname: Scalars['String']['input'];
+  path?: InputMaybe<Scalars['String']['input']>;
+}>;
+
+
+export type GetPageQuery = { __typename?: 'Query', hubPageByPath?: { __typename?: 'HubPage', id: string, title: string, path: string, puckJsonContent: any, seoTitle: string, searchDescription?: string | null, hub: { __typename?: 'HubHomepage', faviconUrl?: string | null, seoTitle: string, seoImageUrl?: string | null, searchDescription?: string | null, primaryColour?: string | null, secondaryColour?: string | null, customCss?: string | null, navLinks: Array<{ __typename?: 'HubNavLink', link: string, label: string }> } } | null };
 
 export type GetMemberListQueryVariables = Exact<{
-  currentOrganisationId: Scalars['ID']['input']
-}>
-
-export type GetMemberListQuery = {
-  __typename?: 'Query'
-  myOrganisations: Array<{
-    __typename?: 'Organisation'
-    externalDataSources: Array<{
-      __typename?: 'ExternalDataSource'
-      id: any
-      name: string
-      importedDataCount: number
-      crmType: CrmType
-      dataType: DataSourceType
-    }>
-    sharingPermissionsFromOtherOrgs: Array<{
-      __typename?: 'SharingPermission'
-      externalDataSource: {
-        __typename?: 'SharedDataSource'
-        id: any
-        name: string
-        importedDataCount: number
-        crmType: CrmType
-        dataType: DataSourceType
-        organisation: { __typename?: 'PublicOrganisation'; name: string }
-      }
-    }>
-  }>
-}
+  currentOrganisationId: Scalars['ID']['input'];
+}>;
+
+
+export type GetMemberListQuery = { __typename?: 'Query', myOrganisations: Array<{ __typename?: 'Organisation', externalDataSources: Array<{ __typename?: 'ExternalDataSource', id: any, name: string, importedDataCount: number, crmType: CrmType, dataType: DataSourceType }>, sharingPermissionsFromOtherOrgs: Array<{ __typename?: 'SharingPermission', externalDataSource: { __typename?: 'SharedDataSource', id: any, name: string, importedDataCount: number, crmType: CrmType, dataType: DataSourceType, organisation: { __typename?: 'PublicOrganisation', name: string } } }> }> };
 
 export type AreaExplorerSummaryQueryVariables = Exact<{
-  gss: Scalars['String']['input']
-}>
-
-export type AreaExplorerSummaryQuery = {
-  __typename?: 'Query'
-  area?: {
-    __typename?: 'Area'
-    id: string
-    fitBounds?: any | null
-    name: string
-    areaType: { __typename?: 'AreaType'; name: string; description: string }
-    samplePostcode?: {
-      __typename?: 'PostcodesIOResult'
-      parliamentaryConstituency2024: string
-      adminWard: string
-      adminDistrict: string
-      europeanElectoralRegion: string
-      codes: {
-        __typename?: 'PostcodesIOCodes'
-        adminWard: string
-        adminDistrict: string
-        parliamentaryConstituency2024: string
-      }
-    } | null
-  } | null
-}
+  gss: Scalars['String']['input'];
+}>;
+
+
+export type AreaExplorerSummaryQuery = { __typename?: 'Query', area?: { __typename?: 'Area', id: string, fitBounds?: any | null, name: string, areaType: { __typename?: 'AreaType', name: string, description: string }, samplePostcode?: { __typename?: 'PostcodesIOResult', parliamentaryConstituency2024: string, adminWard: string, adminDistrict: string, europeanElectoralRegion: string, codes: { __typename?: 'PostcodesIOCodes', adminWard: string, adminDistrict: string, parliamentaryConstituency2024: string } } | null } | null };
 
 export type AreaLayerDataQueryVariables = Exact<{
-  gss: Scalars['String']['input']
-  externalDataSource: Scalars['String']['input']
-  mode?: InputMaybe<AreaQueryMode>
-}>
-
-export type AreaLayerDataQuery = {
-  __typename?: 'Query'
-  data: Array<{
-    __typename?: 'GenericData'
-    json?: any | null
-    id: string
-    startTime?: any | null
-    postcode?: string | null
-    date?: any | null
-    description?: string | null
-    name?: string | null
-    publicUrl?: string | null
-    area?: {
-      __typename?: 'Area'
-      id: string
-      gss: string
-      name: string
-      areaType: { __typename?: 'AreaType'; name: string }
-    } | null
-  }>
-  summary?: {
-    __typename?: 'DataSummary'
-    aggregated: any
-    metadata: {
-      __typename?: 'DataSummaryMetadata'
-      first?: number | null
-      second?: number | null
-      third?: number | null
-      last?: number | null
-      total?: number | null
-      count?: number | null
-      mean?: number | null
-      median?: number | null
-    }
-  } | null
-}
+  gss: Scalars['String']['input'];
+  externalDataSource: Scalars['String']['input'];
+  mode?: InputMaybe<AreaQueryMode>;
+}>;
+
+
+export type AreaLayerDataQuery = { __typename?: 'Query', data: Array<{ __typename?: 'GenericData', json?: any | null, id: string, startTime?: any | null, postcode?: string | null, date?: any | null, description?: string | null, name?: string | null, publicUrl?: string | null, area?: { __typename?: 'Area', id: string, gss: string, name: string, areaType: { __typename?: 'AreaType', name: string } } | null }>, summary?: { __typename?: 'DataSummary', aggregated: any, metadata: { __typename?: 'DataSummaryMetadata', first?: number | null, second?: number | null, third?: number | null, last?: number | null, total?: number | null, count?: number | null, mean?: number | null, median?: number | null } } | null };
 
 export type RecordExplorerSummaryQueryVariables = Exact<{
-  id: Scalars['String']['input']
-}>
-
-export type RecordExplorerSummaryQuery = {
-  __typename?: 'Query'
-  import?: {
-    __typename?: 'MapReportMemberFeature'
-    id?: string | null
-    geometry: {
-      __typename?: 'PointGeometry'
-      type: GeoJsonTypes
-      coordinates: Array<number>
-    }
-    record?: {
-      __typename?: 'GenericData'
-      id: string
-      postcode?: string | null
-      title?: string | null
-      firstName?: string | null
-      lastName?: string | null
-      fullName?: string | null
-      email?: string | null
-      phone?: string | null
-      startTime?: any | null
-      endTime?: any | null
-      publicUrl?: string | null
-      address?: string | null
-      description?: string | null
-      json?: any | null
-      remoteUrl: string
-      dataType: {
-        __typename?: 'DataType'
-        id: string
-        name: string
-        dataSet: {
-          __typename?: 'DataSet'
-          id: string
-          externalDataSource: {
-            __typename?: 'ExternalDataSource'
-            id: any
-            name: string
-            crmType: CrmType
-            dataType: DataSourceType
-            organisation: {
-              __typename?: 'Organisation'
-              id: string
-              name: string
-            }
-          }
-        }
-      }
-      postcodeData?: {
-        __typename?: 'PostcodesIOResult'
-        adminWard: string
-        adminDistrict: string
-        europeanElectoralRegion: string
-        codes: {
-          __typename?: 'PostcodesIOCodes'
-          adminWard: string
-          adminDistrict: string
-        }
-      } | null
-    } | null
-  } | null
-}
+  id: Scalars['String']['input'];
+}>;
+
+
+export type RecordExplorerSummaryQuery = { __typename?: 'Query', import?: { __typename?: 'MapReportMemberFeature', id?: string | null, geometry: { __typename?: 'PointGeometry', type: GeoJsonTypes, coordinates: Array<number> }, record?: { __typename?: 'GenericData', id: string, postcode?: string | null, title?: string | null, firstName?: string | null, lastName?: string | null, fullName?: string | null, email?: string | null, phone?: string | null, startTime?: any | null, endTime?: any | null, publicUrl?: string | null, address?: string | null, description?: string | null, json?: any | null, remoteUrl: string, dataType: { __typename?: 'DataType', id: string, name: string, dataSet: { __typename?: 'DataSet', id: string, externalDataSource: { __typename?: 'ExternalDataSource', id: any, name: string, crmType: CrmType, dataType: DataSourceType, organisation: { __typename?: 'Organisation', id: string, name: string } } } }, postcodeData?: { __typename?: 'PostcodesIOResult', adminWard: string, adminDistrict: string, europeanElectoralRegion: string, codes: { __typename?: 'PostcodesIOCodes', adminWard: string, adminDistrict: string } } | null } | null } | null };
 
 export type MapReportLayerGeoJsonPointQueryVariables = Exact<{
-  genericDataId: Scalars['String']['input']
-}>
-
-export type MapReportLayerGeoJsonPointQuery = {
-  __typename?: 'Query'
-  importedDataGeojsonPoint?: {
-    __typename?: 'MapReportMemberFeature'
-    id?: string | null
-    type: GeoJsonTypes
-    geometry: {
-      __typename?: 'PointGeometry'
-      type: GeoJsonTypes
-      coordinates: Array<number>
-    }
-    properties?: {
-      __typename?: 'GenericData'
-      id: string
-      lastUpdate: any
-      name?: string | null
-      phone?: string | null
-      email?: string | null
-      address?: string | null
-      json?: any | null
-      remoteUrl: string
-      postcodeData?: {
-        __typename?: 'PostcodesIOResult'
-        postcode: string
-      } | null
-      dataType: {
-        __typename?: 'DataType'
-        id: string
-        dataSet: {
-          __typename?: 'DataSet'
-          id: string
-          externalDataSource: {
-            __typename?: 'ExternalDataSource'
-            id: any
-            name: string
-            dataType: DataSourceType
-          }
-        }
-      }
-    } | null
-  } | null
-}
+  genericDataId: Scalars['String']['input'];
+}>;
+
+
+export type MapReportLayerGeoJsonPointQuery = { __typename?: 'Query', importedDataGeojsonPoint?: { __typename?: 'MapReportMemberFeature', id?: string | null, type: GeoJsonTypes, geometry: { __typename?: 'PointGeometry', type: GeoJsonTypes, coordinates: Array<number> }, properties?: { __typename?: 'GenericData', id: string, lastUpdate: any, name?: string | null, phone?: string | null, email?: string | null, address?: string | null, json?: any | null, remoteUrl: string, postcodeData?: { __typename?: 'PostcodesIOResult', postcode: string } | null, dataType: { __typename?: 'DataType', id: string, dataSet: { __typename?: 'DataSet', id: string, externalDataSource: { __typename?: 'ExternalDataSource', id: any, name: string, dataType: DataSourceType } } } } | null } | null };
 
 export type MapReportLayerAnalyticsQueryVariables = Exact<{
-  reportID: Scalars['ID']['input']
-}>
-
-export type MapReportLayerAnalyticsQuery = {
-  __typename?: 'Query'
-  mapReport: {
-    __typename?: 'MapReport'
-    id: any
-    layers: Array<{
-      __typename?: 'MapLayer'
-      id: string
-      name: string
-      mapboxPaint?: any | null
-      mapboxLayout?: any | null
-      source: string
-      sourceData: {
-        __typename?: 'SharedDataSource'
-        id: any
-        dataType: DataSourceType
-        organisation: { __typename?: 'PublicOrganisation'; name: string }
-      }
-    }>
-  }
-}
+  reportID: Scalars['ID']['input'];
+}>;
+
+
+export type MapReportLayerAnalyticsQuery = { __typename?: 'Query', mapReport: { __typename?: 'MapReport', id: any, layers: Array<{ __typename?: 'MapLayer', id: string, name: string, mapboxPaint?: any | null, mapboxLayout?: any | null, source: string, sourceData: { __typename?: 'SharedDataSource', id: any, dataType: DataSourceType, organisation: { __typename?: 'PublicOrganisation', name: string } } }> } };
 
 export type GetMapReportQueryVariables = Exact<{
-  id: Scalars['ID']['input']
-}>
-
-export type GetMapReportQuery = {
-  __typename?: 'Query'
-  mapReport: {
-    __typename?: 'MapReport'
-    id: any
-    name: string
-    slug: string
-    displayOptions: any
-    organisation: {
-      __typename?: 'Organisation'
-      id: string
-      slug: string
-      name: string
-    }
-    layers: Array<{
-      __typename?: 'MapLayer'
-      id: string
-      name: string
-      inspectorType?: string | null
-      inspectorConfig?: any | null
-      mapboxPaint?: any | null
-      mapboxLayout?: any | null
-      source: string
-      sharingPermission?: {
-        __typename?: 'SharingPermission'
-        visibilityRecordDetails?: boolean | null
-        visibilityRecordCoordinates?: boolean | null
-        organisation: { __typename?: 'PublicOrganisation'; name: string }
-      } | null
-      sourceData: {
-        __typename?: 'SharedDataSource'
-        id: any
-        name: string
-        isImportScheduled: boolean
-        importedDataCount: number
-        idField?: string | null
-        crmType: CrmType
-        dataType: DataSourceType
-        remoteUrl?: string | null
-        organisation: { __typename?: 'PublicOrganisation'; name: string }
-        fieldDefinitions?: Array<{
-          __typename?: 'FieldDefinition'
-          externalId?: string | null
-          value: string
-          label?: string | null
-        }> | null
-      }
-    }>
-  }
-}
+  id: Scalars['ID']['input'];
+}>;
+
+
+export type GetMapReportQuery = { __typename?: 'Query', mapReport: { __typename?: 'MapReport', id: any, name: string, slug: string, displayOptions: any, organisation: { __typename?: 'Organisation', id: string, slug: string, name: string }, layers: Array<{ __typename?: 'MapLayer', id: string, name: string, inspectorType?: string | null, inspectorConfig?: any | null, mapboxPaint?: any | null, mapboxLayout?: any | null, source: string, sharingPermission?: { __typename?: 'SharingPermission', visibilityRecordDetails?: boolean | null, visibilityRecordCoordinates?: boolean | null, organisation: { __typename?: 'PublicOrganisation', name: string } } | null, sourceData: { __typename?: 'SharedDataSource', id: any, name: string, isImportScheduled: boolean, importedDataCount: number, idField?: string | null, crmType: CrmType, dataType: DataSourceType, remoteUrl?: string | null, organisation: { __typename?: 'PublicOrganisation', name: string }, fieldDefinitions?: Array<{ __typename?: 'FieldDefinition', externalId?: string | null, value: string, label?: string | null }> | null } }> } };
 
 export type PatchMapReportMutationVariables = Exact<{
-  patch: Scalars['JSON']['input']
-  reportId: Scalars['String']['input']
-}>
-
-export type PatchMapReportMutation = {
-  __typename?: 'Mutation'
-  patchMapReportDisplayOptions: {
-    __typename?: 'MapReport'
-    id: any
-    name: string
-    displayOptions: any
-    layers: Array<{
-      __typename?: 'MapLayer'
-      id: string
-      name: string
-      source: string
-      inspectorType?: string | null
-      inspectorConfig?: any | null
-      mapboxPaint?: any | null
-      mapboxLayout?: any | null
-      sourceData: { __typename?: 'SharedDataSource'; id: any; name: string }
-    }>
-  }
-}
+  patch: Scalars['JSON']['input'];
+  reportId: Scalars['String']['input'];
+}>;
+
+
+export type PatchMapReportMutation = { __typename?: 'Mutation', patchMapReportDisplayOptions: { __typename?: 'MapReport', id: any, name: string, displayOptions: any, layers: Array<{ __typename?: 'MapLayer', id: string, name: string, source: string, inspectorType?: string | null, inspectorConfig?: any | null, mapboxPaint?: any | null, mapboxLayout?: any | null, sourceData: { __typename?: 'SharedDataSource', id: any, name: string } }> } };
 
 export type UpdateMapReportMutationVariables = Exact<{
-  input: MapReportInput
-}>
-
-export type UpdateMapReportMutation = {
-  __typename?: 'Mutation'
-  updateMapReport: {
-    __typename?: 'MapReport'
-    id: any
-    name: string
-    displayOptions: any
-    layers: Array<{
-      __typename?: 'MapLayer'
-      id: string
-      name: string
-      source: string
-      inspectorType?: string | null
-      inspectorConfig?: any | null
-      mapboxPaint?: any | null
-      mapboxLayout?: any | null
-      sourceData: { __typename?: 'SharedDataSource'; id: any; name: string }
-    }>
-  }
-}
+  input: MapReportInput;
+}>;
+
+
+export type UpdateMapReportMutation = { __typename?: 'Mutation', updateMapReport: { __typename?: 'MapReport', id: any, name: string, displayOptions: any, layers: Array<{ __typename?: 'MapLayer', id: string, name: string, source: string, inspectorType?: string | null, inspectorConfig?: any | null, mapboxPaint?: any | null, mapboxLayout?: any | null, sourceData: { __typename?: 'SharedDataSource', id: any, name: string } }> } };
 
 export type DeleteMapReportMutationVariables = Exact<{
-  id: IdObject
-}>
-
-export type DeleteMapReportMutation = {
-  __typename?: 'Mutation'
-  deleteMapReport: { __typename?: 'MapReport'; id: any }
-}
+  id: IdObject;
+}>;
+
+
+export type DeleteMapReportMutation = { __typename?: 'Mutation', deleteMapReport: { __typename?: 'MapReport', id: any } };
 
 export type GetMapReportNameQueryVariables = Exact<{
-  id: Scalars['ID']['input']
-}>
-
-export type GetMapReportNameQuery = {
-  __typename?: 'Query'
-  mapReport: { __typename?: 'MapReport'; id: any; name: string }
-}
+  id: Scalars['ID']['input'];
+}>;
+
+
+export type GetMapReportNameQuery = { __typename?: 'Query', mapReport: { __typename?: 'MapReport', id: any, name: string } };
 
 export type SourceStatsByBoundaryQueryVariables = Exact<{
-  sourceId: Scalars['String']['input']
-  analyticalAreaType: AnalyticalAreaType
-  mode?: InputMaybe<ChoroplethMode>
-  field?: InputMaybe<Scalars['String']['input']>
-  formula?: InputMaybe<Scalars['String']['input']>
-  mapBounds?: InputMaybe<MapBounds>
-}>
-
-export type SourceStatsByBoundaryQuery = {
-  __typename?: 'Query'
-  choroplethDataForSource: Array<{
-    __typename?: 'GroupedDataCount'
-    label?: string | null
-    gss?: string | null
-    count: number
-    formattedCount?: string | null
-    gssArea?: {
-      __typename?: 'Area'
-      point?: {
-        __typename?: 'PointFeature'
-        type: GeoJsonTypes
-        geometry: {
-          __typename?: 'PointGeometry'
-          type: GeoJsonTypes
-          coordinates: Array<number>
-        }
-      } | null
-    } | null
-  }>
-}
+  sourceId: Scalars['String']['input'];
+  analyticalAreaType: AnalyticalAreaType;
+  mode?: InputMaybe<ChoroplethMode>;
+  field?: InputMaybe<Scalars['String']['input']>;
+  formula?: InputMaybe<Scalars['String']['input']>;
+  mapBounds?: InputMaybe<MapBounds>;
+}>;
+
+
+export type SourceStatsByBoundaryQuery = { __typename?: 'Query', choroplethDataForSource: Array<{ __typename?: 'GroupedDataCount', label?: string | null, gss?: string | null, count: number, formattedCount?: string | null, gssArea?: { __typename?: 'Area', point?: { __typename?: 'PointFeature', type: GeoJsonTypes, geometry: { __typename?: 'PointGeometry', type: GeoJsonTypes, coordinates: Array<number> } } | null } | null }> };
 
 export type SourceMetadataQueryVariables = Exact<{
-  sourceId: Scalars['ID']['input']
-}>
-
-export type SourceMetadataQuery = {
-  __typename?: 'Query'
-  externalDataSource: {
-    __typename?: 'ExternalDataSource'
-    fieldDefinitions?: Array<{
-      __typename?: 'FieldDefinition'
-      externalId?: string | null
-      value: string
-      label?: string | null
-    }> | null
-  }
-}
+  sourceId: Scalars['ID']['input'];
+}>;
+
+
+export type SourceMetadataQuery = { __typename?: 'Query', externalDataSource: { __typename?: 'ExternalDataSource', fieldDefinitions?: Array<{ __typename?: 'FieldDefinition', externalId?: string | null, value: string, label?: string | null }> | null } };
 
 export type WebhookRefreshMutationVariables = Exact<{
-  ID: Scalars['String']['input']
-}>
-
-export type WebhookRefreshMutation = {
-  __typename?: 'Mutation'
-  refreshWebhooks: {
-    __typename?: 'ExternalDataSource'
-    id: any
-    hasWebhooks: boolean
-    automatedWebhooks: boolean
-    webhookHealthcheck: boolean
-  }
-}
-
-export type DataSourceCardFragment = {
-  __typename?: 'ExternalDataSource'
-  id: any
-  name: string
-  dataType: DataSourceType
-  crmType: CrmType
-  automatedWebhooks: boolean
-  autoImportEnabled: boolean
-  autoUpdateEnabled: boolean
-  updateMapping?: Array<{
-    __typename?: 'AutoUpdateConfig'
-    source: string
-    sourcePath: string
-    destinationColumn: string
-  }> | null
-  jobs: Array<{
-    __typename?: 'QueueJob'
-    lastEventAt: any
-    status: ProcrastinateJobStatus
-  }>
-  sharingPermissions: Array<{
-    __typename?: 'SharingPermission'
-    id: any
-    organisation: {
-      __typename?: 'PublicOrganisation'
-      id: string
-      name: string
-    }
-  }>
-}
+  ID: Scalars['String']['input'];
+}>;
+
+
+export type WebhookRefreshMutation = { __typename?: 'Mutation', refreshWebhooks: { __typename?: 'ExternalDataSource', id: any, hasWebhooks: boolean, automatedWebhooks: boolean, webhookHealthcheck: boolean } };
+
+export type DataSourceCardFragment = { __typename?: 'ExternalDataSource', id: any, name: string, dataType: DataSourceType, crmType: CrmType, automatedWebhooks: boolean, autoImportEnabled: boolean, autoUpdateEnabled: boolean, updateMapping?: Array<{ __typename?: 'AutoUpdateConfig', source: string, sourcePath: string, destinationColumn: string }> | null, jobs: Array<{ __typename?: 'QueueJob', lastEventAt: any, status: ProcrastinateJobStatus }>, sharingPermissions: Array<{ __typename?: 'SharingPermission', id: any, organisation: { __typename?: 'PublicOrganisation', id: string, name: string } }> };
 
 export type ExternalDataSourceExternalDataSourceCardQueryVariables = Exact<{
-  ID: Scalars['ID']['input']
-}>
-
-export type ExternalDataSourceExternalDataSourceCardQuery = {
-  __typename?: 'Query'
-  externalDataSource: {
-    __typename?: 'ExternalDataSource'
-    id: any
-    name: string
-    dataType: DataSourceType
-    crmType: CrmType
-    automatedWebhooks: boolean
-    autoImportEnabled: boolean
-    autoUpdateEnabled: boolean
-    updateMapping?: Array<{
-      __typename?: 'AutoUpdateConfig'
-      source: string
-      sourcePath: string
-      destinationColumn: string
-    }> | null
-    jobs: Array<{
-      __typename?: 'QueueJob'
-      lastEventAt: any
-      status: ProcrastinateJobStatus
-    }>
-    sharingPermissions: Array<{
-      __typename?: 'SharingPermission'
-      id: any
-      organisation: {
-        __typename?: 'PublicOrganisation'
-        id: string
-        name: string
-      }
-    }>
-  }
-}
+  ID: Scalars['ID']['input'];
+}>;
+
+
+export type ExternalDataSourceExternalDataSourceCardQuery = { __typename?: 'Query', externalDataSource: { __typename?: 'ExternalDataSource', id: any, name: string, dataType: DataSourceType, crmType: CrmType, automatedWebhooks: boolean, autoImportEnabled: boolean, autoUpdateEnabled: boolean, updateMapping?: Array<{ __typename?: 'AutoUpdateConfig', source: string, sourcePath: string, destinationColumn: string }> | null, jobs: Array<{ __typename?: 'QueueJob', lastEventAt: any, status: ProcrastinateJobStatus }>, sharingPermissions: Array<{ __typename?: 'SharingPermission', id: any, organisation: { __typename?: 'PublicOrganisation', id: string, name: string } }> } };
 
 export type EnableWebhookMutationVariables = Exact<{
-  ID: Scalars['String']['input']
-  webhookType: WebhookType
-}>
-
-export type EnableWebhookMutation = {
-  __typename?: 'Mutation'
-  enableWebhook: {
-    __typename?: 'ExternalDataSource'
-    id: any
-    autoImportEnabled: boolean
-    autoUpdateEnabled: boolean
-    hasWebhooks: boolean
-    automatedWebhooks: boolean
-    webhookHealthcheck: boolean
-    name: string
-  }
-}
+  ID: Scalars['String']['input'];
+  webhookType: WebhookType;
+}>;
+
+
+export type EnableWebhookMutation = { __typename?: 'Mutation', enableWebhook: { __typename?: 'ExternalDataSource', id: any, autoImportEnabled: boolean, autoUpdateEnabled: boolean, hasWebhooks: boolean, automatedWebhooks: boolean, webhookHealthcheck: boolean, name: string } };
 
 export type DisableWebhookMutationVariables = Exact<{
-  ID: Scalars['String']['input']
-  webhookType: WebhookType
-}>
-
-export type DisableWebhookMutation = {
-  __typename?: 'Mutation'
-  disableWebhook: {
-    __typename?: 'ExternalDataSource'
-    id: any
-    autoImportEnabled: boolean
-    autoUpdateEnabled: boolean
-    hasWebhooks: boolean
-    automatedWebhooks: boolean
-    webhookHealthcheck: boolean
-    name: string
-  }
-}
+  ID: Scalars['String']['input'];
+  webhookType: WebhookType;
+}>;
+
+
+export type DisableWebhookMutation = { __typename?: 'Mutation', disableWebhook: { __typename?: 'ExternalDataSource', id: any, autoImportEnabled: boolean, autoUpdateEnabled: boolean, hasWebhooks: boolean, automatedWebhooks: boolean, webhookHealthcheck: boolean, name: string } };
 
 export type TriggerFullUpdateMutationVariables = Exact<{
-  externalDataSourceId: Scalars['String']['input']
-}>
-
-export type TriggerFullUpdateMutation = {
-  __typename?: 'Mutation'
-  triggerUpdate: {
-    __typename?: 'ExternalDataSourceAction'
-    id: string
-    externalDataSource: {
-      __typename?: 'ExternalDataSource'
-      id: any
-      name: string
-      crmType: CrmType
-      jobs: Array<{
-        __typename?: 'QueueJob'
-        status: ProcrastinateJobStatus
-        id: string
-        taskName: string
-        args: any
-        lastEventAt: any
-      }>
-    }
-  }
-}
-
-export type GetOrganisationsQueryVariables = Exact<{ [key: string]: never }>
-
-export type GetOrganisationsQuery = {
-  __typename?: 'Query'
-  myOrganisations: Array<{
-    __typename?: 'Organisation'
-    id: string
-    name: string
-  }>
-}
+  externalDataSourceId: Scalars['String']['input'];
+}>;
+
+
+export type TriggerFullUpdateMutation = { __typename?: 'Mutation', triggerUpdate: { __typename?: 'ExternalDataSourceAction', id: string, externalDataSource: { __typename?: 'ExternalDataSource', id: any, name: string, crmType: CrmType, jobs: Array<{ __typename?: 'QueueJob', status: ProcrastinateJobStatus, id: string, taskName: string, args: any, lastEventAt: any }> } } };
+
+export type GetOrganisationsQueryVariables = Exact<{ [key: string]: never; }>;
+
+
+export type GetOrganisationsQuery = { __typename?: 'Query', myOrganisations: Array<{ __typename?: 'Organisation', id: string, name: string }> };
 
 export type EnrichmentLayersQueryVariables = Exact<{
-  organisationPk: Scalars['String']['input']
-}>
-
-export type EnrichmentLayersQuery = {
-  __typename?: 'Query'
-  mappingSources: Array<{
-    __typename?: 'MappingSource'
-    slug: string
-    name: string
-    author?: string | null
-    description?: string | null
-    descriptionUrl?: string | null
-    builtin: boolean
-    sourcePaths: Array<{
-      __typename?: 'MappingSourcePath'
-      label?: string | null
-      value: string
-      description?: string | null
-    }>
-    externalDataSource?: {
-      __typename?: 'SharedDataSource'
-      id: any
-      name: string
-      dataType: DataSourceType
-      crmType: CrmType
-      organisation: {
-        __typename?: 'PublicOrganisation'
-        id: string
-        name: string
-      }
-    } | null
-  }>
-}
-
-export type MyOrgsQueryVariables = Exact<{ [key: string]: never }>
-
-export type MyOrgsQuery = {
-  __typename?: 'Query'
-  myOrganisations: Array<{
-    __typename?: 'Organisation'
-    id: string
-    name: string
-    slug: string
-  }>
-}
-
-export type UserDataQueryVariables = Exact<{ [key: string]: never }>
-
-export type UserDataQuery = {
-  __typename?: 'Query'
-  me: { __typename?: 'UserType'; id: string; email: string; username: string }
-  publicUser?: {
-    __typename?: 'UserType'
-    firstName?: string | null
-    lastName?: string | null
-  } | null
-}
+  organisationPk: Scalars['String']['input'];
+}>;
+
+
+export type EnrichmentLayersQuery = { __typename?: 'Query', mappingSources: Array<{ __typename?: 'MappingSource', slug: string, name: string, author?: string | null, description?: string | null, descriptionUrl?: string | null, builtin: boolean, sourcePaths: Array<{ __typename?: 'MappingSourcePath', label?: string | null, value: string, description?: string | null }>, externalDataSource?: { __typename?: 'SharedDataSource', id: any, name: string, dataType: DataSourceType, crmType: CrmType, organisation: { __typename?: 'PublicOrganisation', id: string, name: string } } | null }> };
+
+export type MyOrgsQueryVariables = Exact<{ [key: string]: never; }>;
+
+
+export type MyOrgsQuery = { __typename?: 'Query', myOrganisations: Array<{ __typename?: 'Organisation', id: string, name: string, slug: string }> };
+
+export type UserDataQueryVariables = Exact<{ [key: string]: never; }>;
+
+
+export type UserDataQuery = { __typename?: 'Query', me: { __typename?: 'UserType', id: string, email: string, username: string }, publicUser?: { __typename?: 'UserType', firstName?: string | null, lastName?: string | null } | null };
 
 export type PublishPageMutationVariables = Exact<{
-  pageId: Scalars['String']['input']
-  input: HubPageInput
-}>
-
-export type PublishPageMutation = {
-  __typename?: 'Mutation'
-  updatePage: {
-    __typename?: 'HubPage'
-    id: string
-    title: string
-    slug: string
-    puckJsonContent: any
-  }
-}
+  pageId: Scalars['String']['input'];
+  input: HubPageInput;
+}>;
+
+
+export type PublishPageMutation = { __typename?: 'Mutation', updatePage: { __typename?: 'HubPage', id: string, title: string, slug: string, puckJsonContent: any } };
 
 export type CreateChildPageMutationVariables = Exact<{
-  parentId: Scalars['String']['input']
-  title: Scalars['String']['input']
-}>
-
-export type CreateChildPageMutation = {
-  __typename?: 'Mutation'
-  createChildPage: { __typename?: 'HubPage'; id: string }
-}
+  parentId: Scalars['String']['input'];
+  title: Scalars['String']['input'];
+}>;
+
+
+export type CreateChildPageMutation = { __typename?: 'Mutation', createChildPage: { __typename?: 'HubPage', id: string } };
 
 export type DeletePageMutationVariables = Exact<{
-  pageId: Scalars['String']['input']
-}>
-
-export type DeletePageMutation = {
-  __typename?: 'Mutation'
-  deletePage: boolean
-}
+  pageId: Scalars['String']['input'];
+}>;
+
+
+export type DeletePageMutation = { __typename?: 'Mutation', deletePage: boolean };
 
 export type GetHubPagesQueryVariables = Exact<{
-  hubId: Scalars['ID']['input']
-}>
-
-export type GetHubPagesQuery = {
-  __typename?: 'Query'
-  hubHomepage: {
-    __typename?: 'HubHomepage'
-    hostname: string
-    descendants: Array<{
-      __typename?: 'HubPage'
-      id: string
-      title: string
-      path: string
-      slug: string
-      modelName: string
-      ancestors: Array<{
-        __typename?: 'HubPage'
-        id: string
-        title: string
-        path: string
-        slug: string
-        modelName: string
-      }>
-    }>
-  }
-}
+  hubId: Scalars['ID']['input'];
+}>;
+
+
+export type GetHubPagesQuery = { __typename?: 'Query', hubHomepage: { __typename?: 'HubHomepage', hostname: string, descendants: Array<{ __typename?: 'HubPage', id: string, title: string, path: string, slug: string, modelName: string, ancestors: Array<{ __typename?: 'HubPage', id: string, title: string, path: string, slug: string, modelName: string }> }> } };
 
 export type GetPageEditorDataQueryVariables = Exact<{
-  pageId: Scalars['ID']['input']
-}>
-
-export type GetPageEditorDataQuery = {
-  __typename?: 'Query'
-  hubPage: {
-    __typename?: 'HubPage'
-    id: string
-    title: string
-    path: string
-    slug: string
-    puckJsonContent: any
-    modelName: string
-    liveUrl?: string | null
-    ancestors: Array<{
-      __typename?: 'HubPage'
-      id: string
-      title: string
-      path: string
-      slug: string
-      modelName: string
-    }>
-  }
-}
+  pageId: Scalars['ID']['input'];
+}>;
+
+
+export type GetPageEditorDataQuery = { __typename?: 'Query', hubPage: { __typename?: 'HubPage', id: string, title: string, path: string, slug: string, puckJsonContent: any, modelName: string, liveUrl?: string | null, ancestors: Array<{ __typename?: 'HubPage', id: string, title: string, path: string, slug: string, modelName: string }> } };
 
 export type GetHubContextQueryVariables = Exact<{
-  hostname: Scalars['String']['input']
-}>
-
-export type GetHubContextQuery = {
-  __typename?: 'Query'
-  hubByHostname?: {
-    __typename?: 'HubHomepage'
-    id: string
-    customCss?: string | null
-    primaryColour?: string | null
-    secondaryColour?: string | null
-  } | null
-}
-
-export type GetEventSourcesQueryVariables = Exact<{ [key: string]: never }>
-
-export type GetEventSourcesQuery = {
-  __typename?: 'Query'
-  externalDataSources: Array<{
-    __typename?: 'ExternalDataSource'
-    name: string
-    id: any
-    eventCount: number
-    fieldDefinitions?: Array<{
-      __typename?: 'FieldDefinition'
-      label?: string | null
-      value: string
-    }> | null
-  }>
-}
+  hostname: Scalars['String']['input'];
+}>;
+
+
+export type GetHubContextQuery = { __typename?: 'Query', hubByHostname?: { __typename?: 'HubHomepage', id: string, customCss?: string | null, primaryColour?: string | null, secondaryColour?: string | null } | null };
+
+export type GetEventSourcesQueryVariables = Exact<{ [key: string]: never; }>;
+
+
+export type GetEventSourcesQuery = { __typename?: 'Query', externalDataSources: Array<{ __typename?: 'ExternalDataSource', name: string, id: any, eventCount: number, fieldDefinitions?: Array<{ __typename?: 'FieldDefinition', label?: string | null, value: string }> | null }> };
 
 export type GetEventListQueryVariables = Exact<{
-  sourceId: Scalars['String']['input']
-}>
-
-export type GetEventListQuery = {
-  __typename?: 'Query'
-  genericDataByExternalDataSource: Array<{
-    __typename?: 'GenericData'
-    id: string
-    title?: string | null
-    description?: string | null
-    startTime?: any | null
-    endTime?: any | null
-    publicUrl?: string | null
-    json?: any | null
-  }>
-}
+  sourceId: Scalars['String']['input'];
+}>;
+
+
+export type GetEventListQuery = { __typename?: 'Query', genericDataByExternalDataSource: Array<{ __typename?: 'GenericData', id: string, title?: string | null, description?: string | null, startTime?: any | null, endTime?: any | null, publicUrl?: string | null, json?: any | null }> };
 
 export type GetHubHomepageJsonQueryVariables = Exact<{
-  hostname: Scalars['String']['input']
-}>
-
-export type GetHubHomepageJsonQuery = {
-  __typename?: 'Query'
-  hubPageByPath?: { __typename?: 'HubPage'; puckJsonContent: any } | null
-}
+  hostname: Scalars['String']['input'];
+}>;
+
+
+export type GetHubHomepageJsonQuery = { __typename?: 'Query', hubPageByPath?: { __typename?: 'HubPage', puckJsonContent: any } | null };
 
 export type HubListDataSourcesQueryVariables = Exact<{
-  currentOrganisationId: Scalars['ID']['input']
-}>
-
-export type HubListDataSourcesQuery = {
-  __typename?: 'Query'
-  myOrganisations: Array<{
-    __typename?: 'Organisation'
-    id: string
-    externalDataSources: Array<{
-      __typename?: 'ExternalDataSource'
-      id: any
-      name: string
-      dataType: DataSourceType
-    }>
-  }>
-}
+  currentOrganisationId: Scalars['ID']['input'];
+}>;
+
+
+export type HubListDataSourcesQuery = { __typename?: 'Query', myOrganisations: Array<{ __typename?: 'Organisation', id: string, externalDataSources: Array<{ __typename?: 'ExternalDataSource', id: any, name: string, dataType: DataSourceType }> }> };
 
 export type AddMemberMutationVariables = Exact<{
-  externalDataSourceId: Scalars['String']['input']
-  email: Scalars['String']['input']
-  postcode: Scalars['String']['input']
-  customFields: Scalars['JSON']['input']
-  tags: Array<Scalars['String']['input']> | Scalars['String']['input']
-}>
-
-export type AddMemberMutation = { __typename?: 'Mutation'; addMember: boolean }
+  externalDataSourceId: Scalars['String']['input'];
+  email: Scalars['String']['input'];
+  postcode: Scalars['String']['input'];
+  customFields: Scalars['JSON']['input'];
+  tags: Array<Scalars['String']['input']> | Scalars['String']['input'];
+}>;
+
+
+export type AddMemberMutation = { __typename?: 'Mutation', addMember: boolean };
 
 export type UpdateExternalDataSourceMutationVariables = Exact<{
-  input: ExternalDataSourceInput
-}>
-
-export type UpdateExternalDataSourceMutation = {
-  __typename?: 'Mutation'
-  updateExternalDataSource: {
-    __typename?: 'ExternalDataSource'
-    id: any
-    name: string
-    geographyColumn?: string | null
-    geographyColumnType: GeographyTypes
-    geocodingConfig: any
-    usesValidGeocodingConfig: boolean
-    postcodeField?: string | null
-    firstNameField?: string | null
-    lastNameField?: string | null
-    emailField?: string | null
-    phoneField?: string | null
-    addressField?: string | null
-    canDisplayPointField?: string | null
-    autoImportEnabled: boolean
-    autoUpdateEnabled: boolean
-    updateMapping?: Array<{
-      __typename?: 'AutoUpdateConfig'
-      source: string
-      sourcePath: string
-      destinationColumn: string
-    }> | null
-  }
-}
+  input: ExternalDataSourceInput;
+}>;
+
+
+export type UpdateExternalDataSourceMutation = { __typename?: 'Mutation', updateExternalDataSource: { __typename?: 'ExternalDataSource', id: any, name: string, geographyColumn?: string | null, geographyColumnType: GeographyTypes, geocodingConfig: any, usesValidGeocodingConfig: boolean, postcodeField?: string | null, firstNameField?: string | null, lastNameField?: string | null, emailField?: string | null, phoneField?: string | null, addressField?: string | null, canDisplayPointField?: string | null, autoImportEnabled: boolean, autoUpdateEnabled: boolean, updateMapping?: Array<{ __typename?: 'AutoUpdateConfig', source: string, sourcePath: string, destinationColumn: string }> | null } };
 
 export type RecordGeometryQueryVariables = Exact<{
-  id: Scalars['String']['input']
-}>
-
-export type RecordGeometryQuery = {
-  __typename?: 'Query'
-  import?: {
-    __typename?: 'MapReportMemberFeature'
-    id?: string | null
-    geometry: {
-      __typename?: 'PointGeometry'
-      type: GeoJsonTypes
-      coordinates: Array<number>
-    }
-  } | null
-}
-
-export type AreaGeometryQueryVariables = Exact<{
-  gss: Scalars['String']['input']
-}>
-
-export type AreaGeometryQuery = {
-  __typename?: 'Query'
-  area?: { __typename?: 'Area'; id: string; fitBounds?: any | null } | null
-}
-
-export type PublicUserQueryVariables = Exact<{ [key: string]: never }>
-
-export type PublicUserQuery = {
-  __typename?: 'Query'
-  publicUser?: {
-    __typename?: 'UserType'
-    id: string
-    username: string
-    email: string
-  } | null
-}
-
-<<<<<<< HEAD
-export const EventFragmentFragmentDoc = {
-  kind: 'Document',
-  definitions: [
-    {
-      kind: 'FragmentDefinition',
-      name: { kind: 'Name', value: 'EventFragment' },
-      typeCondition: {
-        kind: 'NamedType',
-        name: { kind: 'Name', value: 'GenericData' },
-      },
-      selectionSet: {
-        kind: 'SelectionSet',
-        selections: [
-          { kind: 'Field', name: { kind: 'Name', value: 'id' } },
-          { kind: 'Field', name: { kind: 'Name', value: 'title' } },
-          { kind: 'Field', name: { kind: 'Name', value: 'address' } },
-          { kind: 'Field', name: { kind: 'Name', value: 'postcode' } },
-          { kind: 'Field', name: { kind: 'Name', value: 'startTime' } },
-          { kind: 'Field', name: { kind: 'Name', value: 'publicUrl' } },
-          { kind: 'Field', name: { kind: 'Name', value: 'description' } },
-          {
-            kind: 'Field',
-            name: { kind: 'Name', value: 'dataType' },
-            selectionSet: {
-              kind: 'SelectionSet',
-              selections: [
-                { kind: 'Field', name: { kind: 'Name', value: 'id' } },
-                {
-                  kind: 'Field',
-                  name: { kind: 'Name', value: 'dataSet' },
-                  selectionSet: {
-                    kind: 'SelectionSet',
-                    selections: [
-                      {
-                        kind: 'Field',
-                        name: { kind: 'Name', value: 'externalDataSource' },
-                        selectionSet: {
-                          kind: 'SelectionSet',
-                          selections: [
-                            {
-                              kind: 'Field',
-                              name: { kind: 'Name', value: 'dataType' },
-                            },
-                          ],
-                        },
-                      },
-                    ],
-                  },
-                },
-              ],
-            },
-          },
-        ],
-      },
-    },
-  ],
-} as unknown as DocumentNode<EventFragmentFragment, unknown>
-export const ConstituencyViewFragmentFragmentDoc = {
-  kind: 'Document',
-  definitions: [
-    {
-      kind: 'FragmentDefinition',
-      name: { kind: 'Name', value: 'ConstituencyViewFragment' },
-      typeCondition: {
-        kind: 'NamedType',
-        name: { kind: 'Name', value: 'Area' },
-      },
-      selectionSet: {
-        kind: 'SelectionSet',
-        selections: [
-          { kind: 'Field', name: { kind: 'Name', value: 'id' } },
-          { kind: 'Field', name: { kind: 'Name', value: 'gss' } },
-          { kind: 'Field', name: { kind: 'Name', value: 'name' } },
-          { kind: 'Field', name: { kind: 'Name', value: 'fitBounds' } },
-          {
-            kind: 'Field',
-            name: { kind: 'Name', value: 'samplePostcode' },
-            selectionSet: {
-              kind: 'SelectionSet',
-              selections: [
-                { kind: 'Field', name: { kind: 'Name', value: 'postcode' } },
-              ],
-            },
-          },
-          {
-            kind: 'Field',
-            alias: { kind: 'Name', value: 'mp' },
-            name: { kind: 'Name', value: 'person' },
-            arguments: [
-              {
-                kind: 'Argument',
-                name: { kind: 'Name', value: 'filters' },
-                value: {
-                  kind: 'ObjectValue',
-                  fields: [
-                    {
-                      kind: 'ObjectField',
-                      name: { kind: 'Name', value: 'personType' },
-                      value: { kind: 'StringValue', value: 'MP', block: false },
-                    },
-                  ],
-                },
-              },
-            ],
-            selectionSet: {
-              kind: 'SelectionSet',
-              selections: [
-                { kind: 'Field', name: { kind: 'Name', value: 'id' } },
-                { kind: 'Field', name: { kind: 'Name', value: 'name' } },
-                {
-                  kind: 'Field',
-                  name: { kind: 'Name', value: 'photo' },
-                  selectionSet: {
-                    kind: 'SelectionSet',
-                    selections: [
-                      { kind: 'Field', name: { kind: 'Name', value: 'url' } },
-                    ],
-                  },
-                },
-                {
-                  kind: 'Field',
-                  alias: { kind: 'Name', value: 'party' },
-                  name: { kind: 'Name', value: 'personDatum' },
-                  arguments: [
-                    {
-                      kind: 'Argument',
-                      name: { kind: 'Name', value: 'filters' },
-                      value: {
-                        kind: 'ObjectValue',
-                        fields: [
-                          {
-                            kind: 'ObjectField',
-                            name: { kind: 'Name', value: 'dataType_Name' },
-                            value: {
-                              kind: 'StringValue',
-                              value: 'party',
-                              block: false,
-                            },
-                          },
-                        ],
-                      },
-                    },
-                  ],
-                  selectionSet: {
-                    kind: 'SelectionSet',
-                    selections: [
-                      {
-                        kind: 'Field',
-                        alias: { kind: 'Name', value: 'name' },
-                        name: { kind: 'Name', value: 'data' },
-                      },
-                      { kind: 'Field', name: { kind: 'Name', value: 'shade' } },
-                    ],
-                  },
-                },
-                {
-                  kind: 'Field',
-                  alias: { kind: 'Name', value: 'email' },
-                  name: { kind: 'Name', value: 'personDatum' },
-                  arguments: [
-                    {
-                      kind: 'Argument',
-                      name: { kind: 'Name', value: 'filters' },
-                      value: {
-                        kind: 'ObjectValue',
-                        fields: [
-                          {
-                            kind: 'ObjectField',
-                            name: { kind: 'Name', value: 'dataType_Name' },
-                            value: {
-                              kind: 'StringValue',
-                              value: 'email',
-                              block: false,
-                            },
-                          },
-                        ],
-                      },
-                    },
-                  ],
-                  selectionSet: {
-                    kind: 'SelectionSet',
-                    selections: [
-                      { kind: 'Field', name: { kind: 'Name', value: 'data' } },
-                    ],
-                  },
-                },
-              ],
-            },
-          },
-          {
-            kind: 'Field',
-            alias: { kind: 'Name', value: 'ppcs' },
-            name: { kind: 'Name', value: 'people' },
-            arguments: [
-              {
-                kind: 'Argument',
-                name: { kind: 'Name', value: 'filters' },
-                value: {
-                  kind: 'ObjectValue',
-                  fields: [
-                    {
-                      kind: 'ObjectField',
-                      name: { kind: 'Name', value: 'personType' },
-                      value: {
-                        kind: 'StringValue',
-                        value: 'PPC',
-                        block: false,
-                      },
-                    },
-                  ],
-                },
-              },
-            ],
-            selectionSet: {
-              kind: 'SelectionSet',
-              selections: [
-                { kind: 'Field', name: { kind: 'Name', value: 'id' } },
-                { kind: 'Field', name: { kind: 'Name', value: 'name' } },
-                {
-                  kind: 'Field',
-                  name: { kind: 'Name', value: 'photo' },
-                  selectionSet: {
-                    kind: 'SelectionSet',
-                    selections: [
-                      { kind: 'Field', name: { kind: 'Name', value: 'url' } },
-                    ],
-                  },
-                },
-                {
-                  kind: 'Field',
-                  alias: { kind: 'Name', value: 'party' },
-                  name: { kind: 'Name', value: 'personDatum' },
-                  arguments: [
-                    {
-                      kind: 'Argument',
-                      name: { kind: 'Name', value: 'filters' },
-                      value: {
-                        kind: 'ObjectValue',
-                        fields: [
-                          {
-                            kind: 'ObjectField',
-                            name: { kind: 'Name', value: 'dataType_Name' },
-                            value: {
-                              kind: 'StringValue',
-                              value: 'party',
-                              block: false,
-                            },
-                          },
-                        ],
-                      },
-                    },
-                  ],
-                  selectionSet: {
-                    kind: 'SelectionSet',
-                    selections: [
-                      {
-                        kind: 'Field',
-                        alias: { kind: 'Name', value: 'name' },
-                        name: { kind: 'Name', value: 'data' },
-                      },
-                      { kind: 'Field', name: { kind: 'Name', value: 'shade' } },
-                    ],
-                  },
-                },
-                {
-                  kind: 'Field',
-                  alias: { kind: 'Name', value: 'email' },
-                  name: { kind: 'Name', value: 'personDatum' },
-                  arguments: [
-                    {
-                      kind: 'Argument',
-                      name: { kind: 'Name', value: 'filters' },
-                      value: {
-                        kind: 'ObjectValue',
-                        fields: [
-                          {
-                            kind: 'ObjectField',
-                            name: { kind: 'Name', value: 'dataType_Name' },
-                            value: {
-                              kind: 'StringValue',
-                              value: 'email',
-                              block: false,
-                            },
-                          },
-                        ],
-                      },
-                    },
-                  ],
-                  selectionSet: {
-                    kind: 'SelectionSet',
-                    selections: [
-                      { kind: 'Field', name: { kind: 'Name', value: 'data' } },
-                    ],
-                  },
-                },
-              ],
-            },
-          },
-        ],
-      },
-    },
-  ],
-} as unknown as DocumentNode<ConstituencyViewFragmentFragment, unknown>
-export const DataSourceCardFragmentDoc = {
-  kind: 'Document',
-  definitions: [
-    {
-      kind: 'FragmentDefinition',
-      name: { kind: 'Name', value: 'DataSourceCard' },
-      typeCondition: {
-        kind: 'NamedType',
-        name: { kind: 'Name', value: 'ExternalDataSource' },
-      },
-      selectionSet: {
-        kind: 'SelectionSet',
-        selections: [
-          { kind: 'Field', name: { kind: 'Name', value: 'id' } },
-          { kind: 'Field', name: { kind: 'Name', value: 'name' } },
-          { kind: 'Field', name: { kind: 'Name', value: 'dataType' } },
-          { kind: 'Field', name: { kind: 'Name', value: 'crmType' } },
-          { kind: 'Field', name: { kind: 'Name', value: 'automatedWebhooks' } },
-          { kind: 'Field', name: { kind: 'Name', value: 'autoImportEnabled' } },
-          { kind: 'Field', name: { kind: 'Name', value: 'autoUpdateEnabled' } },
-          {
-            kind: 'Field',
-            name: { kind: 'Name', value: 'updateMapping' },
-            selectionSet: {
-              kind: 'SelectionSet',
-              selections: [
-                { kind: 'Field', name: { kind: 'Name', value: 'source' } },
-                { kind: 'Field', name: { kind: 'Name', value: 'sourcePath' } },
-                {
-                  kind: 'Field',
-                  name: { kind: 'Name', value: 'destinationColumn' },
-                },
-              ],
-            },
-          },
-          {
-            kind: 'Field',
-            name: { kind: 'Name', value: 'jobs' },
-            arguments: [
-              {
-                kind: 'Argument',
-                name: { kind: 'Name', value: 'pagination' },
-                value: {
-                  kind: 'ObjectValue',
-                  fields: [
-                    {
-                      kind: 'ObjectField',
-                      name: { kind: 'Name', value: 'limit' },
-                      value: { kind: 'IntValue', value: '10' },
-                    },
-                  ],
-                },
-              },
-            ],
-            selectionSet: {
-              kind: 'SelectionSet',
-              selections: [
-                { kind: 'Field', name: { kind: 'Name', value: 'lastEventAt' } },
-                { kind: 'Field', name: { kind: 'Name', value: 'status' } },
-              ],
-            },
-          },
-          {
-            kind: 'Field',
-            name: { kind: 'Name', value: 'sharingPermissions' },
-            selectionSet: {
-              kind: 'SelectionSet',
-              selections: [
-                { kind: 'Field', name: { kind: 'Name', value: 'id' } },
-                {
-                  kind: 'Field',
-                  name: { kind: 'Name', value: 'organisation' },
-                  selectionSet: {
-                    kind: 'SelectionSet',
-                    selections: [
-                      { kind: 'Field', name: { kind: 'Name', value: 'id' } },
-                      { kind: 'Field', name: { kind: 'Name', value: 'name' } },
-                    ],
-                  },
-                },
-              ],
-            },
-          },
-        ],
-      },
-    },
-  ],
-} as unknown as DocumentNode<DataSourceCardFragment, unknown>
-export const DeveloperApiContextDocument = {
-  kind: 'Document',
-  definitions: [
-    {
-      kind: 'OperationDefinition',
-      operation: 'query',
-      name: { kind: 'Name', value: 'DeveloperAPIContext' },
-      selectionSet: {
-        kind: 'SelectionSet',
-        selections: [
-          {
-            kind: 'Field',
-            name: { kind: 'Name', value: 'listApiTokens' },
-            selectionSet: {
-              kind: 'SelectionSet',
-              selections: [
-                { kind: 'Field', name: { kind: 'Name', value: 'token' } },
-                { kind: 'Field', name: { kind: 'Name', value: 'signature' } },
-                { kind: 'Field', name: { kind: 'Name', value: 'revoked' } },
-                { kind: 'Field', name: { kind: 'Name', value: 'createdAt' } },
-                { kind: 'Field', name: { kind: 'Name', value: 'expiresAt' } },
-              ],
-            },
-          },
-        ],
-      },
-    },
-  ],
-} as unknown as DocumentNode<
-  DeveloperApiContextQuery,
-  DeveloperApiContextQueryVariables
->
-export const CreateTokenDocument = {
-  kind: 'Document',
-  definitions: [
-    {
-      kind: 'OperationDefinition',
-      operation: 'mutation',
-      name: { kind: 'Name', value: 'CreateToken' },
-      selectionSet: {
-        kind: 'SelectionSet',
-        selections: [
-          {
-            kind: 'Field',
-            name: { kind: 'Name', value: 'createApiToken' },
-            selectionSet: {
-              kind: 'SelectionSet',
-              selections: [
-                { kind: 'Field', name: { kind: 'Name', value: 'token' } },
-                { kind: 'Field', name: { kind: 'Name', value: 'signature' } },
-                { kind: 'Field', name: { kind: 'Name', value: 'revoked' } },
-                { kind: 'Field', name: { kind: 'Name', value: 'createdAt' } },
-                { kind: 'Field', name: { kind: 'Name', value: 'expiresAt' } },
-              ],
-            },
-          },
-        ],
-      },
-    },
-  ],
-} as unknown as DocumentNode<CreateTokenMutation, CreateTokenMutationVariables>
-export const RevokeTokenDocument = {
-  kind: 'Document',
-  definitions: [
-    {
-      kind: 'OperationDefinition',
-      operation: 'mutation',
-      name: { kind: 'Name', value: 'RevokeToken' },
-      variableDefinitions: [
-        {
-          kind: 'VariableDefinition',
-          variable: {
-            kind: 'Variable',
-            name: { kind: 'Name', value: 'signature' },
-          },
-          type: {
-            kind: 'NonNullType',
-            type: { kind: 'NamedType', name: { kind: 'Name', value: 'ID' } },
-          },
-        },
-      ],
-      selectionSet: {
-        kind: 'SelectionSet',
-        selections: [
-          {
-            kind: 'Field',
-            name: { kind: 'Name', value: 'revokeApiToken' },
-            arguments: [
-              {
-                kind: 'Argument',
-                name: { kind: 'Name', value: 'signature' },
-                value: {
-                  kind: 'Variable',
-                  name: { kind: 'Name', value: 'signature' },
-                },
-              },
-            ],
-            selectionSet: {
-              kind: 'SelectionSet',
-              selections: [
-                { kind: 'Field', name: { kind: 'Name', value: 'signature' } },
-                { kind: 'Field', name: { kind: 'Name', value: 'revoked' } },
-              ],
-            },
-          },
-        ],
-      },
-    },
-  ],
-} as unknown as DocumentNode<RevokeTokenMutation, RevokeTokenMutationVariables>
-export const VerifyDocument = {
-  kind: 'Document',
-  definitions: [
-    {
-      kind: 'OperationDefinition',
-      operation: 'mutation',
-      name: { kind: 'Name', value: 'Verify' },
-      variableDefinitions: [
-        {
-          kind: 'VariableDefinition',
-          variable: {
-            kind: 'Variable',
-            name: { kind: 'Name', value: 'token' },
-          },
-          type: {
-            kind: 'NonNullType',
-            type: {
-              kind: 'NamedType',
-              name: { kind: 'Name', value: 'String' },
-            },
-          },
-        },
-      ],
-      selectionSet: {
-        kind: 'SelectionSet',
-        selections: [
-          {
-            kind: 'Field',
-            name: { kind: 'Name', value: 'verifyAccount' },
-            arguments: [
-              {
-                kind: 'Argument',
-                name: { kind: 'Name', value: 'token' },
-                value: {
-                  kind: 'Variable',
-                  name: { kind: 'Name', value: 'token' },
-                },
-              },
-            ],
-            selectionSet: {
-              kind: 'SelectionSet',
-              selections: [
-                { kind: 'Field', name: { kind: 'Name', value: 'errors' } },
-                { kind: 'Field', name: { kind: 'Name', value: 'success' } },
-              ],
-            },
-          },
-        ],
-      },
-    },
-  ],
-} as unknown as DocumentNode<VerifyMutation, VerifyMutationVariables>
-export const ExampleDocument = {
-  kind: 'Document',
-  definitions: [
-    {
-      kind: 'OperationDefinition',
-      operation: 'query',
-      name: { kind: 'Name', value: 'Example' },
-      selectionSet: {
-        kind: 'SelectionSet',
-        selections: [
-          {
-            kind: 'Field',
-            name: { kind: 'Name', value: 'myOrganisations' },
-            selectionSet: {
-              kind: 'SelectionSet',
-              selections: [
-                { kind: 'Field', name: { kind: 'Name', value: 'id' } },
-                { kind: 'Field', name: { kind: 'Name', value: 'name' } },
-              ],
-            },
-          },
-        ],
-      },
-    },
-  ],
-} as unknown as DocumentNode<ExampleQuery, ExampleQueryVariables>
-export const LoginDocument = {
-  kind: 'Document',
-  definitions: [
-    {
-      kind: 'OperationDefinition',
-      operation: 'mutation',
-      name: { kind: 'Name', value: 'Login' },
-      variableDefinitions: [
-        {
-          kind: 'VariableDefinition',
-          variable: {
-            kind: 'Variable',
-            name: { kind: 'Name', value: 'username' },
-          },
-          type: {
-            kind: 'NonNullType',
-            type: {
-              kind: 'NamedType',
-              name: { kind: 'Name', value: 'String' },
-            },
-          },
-        },
-        {
-          kind: 'VariableDefinition',
-          variable: {
-            kind: 'Variable',
-            name: { kind: 'Name', value: 'password' },
-          },
-          type: {
-            kind: 'NonNullType',
-            type: {
-              kind: 'NamedType',
-              name: { kind: 'Name', value: 'String' },
-            },
-          },
-        },
-      ],
-      selectionSet: {
-        kind: 'SelectionSet',
-        selections: [
-          {
-            kind: 'Field',
-            name: { kind: 'Name', value: 'tokenAuth' },
-            arguments: [
-              {
-                kind: 'Argument',
-                name: { kind: 'Name', value: 'username' },
-                value: {
-                  kind: 'Variable',
-                  name: { kind: 'Name', value: 'username' },
-                },
-              },
-              {
-                kind: 'Argument',
-                name: { kind: 'Name', value: 'password' },
-                value: {
-                  kind: 'Variable',
-                  name: { kind: 'Name', value: 'password' },
-                },
-              },
-            ],
-            selectionSet: {
-              kind: 'SelectionSet',
-              selections: [
-                { kind: 'Field', name: { kind: 'Name', value: 'errors' } },
-                { kind: 'Field', name: { kind: 'Name', value: 'success' } },
-                {
-                  kind: 'Field',
-                  name: { kind: 'Name', value: 'token' },
-                  selectionSet: {
-                    kind: 'SelectionSet',
-                    selections: [
-                      { kind: 'Field', name: { kind: 'Name', value: 'token' } },
-                      {
-                        kind: 'Field',
-                        name: { kind: 'Name', value: 'payload' },
-                        selectionSet: {
-                          kind: 'SelectionSet',
-                          selections: [
-                            {
-                              kind: 'Field',
-                              name: { kind: 'Name', value: 'exp' },
-                            },
-                          ],
-                        },
-                      },
-                    ],
-                  },
-                },
-              ],
-            },
-          },
-        ],
-      },
-    },
-  ],
-} as unknown as DocumentNode<LoginMutation, LoginMutationVariables>
-export const PerformPasswordResetDocument = {
-  kind: 'Document',
-  definitions: [
-    {
-      kind: 'OperationDefinition',
-      operation: 'mutation',
-      name: { kind: 'Name', value: 'PerformPasswordReset' },
-      variableDefinitions: [
-        {
-          kind: 'VariableDefinition',
-          variable: {
-            kind: 'Variable',
-            name: { kind: 'Name', value: 'token' },
-          },
-          type: {
-            kind: 'NonNullType',
-            type: {
-              kind: 'NamedType',
-              name: { kind: 'Name', value: 'String' },
-            },
-          },
-        },
-        {
-          kind: 'VariableDefinition',
-          variable: {
-            kind: 'Variable',
-            name: { kind: 'Name', value: 'password1' },
-          },
-          type: {
-            kind: 'NonNullType',
-            type: {
-              kind: 'NamedType',
-              name: { kind: 'Name', value: 'String' },
-            },
-          },
-        },
-        {
-          kind: 'VariableDefinition',
-          variable: {
-            kind: 'Variable',
-            name: { kind: 'Name', value: 'password2' },
-          },
-          type: {
-            kind: 'NonNullType',
-            type: {
-              kind: 'NamedType',
-              name: { kind: 'Name', value: 'String' },
-            },
-          },
-        },
-      ],
-      selectionSet: {
-        kind: 'SelectionSet',
-        selections: [
-          {
-            kind: 'Field',
-            name: { kind: 'Name', value: 'performPasswordReset' },
-            arguments: [
-              {
-                kind: 'Argument',
-                name: { kind: 'Name', value: 'token' },
-                value: {
-                  kind: 'Variable',
-                  name: { kind: 'Name', value: 'token' },
-                },
-              },
-              {
-                kind: 'Argument',
-                name: { kind: 'Name', value: 'newPassword1' },
-                value: {
-                  kind: 'Variable',
-                  name: { kind: 'Name', value: 'password1' },
-                },
-              },
-              {
-                kind: 'Argument',
-                name: { kind: 'Name', value: 'newPassword2' },
-                value: {
-                  kind: 'Variable',
-                  name: { kind: 'Name', value: 'password2' },
-                },
-              },
-            ],
-            selectionSet: {
-              kind: 'SelectionSet',
-              selections: [
-                { kind: 'Field', name: { kind: 'Name', value: 'errors' } },
-                { kind: 'Field', name: { kind: 'Name', value: 'success' } },
-              ],
-            },
-          },
-        ],
-      },
-    },
-  ],
-} as unknown as DocumentNode<
-  PerformPasswordResetMutation,
-  PerformPasswordResetMutationVariables
->
-export const ResetPasswordDocument = {
-  kind: 'Document',
-  definitions: [
-    {
-      kind: 'OperationDefinition',
-      operation: 'mutation',
-      name: { kind: 'Name', value: 'ResetPassword' },
-      variableDefinitions: [
-        {
-          kind: 'VariableDefinition',
-          variable: {
-            kind: 'Variable',
-            name: { kind: 'Name', value: 'email' },
-          },
-          type: {
-            kind: 'NonNullType',
-            type: {
-              kind: 'NamedType',
-              name: { kind: 'Name', value: 'String' },
-            },
-          },
-        },
-      ],
-      selectionSet: {
-        kind: 'SelectionSet',
-        selections: [
-          {
-            kind: 'Field',
-            name: { kind: 'Name', value: 'requestPasswordReset' },
-            arguments: [
-              {
-                kind: 'Argument',
-                name: { kind: 'Name', value: 'email' },
-                value: {
-                  kind: 'Variable',
-                  name: { kind: 'Name', value: 'email' },
-                },
-              },
-            ],
-            selectionSet: {
-              kind: 'SelectionSet',
-              selections: [
-                { kind: 'Field', name: { kind: 'Name', value: 'errors' } },
-                { kind: 'Field', name: { kind: 'Name', value: 'success' } },
-              ],
-            },
-          },
-        ],
-      },
-    },
-  ],
-} as unknown as DocumentNode<
-  ResetPasswordMutation,
-  ResetPasswordMutationVariables
->
-export const ListOrganisationsDocument = {
-  kind: 'Document',
-  definitions: [
-    {
-      kind: 'OperationDefinition',
-      operation: 'query',
-      name: { kind: 'Name', value: 'ListOrganisations' },
-      variableDefinitions: [
-        {
-          kind: 'VariableDefinition',
-          variable: {
-            kind: 'Variable',
-            name: { kind: 'Name', value: 'currentOrganisationId' },
-          },
-          type: {
-            kind: 'NonNullType',
-            type: { kind: 'NamedType', name: { kind: 'Name', value: 'ID' } },
-          },
-        },
-      ],
-      selectionSet: {
-        kind: 'SelectionSet',
-        selections: [
-          {
-            kind: 'Field',
-            name: { kind: 'Name', value: 'myOrganisations' },
-            arguments: [
-              {
-                kind: 'Argument',
-                name: { kind: 'Name', value: 'filters' },
-                value: {
-                  kind: 'ObjectValue',
-                  fields: [
-                    {
-                      kind: 'ObjectField',
-                      name: { kind: 'Name', value: 'id' },
-                      value: {
-                        kind: 'Variable',
-                        name: { kind: 'Name', value: 'currentOrganisationId' },
-                      },
-                    },
-                  ],
-                },
-              },
-            ],
-            selectionSet: {
-              kind: 'SelectionSet',
-              selections: [
-                { kind: 'Field', name: { kind: 'Name', value: 'id' } },
-                {
-                  kind: 'Field',
-                  name: { kind: 'Name', value: 'externalDataSources' },
-                  selectionSet: {
-                    kind: 'SelectionSet',
-                    selections: [
-                      { kind: 'Field', name: { kind: 'Name', value: 'id' } },
-                      { kind: 'Field', name: { kind: 'Name', value: 'name' } },
-                      {
-                        kind: 'Field',
-                        name: { kind: 'Name', value: 'dataType' },
-                      },
-                      {
-                        kind: 'Field',
-                        name: { kind: 'Name', value: 'connectionDetails' },
-                        selectionSet: {
-                          kind: 'SelectionSet',
-                          selections: [
-                            {
-                              kind: 'InlineFragment',
-                              typeCondition: {
-                                kind: 'NamedType',
-                                name: { kind: 'Name', value: 'AirtableSource' },
-                              },
-                              selectionSet: {
-                                kind: 'SelectionSet',
-                                selections: [
-                                  {
-                                    kind: 'Field',
-                                    name: { kind: 'Name', value: 'baseId' },
-                                  },
-                                  {
-                                    kind: 'Field',
-                                    name: { kind: 'Name', value: 'tableId' },
-                                  },
-                                ],
-                              },
-                            },
-                            {
-                              kind: 'InlineFragment',
-                              typeCondition: {
-                                kind: 'NamedType',
-                                name: {
-                                  kind: 'Name',
-                                  value: 'MailchimpSource',
-                                },
-                              },
-                              selectionSet: {
-                                kind: 'SelectionSet',
-                                selections: [
-                                  {
-                                    kind: 'Field',
-                                    name: { kind: 'Name', value: 'apiKey' },
-                                  },
-                                  {
-                                    kind: 'Field',
-                                    name: { kind: 'Name', value: 'listId' },
-                                  },
-                                ],
-                              },
-                            },
-                          ],
-                        },
-                      },
-                      {
-                        kind: 'Field',
-                        name: { kind: 'Name', value: 'crmType' },
-                      },
-                      {
-                        kind: 'Field',
-                        name: { kind: 'Name', value: 'autoImportEnabled' },
-                      },
-                      {
-                        kind: 'Field',
-                        name: { kind: 'Name', value: 'autoUpdateEnabled' },
-                      },
-                      {
-                        kind: 'Field',
-                        name: { kind: 'Name', value: 'jobs' },
-                        arguments: [
-                          {
-                            kind: 'Argument',
-                            name: { kind: 'Name', value: 'pagination' },
-                            value: {
-                              kind: 'ObjectValue',
-                              fields: [
-                                {
-                                  kind: 'ObjectField',
-                                  name: { kind: 'Name', value: 'limit' },
-                                  value: { kind: 'IntValue', value: '10' },
-                                },
-                              ],
-                            },
-                          },
-                        ],
-                        selectionSet: {
-                          kind: 'SelectionSet',
-                          selections: [
-                            {
-                              kind: 'Field',
-                              name: { kind: 'Name', value: 'lastEventAt' },
-                            },
-                            {
-                              kind: 'Field',
-                              name: { kind: 'Name', value: 'status' },
-                            },
-                          ],
-                        },
-                      },
-                      {
-                        kind: 'Field',
-                        name: { kind: 'Name', value: 'updateMapping' },
-                        selectionSet: {
-                          kind: 'SelectionSet',
-                          selections: [
-                            {
-                              kind: 'Field',
-                              name: { kind: 'Name', value: 'source' },
-                            },
-                            {
-                              kind: 'Field',
-                              name: { kind: 'Name', value: 'sourcePath' },
-                            },
-                            {
-                              kind: 'Field',
-                              name: {
-                                kind: 'Name',
-                                value: 'destinationColumn',
-                              },
-                            },
-                          ],
-                        },
-                      },
-                      {
-                        kind: 'Field',
-                        name: { kind: 'Name', value: 'sharingPermissions' },
-                        selectionSet: {
-                          kind: 'SelectionSet',
-                          selections: [
-                            {
-                              kind: 'Field',
-                              name: { kind: 'Name', value: 'id' },
-                            },
-                            {
-                              kind: 'Field',
-                              name: { kind: 'Name', value: 'organisation' },
-                              selectionSet: {
-                                kind: 'SelectionSet',
-                                selections: [
-                                  {
-                                    kind: 'Field',
-                                    name: { kind: 'Name', value: 'id' },
-                                  },
-                                  {
-                                    kind: 'Field',
-                                    name: { kind: 'Name', value: 'name' },
-                                  },
-                                ],
-                              },
-                            },
-                          ],
-                        },
-                      },
-                    ],
-                  },
-                },
-                {
-                  kind: 'Field',
-                  name: {
-                    kind: 'Name',
-                    value: 'sharingPermissionsFromOtherOrgs',
-                  },
-                  selectionSet: {
-                    kind: 'SelectionSet',
-                    selections: [
-                      { kind: 'Field', name: { kind: 'Name', value: 'id' } },
-                      {
-                        kind: 'Field',
-                        name: { kind: 'Name', value: 'externalDataSource' },
-                        selectionSet: {
-                          kind: 'SelectionSet',
-                          selections: [
-                            {
-                              kind: 'Field',
-                              name: { kind: 'Name', value: 'id' },
-                            },
-                            {
-                              kind: 'Field',
-                              name: { kind: 'Name', value: 'name' },
-                            },
-                            {
-                              kind: 'Field',
-                              name: { kind: 'Name', value: 'dataType' },
-                            },
-                            {
-                              kind: 'Field',
-                              name: { kind: 'Name', value: 'crmType' },
-                            },
-                            {
-                              kind: 'Field',
-                              name: { kind: 'Name', value: 'organisation' },
-                              selectionSet: {
-                                kind: 'SelectionSet',
-                                selections: [
-                                  {
-                                    kind: 'Field',
-                                    name: { kind: 'Name', value: 'name' },
-                                  },
-                                ],
-                              },
-                            },
-                          ],
-                        },
-                      },
-                    ],
-                  },
-                },
-              ],
-            },
-          },
-        ],
-      },
-    },
-  ],
-} as unknown as DocumentNode<
-  ListOrganisationsQuery,
-  ListOrganisationsQueryVariables
->
-export const GetSourceMappingDocument = {
-  kind: 'Document',
-  definitions: [
-    {
-      kind: 'OperationDefinition',
-      operation: 'query',
-      name: { kind: 'Name', value: 'GetSourceMapping' },
-      variableDefinitions: [
-        {
-          kind: 'VariableDefinition',
-          variable: { kind: 'Variable', name: { kind: 'Name', value: 'ID' } },
-          type: {
-            kind: 'NonNullType',
-            type: { kind: 'NamedType', name: { kind: 'Name', value: 'ID' } },
-          },
-        },
-      ],
-      selectionSet: {
-        kind: 'SelectionSet',
-        selections: [
-          {
-            kind: 'Field',
-            name: { kind: 'Name', value: 'externalDataSource' },
-            arguments: [
-              {
-                kind: 'Argument',
-                name: { kind: 'Name', value: 'pk' },
-                value: {
-                  kind: 'Variable',
-                  name: { kind: 'Name', value: 'ID' },
-                },
-              },
-            ],
-            selectionSet: {
-              kind: 'SelectionSet',
-              selections: [
-                { kind: 'Field', name: { kind: 'Name', value: 'id' } },
-                {
-                  kind: 'Field',
-                  name: { kind: 'Name', value: 'autoImportEnabled' },
-                },
-                {
-                  kind: 'Field',
-                  name: { kind: 'Name', value: 'autoUpdateEnabled' },
-                },
-                {
-                  kind: 'Field',
-                  name: { kind: 'Name', value: 'allowUpdates' },
-                },
-                { kind: 'Field', name: { kind: 'Name', value: 'hasWebhooks' } },
-                {
-                  kind: 'Field',
-                  name: { kind: 'Name', value: 'updateMapping' },
-                  selectionSet: {
-                    kind: 'SelectionSet',
-                    selections: [
-                      {
-                        kind: 'Field',
-                        name: { kind: 'Name', value: 'destinationColumn' },
-                      },
-                      {
-                        kind: 'Field',
-                        name: { kind: 'Name', value: 'source' },
-                      },
-                      {
-                        kind: 'Field',
-                        name: { kind: 'Name', value: 'sourcePath' },
-                      },
-                    ],
-                  },
-                },
-                {
-                  kind: 'Field',
-                  name: { kind: 'Name', value: 'fieldDefinitions' },
-                  selectionSet: {
-                    kind: 'SelectionSet',
-                    selections: [
-                      { kind: 'Field', name: { kind: 'Name', value: 'label' } },
-                      { kind: 'Field', name: { kind: 'Name', value: 'value' } },
-                      {
-                        kind: 'Field',
-                        name: { kind: 'Name', value: 'description' },
-                      },
-                      {
-                        kind: 'Field',
-                        name: { kind: 'Name', value: 'editable' },
-                      },
-                    ],
-                  },
-                },
-                { kind: 'Field', name: { kind: 'Name', value: 'crmType' } },
-                {
-                  kind: 'Field',
-                  name: { kind: 'Name', value: 'geographyColumn' },
-                },
-                {
-                  kind: 'Field',
-                  name: { kind: 'Name', value: 'geographyColumnType' },
-                },
-                {
-                  kind: 'Field',
-                  name: { kind: 'Name', value: 'geocodingConfig' },
-                },
-                {
-                  kind: 'Field',
-                  name: { kind: 'Name', value: 'usesValidGeocodingConfig' },
-                },
-                {
-                  kind: 'Field',
-                  name: { kind: 'Name', value: 'postcodeField' },
-                },
-                {
-                  kind: 'Field',
-                  name: { kind: 'Name', value: 'firstNameField' },
-                },
-                {
-                  kind: 'Field',
-                  name: { kind: 'Name', value: 'lastNameField' },
-                },
-                { kind: 'Field', name: { kind: 'Name', value: 'emailField' } },
-                { kind: 'Field', name: { kind: 'Name', value: 'phoneField' } },
-                {
-                  kind: 'Field',
-                  name: { kind: 'Name', value: 'addressField' },
-                },
-                {
-                  kind: 'Field',
-                  name: { kind: 'Name', value: 'canDisplayPointField' },
-                },
-              ],
-            },
-          },
-        ],
-      },
-    },
-  ],
-} as unknown as DocumentNode<
-  GetSourceMappingQuery,
-  GetSourceMappingQueryVariables
->
-export const TestDataSourceDocument = {
-  kind: 'Document',
-  definitions: [
-    {
-      kind: 'OperationDefinition',
-      operation: 'query',
-      name: { kind: 'Name', value: 'TestDataSource' },
-      variableDefinitions: [
-        {
-          kind: 'VariableDefinition',
-          variable: {
-            kind: 'Variable',
-            name: { kind: 'Name', value: 'input' },
-          },
-          type: {
-            kind: 'NonNullType',
-            type: {
-              kind: 'NamedType',
-              name: { kind: 'Name', value: 'CreateExternalDataSourceInput' },
-            },
-          },
-        },
-      ],
-      selectionSet: {
-        kind: 'SelectionSet',
-        selections: [
-          {
-            kind: 'Field',
-            name: { kind: 'Name', value: 'testDataSource' },
-            arguments: [
-              {
-                kind: 'Argument',
-                name: { kind: 'Name', value: 'input' },
-                value: {
-                  kind: 'Variable',
-                  name: { kind: 'Name', value: 'input' },
-                },
-              },
-            ],
-            selectionSet: {
-              kind: 'SelectionSet',
-              selections: [
-                { kind: 'Field', name: { kind: 'Name', value: '__typename' } },
-                { kind: 'Field', name: { kind: 'Name', value: 'crmType' } },
-                {
-                  kind: 'Field',
-                  name: { kind: 'Name', value: 'fieldDefinitions' },
-                  selectionSet: {
-                    kind: 'SelectionSet',
-                    selections: [
-                      { kind: 'Field', name: { kind: 'Name', value: 'label' } },
-                      { kind: 'Field', name: { kind: 'Name', value: 'value' } },
-                      {
-                        kind: 'Field',
-                        name: { kind: 'Name', value: 'description' },
-                      },
-                      {
-                        kind: 'Field',
-                        name: { kind: 'Name', value: 'editable' },
-                      },
-                    ],
-                  },
-                },
-                {
-                  kind: 'Field',
-                  name: { kind: 'Name', value: 'geographyColumn' },
-                },
-                {
-                  kind: 'Field',
-                  name: { kind: 'Name', value: 'geographyColumnType' },
-                },
-                {
-                  kind: 'Field',
-                  name: { kind: 'Name', value: 'geocodingConfig' },
-                },
-                {
-                  kind: 'Field',
-                  name: { kind: 'Name', value: 'usesValidGeocodingConfig' },
-                },
-                { kind: 'Field', name: { kind: 'Name', value: 'healthcheck' } },
-                {
-                  kind: 'Field',
-                  name: { kind: 'Name', value: 'predefinedColumnNames' },
-                },
-                {
-                  kind: 'Field',
-                  name: { kind: 'Name', value: 'defaultDataType' },
-                },
-                { kind: 'Field', name: { kind: 'Name', value: 'remoteName' } },
-                {
-                  kind: 'Field',
-                  name: { kind: 'Name', value: 'allowUpdates' },
-                },
-                { kind: 'Field', name: { kind: 'Name', value: 'defaults' } },
-                {
-                  kind: 'Field',
-                  name: { kind: 'Name', value: 'oauthCredentials' },
-                },
-              ],
-            },
-          },
-        ],
-      },
-    },
-  ],
-} as unknown as DocumentNode<TestDataSourceQuery, TestDataSourceQueryVariables>
-export const GoogleSheetsOauthUrlDocument = {
-  kind: 'Document',
-  definitions: [
-    {
-      kind: 'OperationDefinition',
-      operation: 'query',
-      name: { kind: 'Name', value: 'GoogleSheetsOauthUrl' },
-      variableDefinitions: [
-        {
-          kind: 'VariableDefinition',
-          variable: {
-            kind: 'Variable',
-            name: { kind: 'Name', value: 'redirectUrl' },
-          },
-          type: {
-            kind: 'NonNullType',
-            type: {
-              kind: 'NamedType',
-              name: { kind: 'Name', value: 'String' },
-            },
-          },
-        },
-      ],
-      selectionSet: {
-        kind: 'SelectionSet',
-        selections: [
-          {
-            kind: 'Field',
-            name: { kind: 'Name', value: 'googleSheetsOauthUrl' },
-            arguments: [
-              {
-                kind: 'Argument',
-                name: { kind: 'Name', value: 'redirectUrl' },
-                value: {
-                  kind: 'Variable',
-                  name: { kind: 'Name', value: 'redirectUrl' },
-                },
-              },
-            ],
-          },
-        ],
-      },
-    },
-  ],
-} as unknown as DocumentNode<
-  GoogleSheetsOauthUrlQuery,
-  GoogleSheetsOauthUrlQueryVariables
->
-export const GoogleSheetsOauthCredentialsDocument = {
-  kind: 'Document',
-  definitions: [
-    {
-      kind: 'OperationDefinition',
-      operation: 'query',
-      name: { kind: 'Name', value: 'GoogleSheetsOauthCredentials' },
-      variableDefinitions: [
-        {
-          kind: 'VariableDefinition',
-          variable: {
-            kind: 'Variable',
-            name: { kind: 'Name', value: 'redirectSuccessUrl' },
-          },
-          type: {
-            kind: 'NonNullType',
-            type: {
-              kind: 'NamedType',
-              name: { kind: 'Name', value: 'String' },
-            },
-          },
-        },
-      ],
-      selectionSet: {
-        kind: 'SelectionSet',
-        selections: [
-          {
-            kind: 'Field',
-            name: { kind: 'Name', value: 'googleSheetsOauthCredentials' },
-            arguments: [
-              {
-                kind: 'Argument',
-                name: { kind: 'Name', value: 'redirectSuccessUrl' },
-                value: {
-                  kind: 'Variable',
-                  name: { kind: 'Name', value: 'redirectSuccessUrl' },
-                },
-              },
-            ],
-          },
-        ],
-      },
-    },
-  ],
-} as unknown as DocumentNode<
-  GoogleSheetsOauthCredentialsQuery,
-  GoogleSheetsOauthCredentialsQueryVariables
->
-export const CreateSourceDocument = {
-  kind: 'Document',
-  definitions: [
-    {
-      kind: 'OperationDefinition',
-      operation: 'mutation',
-      name: { kind: 'Name', value: 'CreateSource' },
-      variableDefinitions: [
-        {
-          kind: 'VariableDefinition',
-          variable: {
-            kind: 'Variable',
-            name: { kind: 'Name', value: 'input' },
-          },
-          type: {
-            kind: 'NonNullType',
-            type: {
-              kind: 'NamedType',
-              name: { kind: 'Name', value: 'CreateExternalDataSourceInput' },
-            },
-          },
-        },
-      ],
-      selectionSet: {
-        kind: 'SelectionSet',
-        selections: [
-          {
-            kind: 'Field',
-            name: { kind: 'Name', value: 'createExternalDataSource' },
-            arguments: [
-              {
-                kind: 'Argument',
-                name: { kind: 'Name', value: 'input' },
-                value: {
-                  kind: 'Variable',
-                  name: { kind: 'Name', value: 'input' },
-                },
-              },
-            ],
-            selectionSet: {
-              kind: 'SelectionSet',
-              selections: [
-                { kind: 'Field', name: { kind: 'Name', value: 'code' } },
-                {
-                  kind: 'Field',
-                  name: { kind: 'Name', value: 'errors' },
-                  selectionSet: {
-                    kind: 'SelectionSet',
-                    selections: [
-                      {
-                        kind: 'Field',
-                        name: { kind: 'Name', value: 'message' },
-                      },
-                    ],
-                  },
-                },
-                {
-                  kind: 'Field',
-                  name: { kind: 'Name', value: 'result' },
-                  selectionSet: {
-                    kind: 'SelectionSet',
-                    selections: [
-                      { kind: 'Field', name: { kind: 'Name', value: 'id' } },
-                      { kind: 'Field', name: { kind: 'Name', value: 'name' } },
-                      {
-                        kind: 'Field',
-                        name: { kind: 'Name', value: 'crmType' },
-                      },
-                      {
-                        kind: 'Field',
-                        name: { kind: 'Name', value: 'dataType' },
-                      },
-                      {
-                        kind: 'Field',
-                        name: { kind: 'Name', value: 'allowUpdates' },
-                      },
-                    ],
-                  },
-                },
-              ],
-            },
-          },
-        ],
-      },
-    },
-  ],
-} as unknown as DocumentNode<
-  CreateSourceMutation,
-  CreateSourceMutationVariables
->
-export const AutoUpdateCreationReviewDocument = {
-  kind: 'Document',
-  definitions: [
-    {
-      kind: 'OperationDefinition',
-      operation: 'query',
-      name: { kind: 'Name', value: 'AutoUpdateCreationReview' },
-      variableDefinitions: [
-        {
-          kind: 'VariableDefinition',
-          variable: { kind: 'Variable', name: { kind: 'Name', value: 'ID' } },
-          type: {
-            kind: 'NonNullType',
-            type: { kind: 'NamedType', name: { kind: 'Name', value: 'ID' } },
-          },
-        },
-      ],
-      selectionSet: {
-        kind: 'SelectionSet',
-        selections: [
-          {
-            kind: 'Field',
-            name: { kind: 'Name', value: 'externalDataSource' },
-            arguments: [
-              {
-                kind: 'Argument',
-                name: { kind: 'Name', value: 'pk' },
-                value: {
-                  kind: 'Variable',
-                  name: { kind: 'Name', value: 'ID' },
-                },
-              },
-            ],
-            selectionSet: {
-              kind: 'SelectionSet',
-              selections: [
-                { kind: 'Field', name: { kind: 'Name', value: 'id' } },
-                { kind: 'Field', name: { kind: 'Name', value: 'name' } },
-                {
-                  kind: 'Field',
-                  name: { kind: 'Name', value: 'geographyColumn' },
-                },
-                {
-                  kind: 'Field',
-                  name: { kind: 'Name', value: 'geographyColumnType' },
-                },
-                {
-                  kind: 'Field',
-                  name: { kind: 'Name', value: 'geocodingConfig' },
-                },
-                {
-                  kind: 'Field',
-                  name: { kind: 'Name', value: 'usesValidGeocodingConfig' },
-                },
-                { kind: 'Field', name: { kind: 'Name', value: 'dataType' } },
-                { kind: 'Field', name: { kind: 'Name', value: 'crmType' } },
-                {
-                  kind: 'Field',
-                  name: { kind: 'Name', value: 'autoImportEnabled' },
-                },
-                {
-                  kind: 'Field',
-                  name: { kind: 'Name', value: 'autoUpdateEnabled' },
-                },
-                {
-                  kind: 'Field',
-                  name: { kind: 'Name', value: 'updateMapping' },
-                  selectionSet: {
-                    kind: 'SelectionSet',
-                    selections: [
-                      {
-                        kind: 'Field',
-                        name: { kind: 'Name', value: 'source' },
-                      },
-                      {
-                        kind: 'Field',
-                        name: { kind: 'Name', value: 'sourcePath' },
-                      },
-                      {
-                        kind: 'Field',
-                        name: { kind: 'Name', value: 'destinationColumn' },
-                      },
-                    ],
-                  },
-                },
-                {
-                  kind: 'Field',
-                  name: { kind: 'Name', value: 'jobs' },
-                  arguments: [
-                    {
-                      kind: 'Argument',
-                      name: { kind: 'Name', value: 'pagination' },
-                      value: {
-                        kind: 'ObjectValue',
-                        fields: [
-                          {
-                            kind: 'ObjectField',
-                            name: { kind: 'Name', value: 'limit' },
-                            value: { kind: 'IntValue', value: '10' },
-                          },
-                        ],
-                      },
-                    },
-                  ],
-                  selectionSet: {
-                    kind: 'SelectionSet',
-                    selections: [
-                      {
-                        kind: 'Field',
-                        name: { kind: 'Name', value: 'lastEventAt' },
-                      },
-                      {
-                        kind: 'Field',
-                        name: { kind: 'Name', value: 'status' },
-                      },
-                    ],
-                  },
-                },
-                {
-                  kind: 'Field',
-                  name: { kind: 'Name', value: 'automatedWebhooks' },
-                },
-                { kind: 'Field', name: { kind: 'Name', value: 'webhookUrl' } },
-                {
-                  kind: 'FragmentSpread',
-                  name: { kind: 'Name', value: 'DataSourceCard' },
-                },
-              ],
-            },
-          },
-        ],
-      },
-    },
-    {
-      kind: 'FragmentDefinition',
-      name: { kind: 'Name', value: 'DataSourceCard' },
-      typeCondition: {
-        kind: 'NamedType',
-        name: { kind: 'Name', value: 'ExternalDataSource' },
-      },
-      selectionSet: {
-        kind: 'SelectionSet',
-        selections: [
-          { kind: 'Field', name: { kind: 'Name', value: 'id' } },
-          { kind: 'Field', name: { kind: 'Name', value: 'name' } },
-          { kind: 'Field', name: { kind: 'Name', value: 'dataType' } },
-          { kind: 'Field', name: { kind: 'Name', value: 'crmType' } },
-          { kind: 'Field', name: { kind: 'Name', value: 'automatedWebhooks' } },
-          { kind: 'Field', name: { kind: 'Name', value: 'autoImportEnabled' } },
-          { kind: 'Field', name: { kind: 'Name', value: 'autoUpdateEnabled' } },
-          {
-            kind: 'Field',
-            name: { kind: 'Name', value: 'updateMapping' },
-            selectionSet: {
-              kind: 'SelectionSet',
-              selections: [
-                { kind: 'Field', name: { kind: 'Name', value: 'source' } },
-                { kind: 'Field', name: { kind: 'Name', value: 'sourcePath' } },
-                {
-                  kind: 'Field',
-                  name: { kind: 'Name', value: 'destinationColumn' },
-                },
-              ],
-            },
-          },
-          {
-            kind: 'Field',
-            name: { kind: 'Name', value: 'jobs' },
-            arguments: [
-              {
-                kind: 'Argument',
-                name: { kind: 'Name', value: 'pagination' },
-                value: {
-                  kind: 'ObjectValue',
-                  fields: [
-                    {
-                      kind: 'ObjectField',
-                      name: { kind: 'Name', value: 'limit' },
-                      value: { kind: 'IntValue', value: '10' },
-                    },
-                  ],
-                },
-              },
-            ],
-            selectionSet: {
-              kind: 'SelectionSet',
-              selections: [
-                { kind: 'Field', name: { kind: 'Name', value: 'lastEventAt' } },
-                { kind: 'Field', name: { kind: 'Name', value: 'status' } },
-              ],
-            },
-          },
-          {
-            kind: 'Field',
-            name: { kind: 'Name', value: 'sharingPermissions' },
-            selectionSet: {
-              kind: 'SelectionSet',
-              selections: [
-                { kind: 'Field', name: { kind: 'Name', value: 'id' } },
-                {
-                  kind: 'Field',
-                  name: { kind: 'Name', value: 'organisation' },
-                  selectionSet: {
-                    kind: 'SelectionSet',
-                    selections: [
-                      { kind: 'Field', name: { kind: 'Name', value: 'id' } },
-                      { kind: 'Field', name: { kind: 'Name', value: 'name' } },
-                    ],
-                  },
-                },
-              ],
-            },
-          },
-        ],
-      },
-    },
-  ],
-} as unknown as DocumentNode<
-  AutoUpdateCreationReviewQuery,
-  AutoUpdateCreationReviewQueryVariables
->
-export const ExternalDataSourceInspectPageDocument = {
-  kind: 'Document',
-  definitions: [
-    {
-      kind: 'OperationDefinition',
-      operation: 'query',
-      name: { kind: 'Name', value: 'ExternalDataSourceInspectPage' },
-      variableDefinitions: [
-        {
-          kind: 'VariableDefinition',
-          variable: { kind: 'Variable', name: { kind: 'Name', value: 'ID' } },
-          type: {
-            kind: 'NonNullType',
-            type: { kind: 'NamedType', name: { kind: 'Name', value: 'ID' } },
-          },
-        },
-      ],
-      selectionSet: {
-        kind: 'SelectionSet',
-        selections: [
-          {
-            kind: 'Field',
-            name: { kind: 'Name', value: 'externalDataSource' },
-            arguments: [
-              {
-                kind: 'Argument',
-                name: { kind: 'Name', value: 'pk' },
-                value: {
-                  kind: 'Variable',
-                  name: { kind: 'Name', value: 'ID' },
-                },
-              },
-            ],
-            selectionSet: {
-              kind: 'SelectionSet',
-              selections: [
-                { kind: 'Field', name: { kind: 'Name', value: 'id' } },
-                { kind: 'Field', name: { kind: 'Name', value: 'name' } },
-                { kind: 'Field', name: { kind: 'Name', value: 'dataType' } },
-                { kind: 'Field', name: { kind: 'Name', value: 'remoteUrl' } },
-                { kind: 'Field', name: { kind: 'Name', value: 'crmType' } },
-                {
-                  kind: 'Field',
-                  name: { kind: 'Name', value: 'connectionDetails' },
-                  selectionSet: {
-                    kind: 'SelectionSet',
-                    selections: [
-                      {
-                        kind: 'InlineFragment',
-                        typeCondition: {
-                          kind: 'NamedType',
-                          name: { kind: 'Name', value: 'AirtableSource' },
-                        },
-                        selectionSet: {
-                          kind: 'SelectionSet',
-                          selections: [
-                            {
-                              kind: 'Field',
-                              name: { kind: 'Name', value: 'apiKey' },
-                            },
-                            {
-                              kind: 'Field',
-                              name: { kind: 'Name', value: 'baseId' },
-                            },
-                            {
-                              kind: 'Field',
-                              name: { kind: 'Name', value: 'tableId' },
-                            },
-                          ],
-                        },
-                      },
-                      {
-                        kind: 'InlineFragment',
-                        typeCondition: {
-                          kind: 'NamedType',
-                          name: { kind: 'Name', value: 'MailchimpSource' },
-                        },
-                        selectionSet: {
-                          kind: 'SelectionSet',
-                          selections: [
-                            {
-                              kind: 'Field',
-                              name: { kind: 'Name', value: 'apiKey' },
-                            },
-                            {
-                              kind: 'Field',
-                              name: { kind: 'Name', value: 'listId' },
-                            },
-                          ],
-                        },
-                      },
-                      {
-                        kind: 'InlineFragment',
-                        typeCondition: {
-                          kind: 'NamedType',
-                          name: { kind: 'Name', value: 'ActionNetworkSource' },
-                        },
-                        selectionSet: {
-                          kind: 'SelectionSet',
-                          selections: [
-                            {
-                              kind: 'Field',
-                              name: { kind: 'Name', value: 'apiKey' },
-                            },
-                            {
-                              kind: 'Field',
-                              name: { kind: 'Name', value: 'groupSlug' },
-                            },
-                          ],
-                        },
-                      },
-                      {
-                        kind: 'InlineFragment',
-                        typeCondition: {
-                          kind: 'NamedType',
-                          name: { kind: 'Name', value: 'TicketTailorSource' },
-                        },
-                        selectionSet: {
-                          kind: 'SelectionSet',
-                          selections: [
-                            {
-                              kind: 'Field',
-                              name: { kind: 'Name', value: 'apiKey' },
-                            },
-                          ],
-                        },
-                      },
-                    ],
-                  },
-                },
-                {
-                  kind: 'Field',
-                  name: { kind: 'Name', value: 'lastImportJob' },
-                  selectionSet: {
-                    kind: 'SelectionSet',
-                    selections: [
-                      { kind: 'Field', name: { kind: 'Name', value: 'id' } },
-                      {
-                        kind: 'Field',
-                        name: { kind: 'Name', value: 'lastEventAt' },
-                      },
-                      {
-                        kind: 'Field',
-                        name: { kind: 'Name', value: 'status' },
-                      },
-                    ],
-                  },
-                },
-                {
-                  kind: 'Field',
-                  name: { kind: 'Name', value: 'lastUpdateJob' },
-                  selectionSet: {
-                    kind: 'SelectionSet',
-                    selections: [
-                      { kind: 'Field', name: { kind: 'Name', value: 'id' } },
-                      {
-                        kind: 'Field',
-                        name: { kind: 'Name', value: 'lastEventAt' },
-                      },
-                      {
-                        kind: 'Field',
-                        name: { kind: 'Name', value: 'status' },
-                      },
-                    ],
-                  },
-                },
-                {
-                  kind: 'Field',
-                  name: { kind: 'Name', value: 'autoImportEnabled' },
-                },
-                {
-                  kind: 'Field',
-                  name: { kind: 'Name', value: 'autoUpdateEnabled' },
-                },
-                { kind: 'Field', name: { kind: 'Name', value: 'hasWebhooks' } },
-                {
-                  kind: 'Field',
-                  name: { kind: 'Name', value: 'allowUpdates' },
-                },
-                {
-                  kind: 'Field',
-                  name: { kind: 'Name', value: 'automatedWebhooks' },
-                },
-                { kind: 'Field', name: { kind: 'Name', value: 'webhookUrl' } },
-                {
-                  kind: 'Field',
-                  name: { kind: 'Name', value: 'webhookHealthcheck' },
-                },
-                {
-                  kind: 'Field',
-                  name: { kind: 'Name', value: 'geographyColumn' },
-                },
-                {
-                  kind: 'Field',
-                  name: { kind: 'Name', value: 'geographyColumnType' },
-                },
-                {
-                  kind: 'Field',
-                  name: { kind: 'Name', value: 'geocodingConfig' },
-                },
-                {
-                  kind: 'Field',
-                  name: { kind: 'Name', value: 'usesValidGeocodingConfig' },
-                },
-                {
-                  kind: 'Field',
-                  name: { kind: 'Name', value: 'postcodeField' },
-                },
-                {
-                  kind: 'Field',
-                  name: { kind: 'Name', value: 'firstNameField' },
-                },
-                {
-                  kind: 'Field',
-                  name: { kind: 'Name', value: 'lastNameField' },
-                },
-                {
-                  kind: 'Field',
-                  name: { kind: 'Name', value: 'fullNameField' },
-                },
-                { kind: 'Field', name: { kind: 'Name', value: 'emailField' } },
-                { kind: 'Field', name: { kind: 'Name', value: 'phoneField' } },
-                {
-                  kind: 'Field',
-                  name: { kind: 'Name', value: 'addressField' },
-                },
-                { kind: 'Field', name: { kind: 'Name', value: 'titleField' } },
-                {
-                  kind: 'Field',
-                  name: { kind: 'Name', value: 'descriptionField' },
-                },
-                { kind: 'Field', name: { kind: 'Name', value: 'imageField' } },
-                {
-                  kind: 'Field',
-                  name: { kind: 'Name', value: 'startTimeField' },
-                },
-                {
-                  kind: 'Field',
-                  name: { kind: 'Name', value: 'endTimeField' },
-                },
-                {
-                  kind: 'Field',
-                  name: { kind: 'Name', value: 'publicUrlField' },
-                },
-                {
-                  kind: 'Field',
-                  name: { kind: 'Name', value: 'socialUrlField' },
-                },
-                {
-                  kind: 'Field',
-                  name: { kind: 'Name', value: 'canDisplayPointField' },
-                },
-                {
-                  kind: 'Field',
-                  name: { kind: 'Name', value: 'isImportScheduled' },
-                },
-                {
-                  kind: 'Field',
-                  name: { kind: 'Name', value: 'importProgress' },
-                  selectionSet: {
-                    kind: 'SelectionSet',
-                    selections: [
-                      { kind: 'Field', name: { kind: 'Name', value: 'id' } },
-                      {
-                        kind: 'Field',
-                        name: { kind: 'Name', value: 'hasForecast' },
-                      },
-                      {
-                        kind: 'Field',
-                        name: { kind: 'Name', value: 'status' },
-                      },
-                      { kind: 'Field', name: { kind: 'Name', value: 'total' } },
-                      {
-                        kind: 'Field',
-                        name: { kind: 'Name', value: 'succeeded' },
-                      },
-                      {
-                        kind: 'Field',
-                        name: { kind: 'Name', value: 'estimatedFinishTime' },
-                      },
-                      {
-                        kind: 'Field',
-                        name: { kind: 'Name', value: 'actualFinishTime' },
-                      },
-                      {
-                        kind: 'Field',
-                        name: { kind: 'Name', value: 'inQueue' },
-                      },
-                      {
-                        kind: 'Field',
-                        name: {
-                          kind: 'Name',
-                          value: 'numberOfJobsAheadInQueue',
-                        },
-                      },
-                      {
-                        kind: 'Field',
-                        name: { kind: 'Name', value: 'sendEmail' },
-                      },
-                    ],
-                  },
-                },
-                {
-                  kind: 'Field',
-                  name: { kind: 'Name', value: 'isUpdateScheduled' },
-                },
-                {
-                  kind: 'Field',
-                  name: { kind: 'Name', value: 'updateProgress' },
-                  selectionSet: {
-                    kind: 'SelectionSet',
-                    selections: [
-                      { kind: 'Field', name: { kind: 'Name', value: 'id' } },
-                      {
-                        kind: 'Field',
-                        name: { kind: 'Name', value: 'hasForecast' },
-                      },
-                      {
-                        kind: 'Field',
-                        name: { kind: 'Name', value: 'status' },
-                      },
-                      { kind: 'Field', name: { kind: 'Name', value: 'total' } },
-                      {
-                        kind: 'Field',
-                        name: { kind: 'Name', value: 'succeeded' },
-                      },
-                      {
-                        kind: 'Field',
-                        name: { kind: 'Name', value: 'estimatedFinishTime' },
-                      },
-                      {
-                        kind: 'Field',
-                        name: { kind: 'Name', value: 'actualFinishTime' },
-                      },
-                      {
-                        kind: 'Field',
-                        name: { kind: 'Name', value: 'inQueue' },
-                      },
-                      {
-                        kind: 'Field',
-                        name: {
-                          kind: 'Name',
-                          value: 'numberOfJobsAheadInQueue',
-                        },
-                      },
-                      {
-                        kind: 'Field',
-                        name: { kind: 'Name', value: 'sendEmail' },
-                      },
-                    ],
-                  },
-                },
-                {
-                  kind: 'Field',
-                  name: { kind: 'Name', value: 'importedDataCount' },
-                },
-                {
-                  kind: 'Field',
-                  name: { kind: 'Name', value: 'importedDataGeocodingRate' },
-                },
-                {
-                  kind: 'Field',
-                  alias: { kind: 'Name', value: 'regionCount' },
-                  name: { kind: 'Name', value: 'importedDataCountOfAreas' },
-                  arguments: [
-                    {
-                      kind: 'Argument',
-                      name: { kind: 'Name', value: 'analyticalAreaType' },
-                      value: {
-                        kind: 'EnumValue',
-                        value: 'european_electoral_region',
-                      },
-                    },
-                  ],
-                },
-                {
-                  kind: 'Field',
-                  alias: { kind: 'Name', value: 'constituencyCount' },
-                  name: { kind: 'Name', value: 'importedDataCountOfAreas' },
-                  arguments: [
-                    {
-                      kind: 'Argument',
-                      name: { kind: 'Name', value: 'analyticalAreaType' },
-                      value: {
-                        kind: 'EnumValue',
-                        value: 'parliamentary_constituency',
-                      },
-                    },
-                  ],
-                },
-                {
-                  kind: 'Field',
-                  alias: { kind: 'Name', value: 'ladCount' },
-                  name: { kind: 'Name', value: 'importedDataCountOfAreas' },
-                  arguments: [
-                    {
-                      kind: 'Argument',
-                      name: { kind: 'Name', value: 'analyticalAreaType' },
-                      value: { kind: 'EnumValue', value: 'admin_district' },
-                    },
-                  ],
-                },
-                {
-                  kind: 'Field',
-                  alias: { kind: 'Name', value: 'wardCount' },
-                  name: { kind: 'Name', value: 'importedDataCountOfAreas' },
-                  arguments: [
-                    {
-                      kind: 'Argument',
-                      name: { kind: 'Name', value: 'analyticalAreaType' },
-                      value: { kind: 'EnumValue', value: 'admin_ward' },
-                    },
-                  ],
-                },
-                {
-                  kind: 'Field',
-                  name: { kind: 'Name', value: 'fieldDefinitions' },
-                  selectionSet: {
-                    kind: 'SelectionSet',
-                    selections: [
-                      { kind: 'Field', name: { kind: 'Name', value: 'label' } },
-                      { kind: 'Field', name: { kind: 'Name', value: 'value' } },
-                      {
-                        kind: 'Field',
-                        name: { kind: 'Name', value: 'description' },
-                      },
-                      {
-                        kind: 'Field',
-                        name: { kind: 'Name', value: 'editable' },
-                      },
-                    ],
-                  },
-                },
-                {
-                  kind: 'Field',
-                  name: { kind: 'Name', value: 'updateMapping' },
-                  selectionSet: {
-                    kind: 'SelectionSet',
-                    selections: [
-                      {
-                        kind: 'Field',
-                        name: { kind: 'Name', value: 'source' },
-                      },
-                      {
-                        kind: 'Field',
-                        name: { kind: 'Name', value: 'sourcePath' },
-                      },
-                      {
-                        kind: 'Field',
-                        name: { kind: 'Name', value: 'destinationColumn' },
-                      },
-                    ],
-                  },
-                },
-                {
-                  kind: 'Field',
-                  name: { kind: 'Name', value: 'sharingPermissions' },
-                  selectionSet: {
-                    kind: 'SelectionSet',
-                    selections: [
-                      { kind: 'Field', name: { kind: 'Name', value: 'id' } },
-                    ],
-                  },
-                },
-                {
-                  kind: 'Field',
-                  name: { kind: 'Name', value: 'organisation' },
-                  selectionSet: {
-                    kind: 'SelectionSet',
-                    selections: [
-                      { kind: 'Field', name: { kind: 'Name', value: 'id' } },
-                      { kind: 'Field', name: { kind: 'Name', value: 'name' } },
-                    ],
-                  },
-                },
-              ],
-            },
-          },
-        ],
-      },
-    },
-  ],
-} as unknown as DocumentNode<
-  ExternalDataSourceInspectPageQuery,
-  ExternalDataSourceInspectPageQueryVariables
->
-export const DeleteUpdateConfigDocument = {
-  kind: 'Document',
-  definitions: [
-    {
-      kind: 'OperationDefinition',
-      operation: 'mutation',
-      name: { kind: 'Name', value: 'DeleteUpdateConfig' },
-      variableDefinitions: [
-        {
-          kind: 'VariableDefinition',
-          variable: { kind: 'Variable', name: { kind: 'Name', value: 'id' } },
-          type: {
-            kind: 'NonNullType',
-            type: {
-              kind: 'NamedType',
-              name: { kind: 'Name', value: 'String' },
-            },
-          },
-        },
-      ],
-      selectionSet: {
-        kind: 'SelectionSet',
-        selections: [
-          {
-            kind: 'Field',
-            name: { kind: 'Name', value: 'deleteExternalDataSource' },
-            arguments: [
-              {
-                kind: 'Argument',
-                name: { kind: 'Name', value: 'data' },
-                value: {
-                  kind: 'ObjectValue',
-                  fields: [
-                    {
-                      kind: 'ObjectField',
-                      name: { kind: 'Name', value: 'id' },
-                      value: {
-                        kind: 'Variable',
-                        name: { kind: 'Name', value: 'id' },
-                      },
-                    },
-                  ],
-                },
-              },
-            ],
-            selectionSet: {
-              kind: 'SelectionSet',
-              selections: [
-                { kind: 'Field', name: { kind: 'Name', value: 'id' } },
-              ],
-            },
-          },
-        ],
-      },
-    },
-  ],
-} as unknown as DocumentNode<
-  DeleteUpdateConfigMutation,
-  DeleteUpdateConfigMutationVariables
->
-export const DeleteRecordsDocument = {
-  kind: 'Document',
-  definitions: [
-    {
-      kind: 'OperationDefinition',
-      operation: 'mutation',
-      name: { kind: 'Name', value: 'DeleteRecords' },
-      variableDefinitions: [
-        {
-          kind: 'VariableDefinition',
-          variable: {
-            kind: 'Variable',
-            name: { kind: 'Name', value: 'externalDataSourceId' },
-          },
-          type: {
-            kind: 'NonNullType',
-            type: {
-              kind: 'NamedType',
-              name: { kind: 'Name', value: 'String' },
-            },
-          },
-        },
-      ],
-      selectionSet: {
-        kind: 'SelectionSet',
-        selections: [
-          {
-            kind: 'Field',
-            name: { kind: 'Name', value: 'deleteAllRecords' },
-            arguments: [
-              {
-                kind: 'Argument',
-                name: { kind: 'Name', value: 'externalDataSourceId' },
-                value: {
-                  kind: 'Variable',
-                  name: { kind: 'Name', value: 'externalDataSourceId' },
-                },
-              },
-            ],
-            selectionSet: {
-              kind: 'SelectionSet',
-              selections: [
-                { kind: 'Field', name: { kind: 'Name', value: 'id' } },
-              ],
-            },
-          },
-        ],
-      },
-    },
-  ],
-} as unknown as DocumentNode<
-  DeleteRecordsMutation,
-  DeleteRecordsMutationVariables
->
-export const ManageSourceSharingDocument = {
-  kind: 'Document',
-  definitions: [
-    {
-      kind: 'OperationDefinition',
-      operation: 'query',
-      name: { kind: 'Name', value: 'ManageSourceSharing' },
-      variableDefinitions: [
-        {
-          kind: 'VariableDefinition',
-          variable: {
-            kind: 'Variable',
-            name: { kind: 'Name', value: 'externalDataSourceId' },
-          },
-          type: {
-            kind: 'NonNullType',
-            type: { kind: 'NamedType', name: { kind: 'Name', value: 'ID' } },
-          },
-        },
-      ],
-      selectionSet: {
-        kind: 'SelectionSet',
-        selections: [
-          {
-            kind: 'Field',
-            name: { kind: 'Name', value: 'externalDataSource' },
-            arguments: [
-              {
-                kind: 'Argument',
-                name: { kind: 'Name', value: 'pk' },
-                value: {
-                  kind: 'Variable',
-                  name: { kind: 'Name', value: 'externalDataSourceId' },
-                },
-              },
-            ],
-            selectionSet: {
-              kind: 'SelectionSet',
-              selections: [
-                {
-                  kind: 'Field',
-                  name: { kind: 'Name', value: 'sharingPermissions' },
-                  selectionSet: {
-                    kind: 'SelectionSet',
-                    selections: [
-                      { kind: 'Field', name: { kind: 'Name', value: 'id' } },
-                      {
-                        kind: 'Field',
-                        name: { kind: 'Name', value: 'organisationId' },
-                      },
-                      {
-                        kind: 'Field',
-                        name: { kind: 'Name', value: 'organisation' },
-                        selectionSet: {
-                          kind: 'SelectionSet',
-                          selections: [
-                            {
-                              kind: 'Field',
-                              name: { kind: 'Name', value: 'name' },
-                            },
-                          ],
-                        },
-                      },
-                      {
-                        kind: 'Field',
-                        name: { kind: 'Name', value: 'externalDataSourceId' },
-                      },
-                      {
-                        kind: 'Field',
-                        name: {
-                          kind: 'Name',
-                          value: 'visibilityRecordCoordinates',
-                        },
-                      },
-                      {
-                        kind: 'Field',
-                        name: {
-                          kind: 'Name',
-                          value: 'visibilityRecordDetails',
-                        },
-                      },
-                      {
-                        kind: 'Field',
-                        name: { kind: 'Name', value: 'deleted' },
-                      },
-                    ],
-                  },
-                },
-              ],
-            },
-          },
-        ],
-      },
-    },
-  ],
-} as unknown as DocumentNode<
-  ManageSourceSharingQuery,
-  ManageSourceSharingQueryVariables
->
-export const UpdateSourceSharingObjectDocument = {
-  kind: 'Document',
-  definitions: [
-    {
-      kind: 'OperationDefinition',
-      operation: 'mutation',
-      name: { kind: 'Name', value: 'UpdateSourceSharingObject' },
-      variableDefinitions: [
-        {
-          kind: 'VariableDefinition',
-          variable: { kind: 'Variable', name: { kind: 'Name', value: 'data' } },
-          type: {
-            kind: 'NonNullType',
-            type: {
-              kind: 'NamedType',
-              name: { kind: 'Name', value: 'SharingPermissionCUDInput' },
-            },
-          },
-        },
-      ],
-      selectionSet: {
-        kind: 'SelectionSet',
-        selections: [
-          {
-            kind: 'Field',
-            name: { kind: 'Name', value: 'updateSharingPermission' },
-            arguments: [
-              {
-                kind: 'Argument',
-                name: { kind: 'Name', value: 'data' },
-                value: {
-                  kind: 'Variable',
-                  name: { kind: 'Name', value: 'data' },
-                },
-              },
-            ],
-            selectionSet: {
-              kind: 'SelectionSet',
-              selections: [
-                { kind: 'Field', name: { kind: 'Name', value: 'id' } },
-                {
-                  kind: 'Field',
-                  name: { kind: 'Name', value: 'organisationId' },
-                },
-                {
-                  kind: 'Field',
-                  name: { kind: 'Name', value: 'externalDataSourceId' },
-                },
-                {
-                  kind: 'Field',
-                  name: { kind: 'Name', value: 'visibilityRecordCoordinates' },
-                },
-                {
-                  kind: 'Field',
-                  name: { kind: 'Name', value: 'visibilityRecordDetails' },
-                },
-                { kind: 'Field', name: { kind: 'Name', value: 'deleted' } },
-              ],
-            },
-          },
-        ],
-      },
-    },
-  ],
-} as unknown as DocumentNode<
-  UpdateSourceSharingObjectMutation,
-  UpdateSourceSharingObjectMutationVariables
->
-export const DeleteSourceSharingObjectDocument = {
-  kind: 'Document',
-  definitions: [
-    {
-      kind: 'OperationDefinition',
-      operation: 'mutation',
-      name: { kind: 'Name', value: 'DeleteSourceSharingObject' },
-      variableDefinitions: [
-        {
-          kind: 'VariableDefinition',
-          variable: { kind: 'Variable', name: { kind: 'Name', value: 'pk' } },
-          type: {
-            kind: 'NonNullType',
-            type: {
-              kind: 'NamedType',
-              name: { kind: 'Name', value: 'String' },
-            },
-          },
-        },
-      ],
-      selectionSet: {
-        kind: 'SelectionSet',
-        selections: [
-          {
-            kind: 'Field',
-            name: { kind: 'Name', value: 'deleteSharingPermission' },
-            arguments: [
-              {
-                kind: 'Argument',
-                name: { kind: 'Name', value: 'data' },
-                value: {
-                  kind: 'ObjectValue',
-                  fields: [
-                    {
-                      kind: 'ObjectField',
-                      name: { kind: 'Name', value: 'id' },
-                      value: {
-                        kind: 'Variable',
-                        name: { kind: 'Name', value: 'pk' },
-                      },
-                    },
-                  ],
-                },
-              },
-            ],
-            selectionSet: {
-              kind: 'SelectionSet',
-              selections: [
-                { kind: 'Field', name: { kind: 'Name', value: 'id' } },
-              ],
-            },
-          },
-        ],
-      },
-    },
-  ],
-} as unknown as DocumentNode<
-  DeleteSourceSharingObjectMutation,
-  DeleteSourceSharingObjectMutationVariables
->
-export const ImportDataDocument = {
-  kind: 'Document',
-  definitions: [
-    {
-      kind: 'OperationDefinition',
-      operation: 'mutation',
-      name: { kind: 'Name', value: 'ImportData' },
-      variableDefinitions: [
-        {
-          kind: 'VariableDefinition',
-          variable: { kind: 'Variable', name: { kind: 'Name', value: 'id' } },
-          type: {
-            kind: 'NonNullType',
-            type: {
-              kind: 'NamedType',
-              name: { kind: 'Name', value: 'String' },
-            },
-          },
-        },
-      ],
-      selectionSet: {
-        kind: 'SelectionSet',
-        selections: [
-          {
-            kind: 'Field',
-            name: { kind: 'Name', value: 'importAll' },
-            arguments: [
-              {
-                kind: 'Argument',
-                name: { kind: 'Name', value: 'externalDataSourceId' },
-                value: {
-                  kind: 'Variable',
-                  name: { kind: 'Name', value: 'id' },
-                },
-              },
-            ],
-            selectionSet: {
-              kind: 'SelectionSet',
-              selections: [
-                { kind: 'Field', name: { kind: 'Name', value: 'id' } },
-                {
-                  kind: 'Field',
-                  name: { kind: 'Name', value: 'externalDataSource' },
-                  selectionSet: {
-                    kind: 'SelectionSet',
-                    selections: [
-                      {
-                        kind: 'Field',
-                        name: { kind: 'Name', value: 'importedDataCount' },
-                      },
-                      {
-                        kind: 'Field',
-                        name: { kind: 'Name', value: 'importProgress' },
-                        selectionSet: {
-                          kind: 'SelectionSet',
-                          selections: [
-                            {
-                              kind: 'Field',
-                              name: { kind: 'Name', value: 'status' },
-                            },
-                            {
-                              kind: 'Field',
-                              name: { kind: 'Name', value: 'hasForecast' },
-                            },
-                            {
-                              kind: 'Field',
-                              name: { kind: 'Name', value: 'id' },
-                            },
-                            {
-                              kind: 'Field',
-                              name: { kind: 'Name', value: 'total' },
-                            },
-                            {
-                              kind: 'Field',
-                              name: { kind: 'Name', value: 'succeeded' },
-                            },
-                            {
-                              kind: 'Field',
-                              name: { kind: 'Name', value: 'failed' },
-                            },
-                            {
-                              kind: 'Field',
-                              name: {
-                                kind: 'Name',
-                                value: 'estimatedFinishTime',
-                              },
-                            },
-                            {
-                              kind: 'Field',
-                              name: { kind: 'Name', value: 'inQueue' },
-                            },
-                          ],
-                        },
-                      },
-                    ],
-                  },
-                },
-              ],
-            },
-          },
-        ],
-      },
-    },
-  ],
-} as unknown as DocumentNode<ImportDataMutation, ImportDataMutationVariables>
-export const CancelImportDocument = {
-  kind: 'Document',
-  definitions: [
-    {
-      kind: 'OperationDefinition',
-      operation: 'mutation',
-      name: { kind: 'Name', value: 'CancelImport' },
-      variableDefinitions: [
-        {
-          kind: 'VariableDefinition',
-          variable: { kind: 'Variable', name: { kind: 'Name', value: 'id' } },
-          type: {
-            kind: 'NonNullType',
-            type: {
-              kind: 'NamedType',
-              name: { kind: 'Name', value: 'String' },
-            },
-          },
-        },
-        {
-          kind: 'VariableDefinition',
-          variable: {
-            kind: 'Variable',
-            name: { kind: 'Name', value: 'requestId' },
-          },
-          type: {
-            kind: 'NonNullType',
-            type: {
-              kind: 'NamedType',
-              name: { kind: 'Name', value: 'String' },
-            },
-          },
-        },
-      ],
-      selectionSet: {
-        kind: 'SelectionSet',
-        selections: [
-          {
-            kind: 'Field',
-            name: { kind: 'Name', value: 'cancelImport' },
-            arguments: [
-              {
-                kind: 'Argument',
-                name: { kind: 'Name', value: 'externalDataSourceId' },
-                value: {
-                  kind: 'Variable',
-                  name: { kind: 'Name', value: 'id' },
-                },
-              },
-              {
-                kind: 'Argument',
-                name: { kind: 'Name', value: 'requestId' },
-                value: {
-                  kind: 'Variable',
-                  name: { kind: 'Name', value: 'requestId' },
-                },
-              },
-            ],
-            selectionSet: {
-              kind: 'SelectionSet',
-              selections: [
-                { kind: 'Field', name: { kind: 'Name', value: 'id' } },
-              ],
-            },
-          },
-        ],
-      },
-    },
-  ],
-} as unknown as DocumentNode<
-  CancelImportMutation,
-  CancelImportMutationVariables
->
-export const ExternalDataSourceNameDocument = {
-  kind: 'Document',
-  definitions: [
-    {
-      kind: 'OperationDefinition',
-      operation: 'query',
-      name: { kind: 'Name', value: 'ExternalDataSourceName' },
-      variableDefinitions: [
-        {
-          kind: 'VariableDefinition',
-          variable: {
-            kind: 'Variable',
-            name: { kind: 'Name', value: 'externalDataSourceId' },
-          },
-          type: {
-            kind: 'NonNullType',
-            type: { kind: 'NamedType', name: { kind: 'Name', value: 'ID' } },
-          },
-        },
-      ],
-      selectionSet: {
-        kind: 'SelectionSet',
-        selections: [
-          {
-            kind: 'Field',
-            name: { kind: 'Name', value: 'externalDataSource' },
-            arguments: [
-              {
-                kind: 'Argument',
-                name: { kind: 'Name', value: 'pk' },
-                value: {
-                  kind: 'Variable',
-                  name: { kind: 'Name', value: 'externalDataSourceId' },
-                },
-              },
-            ],
-            selectionSet: {
-              kind: 'SelectionSet',
-              selections: [
-                { kind: 'Field', name: { kind: 'Name', value: 'name' } },
-                { kind: 'Field', name: { kind: 'Name', value: 'crmType' } },
-                { kind: 'Field', name: { kind: 'Name', value: 'dataType' } },
-                { kind: 'Field', name: { kind: 'Name', value: 'name' } },
-                { kind: 'Field', name: { kind: 'Name', value: 'remoteUrl' } },
-              ],
-            },
-          },
-        ],
-      },
-    },
-  ],
-} as unknown as DocumentNode<
-  ExternalDataSourceNameQuery,
-  ExternalDataSourceNameQueryVariables
->
-export const ShareDataSourcesDocument = {
-  kind: 'Document',
-  definitions: [
-    {
-      kind: 'OperationDefinition',
-      operation: 'mutation',
-      name: { kind: 'Name', value: 'ShareDataSources' },
-      variableDefinitions: [
-        {
-          kind: 'VariableDefinition',
-          variable: {
-            kind: 'Variable',
-            name: { kind: 'Name', value: 'fromOrgId' },
-          },
-          type: {
-            kind: 'NonNullType',
-            type: {
-              kind: 'NamedType',
-              name: { kind: 'Name', value: 'String' },
-            },
-          },
-        },
-        {
-          kind: 'VariableDefinition',
-          variable: {
-            kind: 'Variable',
-            name: { kind: 'Name', value: 'permissions' },
-          },
-          type: {
-            kind: 'NonNullType',
-            type: {
-              kind: 'ListType',
-              type: {
-                kind: 'NonNullType',
-                type: {
-                  kind: 'NamedType',
-                  name: { kind: 'Name', value: 'SharingPermissionInput' },
-                },
-              },
-            },
-          },
-        },
-      ],
-      selectionSet: {
-        kind: 'SelectionSet',
-        selections: [
-          {
-            kind: 'Field',
-            name: { kind: 'Name', value: 'updateSharingPermissions' },
-            arguments: [
-              {
-                kind: 'Argument',
-                name: { kind: 'Name', value: 'fromOrgId' },
-                value: {
-                  kind: 'Variable',
-                  name: { kind: 'Name', value: 'fromOrgId' },
-                },
-              },
-              {
-                kind: 'Argument',
-                name: { kind: 'Name', value: 'permissions' },
-                value: {
-                  kind: 'Variable',
-                  name: { kind: 'Name', value: 'permissions' },
-                },
-              },
-            ],
-            selectionSet: {
-              kind: 'SelectionSet',
-              selections: [
-                { kind: 'Field', name: { kind: 'Name', value: 'id' } },
-                {
-                  kind: 'Field',
-                  name: { kind: 'Name', value: 'sharingPermissions' },
-                  selectionSet: {
-                    kind: 'SelectionSet',
-                    selections: [
-                      { kind: 'Field', name: { kind: 'Name', value: 'id' } },
-                      {
-                        kind: 'Field',
-                        name: { kind: 'Name', value: 'organisationId' },
-                      },
-                      {
-                        kind: 'Field',
-                        name: { kind: 'Name', value: 'externalDataSourceId' },
-                      },
-                      {
-                        kind: 'Field',
-                        name: {
-                          kind: 'Name',
-                          value: 'visibilityRecordCoordinates',
-                        },
-                      },
-                      {
-                        kind: 'Field',
-                        name: {
-                          kind: 'Name',
-                          value: 'visibilityRecordDetails',
-                        },
-                      },
-                      {
-                        kind: 'Field',
-                        name: { kind: 'Name', value: 'deleted' },
-                      },
-                    ],
-                  },
-                },
-              ],
-            },
-          },
-        ],
-      },
-    },
-  ],
-} as unknown as DocumentNode<
-  ShareDataSourcesMutation,
-  ShareDataSourcesMutationVariables
->
-export const YourSourcesForSharingDocument = {
-  kind: 'Document',
-  definitions: [
-    {
-      kind: 'OperationDefinition',
-      operation: 'query',
-      name: { kind: 'Name', value: 'YourSourcesForSharing' },
-      selectionSet: {
-        kind: 'SelectionSet',
-        selections: [
-          {
-            kind: 'Field',
-            name: { kind: 'Name', value: 'myOrganisations' },
-            selectionSet: {
-              kind: 'SelectionSet',
-              selections: [
-                { kind: 'Field', name: { kind: 'Name', value: 'id' } },
-                { kind: 'Field', name: { kind: 'Name', value: 'name' } },
-                {
-                  kind: 'Field',
-                  name: { kind: 'Name', value: 'externalDataSources' },
-                  selectionSet: {
-                    kind: 'SelectionSet',
-                    selections: [
-                      { kind: 'Field', name: { kind: 'Name', value: 'id' } },
-                      { kind: 'Field', name: { kind: 'Name', value: 'name' } },
-                      {
-                        kind: 'Field',
-                        name: { kind: 'Name', value: 'crmType' },
-                      },
-                      {
-                        kind: 'Field',
-                        name: { kind: 'Name', value: 'importedDataCount' },
-                      },
-                      {
-                        kind: 'Field',
-                        name: { kind: 'Name', value: 'dataType' },
-                      },
-                      {
-                        kind: 'Field',
-                        name: { kind: 'Name', value: 'fieldDefinitions' },
-                        selectionSet: {
-                          kind: 'SelectionSet',
-                          selections: [
-                            {
-                              kind: 'Field',
-                              name: { kind: 'Name', value: 'label' },
-                            },
-                            {
-                              kind: 'Field',
-                              name: { kind: 'Name', value: 'editable' },
-                            },
-                          ],
-                        },
-                      },
-                      {
-                        kind: 'Field',
-                        name: { kind: 'Name', value: 'organisationId' },
-                      },
-                      {
-                        kind: 'Field',
-                        name: { kind: 'Name', value: 'sharingPermissions' },
-                        selectionSet: {
-                          kind: 'SelectionSet',
-                          selections: [
-                            {
-                              kind: 'Field',
-                              name: { kind: 'Name', value: 'id' },
-                            },
-                            {
-                              kind: 'Field',
-                              name: { kind: 'Name', value: 'organisationId' },
-                            },
-                            {
-                              kind: 'Field',
-                              name: {
-                                kind: 'Name',
-                                value: 'externalDataSourceId',
-                              },
-                            },
-                            {
-                              kind: 'Field',
-                              name: {
-                                kind: 'Name',
-                                value: 'visibilityRecordCoordinates',
-                              },
-                            },
-                            {
-                              kind: 'Field',
-                              name: {
-                                kind: 'Name',
-                                value: 'visibilityRecordDetails',
-                              },
-                            },
-                            {
-                              kind: 'Field',
-                              name: { kind: 'Name', value: 'deleted' },
-                            },
-                          ],
-                        },
-                      },
-                    ],
-                  },
-                },
-              ],
-            },
-          },
-        ],
-      },
-    },
-  ],
-} as unknown as DocumentNode<
-  YourSourcesForSharingQuery,
-  YourSourcesForSharingQueryVariables
->
-export const ShareWithOrgPageDocument = {
-  kind: 'Document',
-  definitions: [
-    {
-      kind: 'OperationDefinition',
-      operation: 'query',
-      name: { kind: 'Name', value: 'ShareWithOrgPage' },
-      variableDefinitions: [
-        {
-          kind: 'VariableDefinition',
-          variable: {
-            kind: 'Variable',
-            name: { kind: 'Name', value: 'orgSlug' },
-          },
-          type: {
-            kind: 'NonNullType',
-            type: {
-              kind: 'NamedType',
-              name: { kind: 'Name', value: 'String' },
-            },
-          },
-        },
-      ],
-      selectionSet: {
-        kind: 'SelectionSet',
-        selections: [
-          {
-            kind: 'Field',
-            name: { kind: 'Name', value: 'allOrganisations' },
-            arguments: [
-              {
-                kind: 'Argument',
-                name: { kind: 'Name', value: 'filters' },
-                value: {
-                  kind: 'ObjectValue',
-                  fields: [
-                    {
-                      kind: 'ObjectField',
-                      name: { kind: 'Name', value: 'slug' },
-                      value: {
-                        kind: 'Variable',
-                        name: { kind: 'Name', value: 'orgSlug' },
-                      },
-                    },
-                  ],
-                },
-              },
-            ],
-            selectionSet: {
-              kind: 'SelectionSet',
-              selections: [
-                { kind: 'Field', name: { kind: 'Name', value: 'id' } },
-                { kind: 'Field', name: { kind: 'Name', value: 'name' } },
-              ],
-            },
-          },
-        ],
-      },
-    },
-  ],
-} as unknown as DocumentNode<
-  ShareWithOrgPageQuery,
-  ShareWithOrgPageQueryVariables
->
-export const CreateMapReportDocument = {
-  kind: 'Document',
-  definitions: [
-    {
-      kind: 'OperationDefinition',
-      operation: 'mutation',
-      name: { kind: 'Name', value: 'CreateMapReport' },
-      variableDefinitions: [
-        {
-          kind: 'VariableDefinition',
-          variable: { kind: 'Variable', name: { kind: 'Name', value: 'data' } },
-          type: {
-            kind: 'NonNullType',
-            type: {
-              kind: 'NamedType',
-              name: { kind: 'Name', value: 'MapReportInput' },
-            },
-          },
-        },
-      ],
-      selectionSet: {
-        kind: 'SelectionSet',
-        selections: [
-          {
-            kind: 'Field',
-            name: { kind: 'Name', value: 'createMapReport' },
-            arguments: [
-              {
-                kind: 'Argument',
-                name: { kind: 'Name', value: 'data' },
-                value: {
-                  kind: 'Variable',
-                  name: { kind: 'Name', value: 'data' },
-                },
-              },
-            ],
-            selectionSet: {
-              kind: 'SelectionSet',
-              selections: [
-                {
-                  kind: 'InlineFragment',
-                  typeCondition: {
-                    kind: 'NamedType',
-                    name: { kind: 'Name', value: 'MapReport' },
-                  },
-                  selectionSet: {
-                    kind: 'SelectionSet',
-                    selections: [
-                      { kind: 'Field', name: { kind: 'Name', value: 'id' } },
-                    ],
-                  },
-                },
-                {
-                  kind: 'InlineFragment',
-                  typeCondition: {
-                    kind: 'NamedType',
-                    name: { kind: 'Name', value: 'OperationInfo' },
-                  },
-                  selectionSet: {
-                    kind: 'SelectionSet',
-                    selections: [
-                      {
-                        kind: 'Field',
-                        name: { kind: 'Name', value: 'messages' },
-                        selectionSet: {
-                          kind: 'SelectionSet',
-                          selections: [
-                            {
-                              kind: 'Field',
-                              name: { kind: 'Name', value: 'message' },
-                            },
-                          ],
-                        },
-                      },
-                    ],
-                  },
-                },
-              ],
-            },
-          },
-        ],
-      },
-    },
-  ],
-} as unknown as DocumentNode<
-  CreateMapReportMutation,
-  CreateMapReportMutationVariables
->
-export const ListReportsDocument = {
-  kind: 'Document',
-  definitions: [
-    {
-      kind: 'OperationDefinition',
-      operation: 'query',
-      name: { kind: 'Name', value: 'ListReports' },
-      variableDefinitions: [
-        {
-          kind: 'VariableDefinition',
-          variable: {
-            kind: 'Variable',
-            name: { kind: 'Name', value: 'currentOrganisationId' },
-          },
-          type: {
-            kind: 'NonNullType',
-            type: { kind: 'NamedType', name: { kind: 'Name', value: 'ID' } },
-          },
-        },
-      ],
-      selectionSet: {
-        kind: 'SelectionSet',
-        selections: [
-          {
-            kind: 'Field',
-            name: { kind: 'Name', value: 'reports' },
-            arguments: [
-              {
-                kind: 'Argument',
-                name: { kind: 'Name', value: 'filters' },
-                value: {
-                  kind: 'ObjectValue',
-                  fields: [
-                    {
-                      kind: 'ObjectField',
-                      name: { kind: 'Name', value: 'organisation' },
-                      value: {
-                        kind: 'ObjectValue',
-                        fields: [
-                          {
-                            kind: 'ObjectField',
-                            name: { kind: 'Name', value: 'pk' },
-                            value: {
-                              kind: 'Variable',
-                              name: {
-                                kind: 'Name',
-                                value: 'currentOrganisationId',
-                              },
-                            },
-                          },
-                        ],
-                      },
-                    },
-                  ],
-                },
-              },
-            ],
-            selectionSet: {
-              kind: 'SelectionSet',
-              selections: [
-                { kind: 'Field', name: { kind: 'Name', value: 'id' } },
-                { kind: 'Field', name: { kind: 'Name', value: 'name' } },
-                { kind: 'Field', name: { kind: 'Name', value: 'lastUpdate' } },
-              ],
-            },
-          },
-        ],
-      },
-    },
-  ],
-} as unknown as DocumentNode<ListReportsQuery, ListReportsQueryVariables>
-export const ListExternalDataSourcesDocument = {
-  kind: 'Document',
-  definitions: [
-    {
-      kind: 'OperationDefinition',
-      operation: 'query',
-      name: { kind: 'Name', value: 'ListExternalDataSources' },
-      selectionSet: {
-        kind: 'SelectionSet',
-        selections: [
-          {
-            kind: 'Field',
-            name: { kind: 'Name', value: 'myOrganisations' },
-            selectionSet: {
-              kind: 'SelectionSet',
-              selections: [
-                { kind: 'Field', name: { kind: 'Name', value: 'id' } },
-                {
-                  kind: 'Field',
-                  name: { kind: 'Name', value: 'externalDataSources' },
-                  selectionSet: {
-                    kind: 'SelectionSet',
-                    selections: [
-                      { kind: 'Field', name: { kind: 'Name', value: 'id' } },
-                    ],
-                  },
-                },
-              ],
-            },
-          },
-        ],
-      },
-    },
-  ],
-} as unknown as DocumentNode<
-  ListExternalDataSourcesQuery,
-  ListExternalDataSourcesQueryVariables
->
-export const GetPublicMapReportDocument = {
-  kind: 'Document',
-  definitions: [
-    {
-      kind: 'OperationDefinition',
-      operation: 'query',
-      name: { kind: 'Name', value: 'GetPublicMapReport' },
-      variableDefinitions: [
-        {
-          kind: 'VariableDefinition',
-          variable: {
-            kind: 'Variable',
-            name: { kind: 'Name', value: 'orgSlug' },
-          },
-          type: {
-            kind: 'NonNullType',
-            type: {
-              kind: 'NamedType',
-              name: { kind: 'Name', value: 'String' },
-            },
-          },
-        },
-        {
-          kind: 'VariableDefinition',
-          variable: {
-            kind: 'Variable',
-            name: { kind: 'Name', value: 'reportSlug' },
-          },
-          type: {
-            kind: 'NonNullType',
-            type: {
-              kind: 'NamedType',
-              name: { kind: 'Name', value: 'String' },
-            },
-          },
-        },
-      ],
-      selectionSet: {
-        kind: 'SelectionSet',
-        selections: [
-          {
-            kind: 'Field',
-            name: { kind: 'Name', value: 'publicMapReport' },
-            arguments: [
-              {
-                kind: 'Argument',
-                name: { kind: 'Name', value: 'orgSlug' },
-                value: {
-                  kind: 'Variable',
-                  name: { kind: 'Name', value: 'orgSlug' },
-                },
-              },
-              {
-                kind: 'Argument',
-                name: { kind: 'Name', value: 'reportSlug' },
-                value: {
-                  kind: 'Variable',
-                  name: { kind: 'Name', value: 'reportSlug' },
-                },
-              },
-            ],
-            selectionSet: {
-              kind: 'SelectionSet',
-              selections: [
-                { kind: 'Field', name: { kind: 'Name', value: 'id' } },
-                { kind: 'Field', name: { kind: 'Name', value: 'name' } },
-              ],
-            },
-          },
-        ],
-      },
-    },
-  ],
-} as unknown as DocumentNode<
-  GetPublicMapReportQuery,
-  GetPublicMapReportQueryVariables
->
-export const GetPublicMapReportForLayoutDocument = {
-  kind: 'Document',
-  definitions: [
-    {
-      kind: 'OperationDefinition',
-      operation: 'query',
-      name: { kind: 'Name', value: 'GetPublicMapReportForLayout' },
-      variableDefinitions: [
-        {
-          kind: 'VariableDefinition',
-          variable: {
-            kind: 'Variable',
-            name: { kind: 'Name', value: 'orgSlug' },
-          },
-          type: {
-            kind: 'NonNullType',
-            type: {
-              kind: 'NamedType',
-              name: { kind: 'Name', value: 'String' },
-            },
-          },
-        },
-        {
-          kind: 'VariableDefinition',
-          variable: {
-            kind: 'Variable',
-            name: { kind: 'Name', value: 'reportSlug' },
-          },
-          type: {
-            kind: 'NonNullType',
-            type: {
-              kind: 'NamedType',
-              name: { kind: 'Name', value: 'String' },
-            },
-          },
-        },
-      ],
-      selectionSet: {
-        kind: 'SelectionSet',
-        selections: [
-          {
-            kind: 'Field',
-            name: { kind: 'Name', value: 'publicMapReport' },
-            arguments: [
-              {
-                kind: 'Argument',
-                name: { kind: 'Name', value: 'orgSlug' },
-                value: {
-                  kind: 'Variable',
-                  name: { kind: 'Name', value: 'orgSlug' },
-                },
-              },
-              {
-                kind: 'Argument',
-                name: { kind: 'Name', value: 'reportSlug' },
-                value: {
-                  kind: 'Variable',
-                  name: { kind: 'Name', value: 'reportSlug' },
-                },
-              },
-            ],
-            selectionSet: {
-              kind: 'SelectionSet',
-              selections: [
-                { kind: 'Field', name: { kind: 'Name', value: 'id' } },
-                { kind: 'Field', name: { kind: 'Name', value: 'name' } },
-                {
-                  kind: 'Field',
-                  name: { kind: 'Name', value: 'displayOptions' },
-                },
-                {
-                  kind: 'Field',
-                  name: { kind: 'Name', value: 'organisation' },
-                  selectionSet: {
-                    kind: 'SelectionSet',
-                    selections: [
-                      { kind: 'Field', name: { kind: 'Name', value: 'id' } },
-                      { kind: 'Field', name: { kind: 'Name', value: 'slug' } },
-                      { kind: 'Field', name: { kind: 'Name', value: 'name' } },
-                    ],
-                  },
-                },
-                {
-                  kind: 'Field',
-                  name: { kind: 'Name', value: 'layers' },
-                  selectionSet: {
-                    kind: 'SelectionSet',
-                    selections: [
-                      { kind: 'Field', name: { kind: 'Name', value: 'id' } },
-                      { kind: 'Field', name: { kind: 'Name', value: 'name' } },
-                    ],
-                  },
-                },
-              ],
-            },
-          },
-        ],
-      },
-    },
-  ],
-} as unknown as DocumentNode<
-  GetPublicMapReportForLayoutQuery,
-  GetPublicMapReportForLayoutQueryVariables
->
-export const GetEditableHubsDocument = {
-  kind: 'Document',
-  definitions: [
-    {
-      kind: 'OperationDefinition',
-      operation: 'query',
-      name: { kind: 'Name', value: 'GetEditableHubs' },
-      selectionSet: {
-        kind: 'SelectionSet',
-        selections: [
-          {
-            kind: 'Field',
-            name: { kind: 'Name', value: 'hubHomepages' },
-            selectionSet: {
-              kind: 'SelectionSet',
-              selections: [
-                { kind: 'Field', name: { kind: 'Name', value: 'id' } },
-              ],
-            },
-          },
-        ],
-      },
-    },
-  ],
-} as unknown as DocumentNode<
-  GetEditableHubsQuery,
-  GetEditableHubsQueryVariables
->
-export const VerifyPageDocument = {
-  kind: 'Document',
-  definitions: [
-    {
-      kind: 'OperationDefinition',
-      operation: 'query',
-      name: { kind: 'Name', value: 'VerifyPage' },
-      variableDefinitions: [
-        {
-          kind: 'VariableDefinition',
-          variable: {
-            kind: 'Variable',
-            name: { kind: 'Name', value: 'pageId' },
-          },
-          type: {
-            kind: 'NonNullType',
-            type: { kind: 'NamedType', name: { kind: 'Name', value: 'ID' } },
-          },
-        },
-      ],
-      selectionSet: {
-        kind: 'SelectionSet',
-        selections: [
-          {
-            kind: 'Field',
-            name: { kind: 'Name', value: 'hubHomepages' },
-            selectionSet: {
-              kind: 'SelectionSet',
-              selections: [
-                { kind: 'Field', name: { kind: 'Name', value: 'id' } },
-              ],
-            },
-          },
-          {
-            kind: 'Field',
-            name: { kind: 'Name', value: 'hubPage' },
-            arguments: [
-              {
-                kind: 'Argument',
-                name: { kind: 'Name', value: 'pk' },
-                value: {
-                  kind: 'Variable',
-                  name: { kind: 'Name', value: 'pageId' },
-                },
-              },
-            ],
-            selectionSet: {
-              kind: 'SelectionSet',
-              selections: [
-                { kind: 'Field', name: { kind: 'Name', value: 'id' } },
-                {
-                  kind: 'Field',
-                  name: { kind: 'Name', value: 'hub' },
-                  selectionSet: {
-                    kind: 'SelectionSet',
-                    selections: [
-                      { kind: 'Field', name: { kind: 'Name', value: 'id' } },
-                    ],
-                  },
-                },
-              ],
-            },
-          },
-        ],
-      },
-    },
-  ],
-} as unknown as DocumentNode<VerifyPageQuery, VerifyPageQueryVariables>
-export const HostAnalyticsDocument = {
-  kind: 'Document',
-  definitions: [
-    {
-      kind: 'OperationDefinition',
-      operation: 'query',
-      name: { kind: 'Name', value: 'HostAnalytics' },
-      variableDefinitions: [
-        {
-          kind: 'VariableDefinition',
-          variable: {
-            kind: 'Variable',
-            name: { kind: 'Name', value: 'hostname' },
-          },
-          type: {
-            kind: 'NonNullType',
-            type: {
-              kind: 'NamedType',
-              name: { kind: 'Name', value: 'String' },
-            },
-          },
-        },
-      ],
-      selectionSet: {
-        kind: 'SelectionSet',
-        selections: [
-          {
-            kind: 'Field',
-            name: { kind: 'Name', value: 'hubByHostname' },
-            arguments: [
-              {
-                kind: 'Argument',
-                name: { kind: 'Name', value: 'hostname' },
-                value: {
-                  kind: 'Variable',
-                  name: { kind: 'Name', value: 'hostname' },
-                },
-              },
-            ],
-            selectionSet: {
-              kind: 'SelectionSet',
-              selections: [
-                {
-                  kind: 'Field',
-                  name: { kind: 'Name', value: 'googleAnalyticsTagId' },
-                },
-                {
-                  kind: 'Field',
-                  name: { kind: 'Name', value: 'primaryColour' },
-                },
-                {
-                  kind: 'Field',
-                  name: { kind: 'Name', value: 'secondaryColour' },
-                },
-                { kind: 'Field', name: { kind: 'Name', value: 'customCss' } },
-              ],
-            },
-          },
-        ],
-      },
-    },
-  ],
-} as unknown as DocumentNode<HostAnalyticsQuery, HostAnalyticsQueryVariables>
-export const GetHubMapDataDocument = {
-  kind: 'Document',
-  definitions: [
-    {
-      kind: 'OperationDefinition',
-      operation: 'query',
-      name: { kind: 'Name', value: 'GetHubMapData' },
-      variableDefinitions: [
-        {
-          kind: 'VariableDefinition',
-          variable: {
-            kind: 'Variable',
-            name: { kind: 'Name', value: 'hostname' },
-          },
-          type: {
-            kind: 'NonNullType',
-            type: {
-              kind: 'NamedType',
-              name: { kind: 'Name', value: 'String' },
-            },
-          },
-        },
-      ],
-      selectionSet: {
-        kind: 'SelectionSet',
-        selections: [
-          {
-            kind: 'Field',
-            name: { kind: 'Name', value: 'hubByHostname' },
-            arguments: [
-              {
-                kind: 'Argument',
-                name: { kind: 'Name', value: 'hostname' },
-                value: {
-                  kind: 'Variable',
-                  name: { kind: 'Name', value: 'hostname' },
-                },
-              },
-            ],
-            selectionSet: {
-              kind: 'SelectionSet',
-              selections: [
-                { kind: 'Field', name: { kind: 'Name', value: 'id' } },
-                {
-                  kind: 'Field',
-                  name: { kind: 'Name', value: 'organisation' },
-                  selectionSet: {
-                    kind: 'SelectionSet',
-                    selections: [
-                      { kind: 'Field', name: { kind: 'Name', value: 'id' } },
-                      { kind: 'Field', name: { kind: 'Name', value: 'slug' } },
-                      { kind: 'Field', name: { kind: 'Name', value: 'name' } },
-                    ],
-                  },
-                },
-                {
-                  kind: 'Field',
-                  name: { kind: 'Name', value: 'layers' },
-                  selectionSet: {
-                    kind: 'SelectionSet',
-                    selections: [
-                      { kind: 'Field', name: { kind: 'Name', value: 'id' } },
-                      { kind: 'Field', name: { kind: 'Name', value: 'name' } },
-                      { kind: 'Field', name: { kind: 'Name', value: 'type' } },
-                      {
-                        kind: 'Field',
-                        name: { kind: 'Name', value: 'visible' },
-                      },
-                      {
-                        kind: 'Field',
-                        name: { kind: 'Name', value: 'iconImage' },
-                      },
-                      {
-                        kind: 'Field',
-                        name: { kind: 'Name', value: 'source' },
-                      },
-                      {
-                        kind: 'Field',
-                        name: { kind: 'Name', value: 'sourceData' },
-                        selectionSet: {
-                          kind: 'SelectionSet',
-                          selections: [
-                            {
-                              kind: 'Field',
-                              name: { kind: 'Name', value: 'id' },
-                            },
-                          ],
-                        },
-                      },
-                      {
-                        kind: 'Field',
-                        name: { kind: 'Name', value: 'mapboxPaint' },
-                      },
-                      {
-                        kind: 'Field',
-                        name: { kind: 'Name', value: 'mapboxLayout' },
-                      },
-                    ],
-                  },
-                },
-                {
-                  kind: 'Field',
-                  name: { kind: 'Name', value: 'navLinks' },
-                  selectionSet: {
-                    kind: 'SelectionSet',
-                    selections: [
-                      { kind: 'Field', name: { kind: 'Name', value: 'label' } },
-                      { kind: 'Field', name: { kind: 'Name', value: 'link' } },
-                    ],
-                  },
-                },
-              ],
-            },
-          },
-        ],
-      },
-    },
-  ],
-} as unknown as DocumentNode<GetHubMapDataQuery, GetHubMapDataQueryVariables>
-export const GetLocalDataDocument = {
-  kind: 'Document',
-  definitions: [
-    {
-      kind: 'OperationDefinition',
-      operation: 'query',
-      name: { kind: 'Name', value: 'GetLocalData' },
-      variableDefinitions: [
-        {
-          kind: 'VariableDefinition',
-          variable: {
-            kind: 'Variable',
-            name: { kind: 'Name', value: 'postcode' },
-          },
-          type: {
-            kind: 'NonNullType',
-            type: {
-              kind: 'NamedType',
-              name: { kind: 'Name', value: 'String' },
-            },
-          },
-        },
-        {
-          kind: 'VariableDefinition',
-          variable: {
-            kind: 'Variable',
-            name: { kind: 'Name', value: 'hostname' },
-          },
-          type: {
-            kind: 'NonNullType',
-            type: {
-              kind: 'NamedType',
-              name: { kind: 'Name', value: 'String' },
-            },
-          },
-        },
-      ],
-      selectionSet: {
-        kind: 'SelectionSet',
-        selections: [
-          {
-            kind: 'Field',
-            name: { kind: 'Name', value: 'postcodeSearch' },
-            arguments: [
-              {
-                kind: 'Argument',
-                name: { kind: 'Name', value: 'postcode' },
-                value: {
-                  kind: 'Variable',
-                  name: { kind: 'Name', value: 'postcode' },
-                },
-              },
-            ],
-            selectionSet: {
-              kind: 'SelectionSet',
-              selections: [
-                { kind: 'Field', name: { kind: 'Name', value: 'postcode' } },
-                {
-                  kind: 'Field',
-                  alias: { kind: 'Name', value: 'constituency' },
-                  name: { kind: 'Name', value: 'constituency2024' },
-                  selectionSet: {
-                    kind: 'SelectionSet',
-                    selections: [
-                      {
-                        kind: 'FragmentSpread',
-                        name: {
-                          kind: 'Name',
-                          value: 'ConstituencyViewFragment',
-                        },
-                      },
-                      {
-                        kind: 'Field',
-                        name: { kind: 'Name', value: 'genericDataForHub' },
-                        arguments: [
-                          {
-                            kind: 'Argument',
-                            name: { kind: 'Name', value: 'hostname' },
-                            value: {
-                              kind: 'Variable',
-                              name: { kind: 'Name', value: 'hostname' },
-                            },
-                          },
-                        ],
-                        selectionSet: {
-                          kind: 'SelectionSet',
-                          selections: [
-                            {
-                              kind: 'FragmentSpread',
-                              name: { kind: 'Name', value: 'EventFragment' },
-                            },
-                          ],
-                        },
-                      },
-                    ],
-                  },
-                },
-              ],
-            },
-          },
-        ],
-      },
-    },
-    {
-      kind: 'FragmentDefinition',
-      name: { kind: 'Name', value: 'ConstituencyViewFragment' },
-      typeCondition: {
-        kind: 'NamedType',
-        name: { kind: 'Name', value: 'Area' },
-      },
-      selectionSet: {
-        kind: 'SelectionSet',
-        selections: [
-          { kind: 'Field', name: { kind: 'Name', value: 'id' } },
-          { kind: 'Field', name: { kind: 'Name', value: 'gss' } },
-          { kind: 'Field', name: { kind: 'Name', value: 'name' } },
-          { kind: 'Field', name: { kind: 'Name', value: 'fitBounds' } },
-          {
-            kind: 'Field',
-            name: { kind: 'Name', value: 'samplePostcode' },
-            selectionSet: {
-              kind: 'SelectionSet',
-              selections: [
-                { kind: 'Field', name: { kind: 'Name', value: 'postcode' } },
-              ],
-            },
-          },
-          {
-            kind: 'Field',
-            alias: { kind: 'Name', value: 'mp' },
-            name: { kind: 'Name', value: 'person' },
-            arguments: [
-              {
-                kind: 'Argument',
-                name: { kind: 'Name', value: 'filters' },
-                value: {
-                  kind: 'ObjectValue',
-                  fields: [
-                    {
-                      kind: 'ObjectField',
-                      name: { kind: 'Name', value: 'personType' },
-                      value: { kind: 'StringValue', value: 'MP', block: false },
-                    },
-                  ],
-                },
-              },
-            ],
-            selectionSet: {
-              kind: 'SelectionSet',
-              selections: [
-                { kind: 'Field', name: { kind: 'Name', value: 'id' } },
-                { kind: 'Field', name: { kind: 'Name', value: 'name' } },
-                {
-                  kind: 'Field',
-                  name: { kind: 'Name', value: 'photo' },
-                  selectionSet: {
-                    kind: 'SelectionSet',
-                    selections: [
-                      { kind: 'Field', name: { kind: 'Name', value: 'url' } },
-                    ],
-                  },
-                },
-                {
-                  kind: 'Field',
-                  alias: { kind: 'Name', value: 'party' },
-                  name: { kind: 'Name', value: 'personDatum' },
-                  arguments: [
-                    {
-                      kind: 'Argument',
-                      name: { kind: 'Name', value: 'filters' },
-                      value: {
-                        kind: 'ObjectValue',
-                        fields: [
-                          {
-                            kind: 'ObjectField',
-                            name: { kind: 'Name', value: 'dataType_Name' },
-                            value: {
-                              kind: 'StringValue',
-                              value: 'party',
-                              block: false,
-                            },
-                          },
-                        ],
-                      },
-                    },
-                  ],
-                  selectionSet: {
-                    kind: 'SelectionSet',
-                    selections: [
-                      {
-                        kind: 'Field',
-                        alias: { kind: 'Name', value: 'name' },
-                        name: { kind: 'Name', value: 'data' },
-                      },
-                      { kind: 'Field', name: { kind: 'Name', value: 'shade' } },
-                    ],
-                  },
-                },
-                {
-                  kind: 'Field',
-                  alias: { kind: 'Name', value: 'email' },
-                  name: { kind: 'Name', value: 'personDatum' },
-                  arguments: [
-                    {
-                      kind: 'Argument',
-                      name: { kind: 'Name', value: 'filters' },
-                      value: {
-                        kind: 'ObjectValue',
-                        fields: [
-                          {
-                            kind: 'ObjectField',
-                            name: { kind: 'Name', value: 'dataType_Name' },
-                            value: {
-                              kind: 'StringValue',
-                              value: 'email',
-                              block: false,
-                            },
-                          },
-                        ],
-                      },
-                    },
-                  ],
-                  selectionSet: {
-                    kind: 'SelectionSet',
-                    selections: [
-                      { kind: 'Field', name: { kind: 'Name', value: 'data' } },
-                    ],
-                  },
-                },
-              ],
-            },
-          },
-          {
-            kind: 'Field',
-            alias: { kind: 'Name', value: 'ppcs' },
-            name: { kind: 'Name', value: 'people' },
-            arguments: [
-              {
-                kind: 'Argument',
-                name: { kind: 'Name', value: 'filters' },
-                value: {
-                  kind: 'ObjectValue',
-                  fields: [
-                    {
-                      kind: 'ObjectField',
-                      name: { kind: 'Name', value: 'personType' },
-                      value: {
-                        kind: 'StringValue',
-                        value: 'PPC',
-                        block: false,
-                      },
-                    },
-                  ],
-                },
-              },
-            ],
-            selectionSet: {
-              kind: 'SelectionSet',
-              selections: [
-                { kind: 'Field', name: { kind: 'Name', value: 'id' } },
-                { kind: 'Field', name: { kind: 'Name', value: 'name' } },
-                {
-                  kind: 'Field',
-                  name: { kind: 'Name', value: 'photo' },
-                  selectionSet: {
-                    kind: 'SelectionSet',
-                    selections: [
-                      { kind: 'Field', name: { kind: 'Name', value: 'url' } },
-                    ],
-                  },
-                },
-                {
-                  kind: 'Field',
-                  alias: { kind: 'Name', value: 'party' },
-                  name: { kind: 'Name', value: 'personDatum' },
-                  arguments: [
-                    {
-                      kind: 'Argument',
-                      name: { kind: 'Name', value: 'filters' },
-                      value: {
-                        kind: 'ObjectValue',
-                        fields: [
-                          {
-                            kind: 'ObjectField',
-                            name: { kind: 'Name', value: 'dataType_Name' },
-                            value: {
-                              kind: 'StringValue',
-                              value: 'party',
-                              block: false,
-                            },
-                          },
-                        ],
-                      },
-                    },
-                  ],
-                  selectionSet: {
-                    kind: 'SelectionSet',
-                    selections: [
-                      {
-                        kind: 'Field',
-                        alias: { kind: 'Name', value: 'name' },
-                        name: { kind: 'Name', value: 'data' },
-                      },
-                      { kind: 'Field', name: { kind: 'Name', value: 'shade' } },
-                    ],
-                  },
-                },
-                {
-                  kind: 'Field',
-                  alias: { kind: 'Name', value: 'email' },
-                  name: { kind: 'Name', value: 'personDatum' },
-                  arguments: [
-                    {
-                      kind: 'Argument',
-                      name: { kind: 'Name', value: 'filters' },
-                      value: {
-                        kind: 'ObjectValue',
-                        fields: [
-                          {
-                            kind: 'ObjectField',
-                            name: { kind: 'Name', value: 'dataType_Name' },
-                            value: {
-                              kind: 'StringValue',
-                              value: 'email',
-                              block: false,
-                            },
-                          },
-                        ],
-                      },
-                    },
-                  ],
-                  selectionSet: {
-                    kind: 'SelectionSet',
-                    selections: [
-                      { kind: 'Field', name: { kind: 'Name', value: 'data' } },
-                    ],
-                  },
-                },
-              ],
-            },
-          },
-        ],
-      },
-    },
-    {
-      kind: 'FragmentDefinition',
-      name: { kind: 'Name', value: 'EventFragment' },
-      typeCondition: {
-        kind: 'NamedType',
-        name: { kind: 'Name', value: 'GenericData' },
-      },
-      selectionSet: {
-        kind: 'SelectionSet',
-        selections: [
-          { kind: 'Field', name: { kind: 'Name', value: 'id' } },
-          { kind: 'Field', name: { kind: 'Name', value: 'title' } },
-          { kind: 'Field', name: { kind: 'Name', value: 'address' } },
-          { kind: 'Field', name: { kind: 'Name', value: 'postcode' } },
-          { kind: 'Field', name: { kind: 'Name', value: 'startTime' } },
-          { kind: 'Field', name: { kind: 'Name', value: 'publicUrl' } },
-          { kind: 'Field', name: { kind: 'Name', value: 'description' } },
-          {
-            kind: 'Field',
-            name: { kind: 'Name', value: 'dataType' },
-            selectionSet: {
-              kind: 'SelectionSet',
-              selections: [
-                { kind: 'Field', name: { kind: 'Name', value: 'id' } },
-                {
-                  kind: 'Field',
-                  name: { kind: 'Name', value: 'dataSet' },
-                  selectionSet: {
-                    kind: 'SelectionSet',
-                    selections: [
-                      {
-                        kind: 'Field',
-                        name: { kind: 'Name', value: 'externalDataSource' },
-                        selectionSet: {
-                          kind: 'SelectionSet',
-                          selections: [
-                            {
-                              kind: 'Field',
-                              name: { kind: 'Name', value: 'dataType' },
-                            },
-                          ],
-                        },
-                      },
-                    ],
-                  },
-                },
-              ],
-            },
-          },
-        ],
-      },
-    },
-  ],
-} as unknown as DocumentNode<GetLocalDataQuery, GetLocalDataQueryVariables>
-export const GetEventDataDocument = {
-  kind: 'Document',
-  definitions: [
-    {
-      kind: 'OperationDefinition',
-      operation: 'query',
-      name: { kind: 'Name', value: 'GetEventData' },
-      variableDefinitions: [
-        {
-          kind: 'VariableDefinition',
-          variable: {
-            kind: 'Variable',
-            name: { kind: 'Name', value: 'eventId' },
-          },
-          type: {
-            kind: 'NonNullType',
-            type: {
-              kind: 'NamedType',
-              name: { kind: 'Name', value: 'String' },
-            },
-          },
-        },
-        {
-          kind: 'VariableDefinition',
-          variable: {
-            kind: 'Variable',
-            name: { kind: 'Name', value: 'hostname' },
-          },
-          type: {
-            kind: 'NonNullType',
-            type: {
-              kind: 'NamedType',
-              name: { kind: 'Name', value: 'String' },
-            },
-          },
-        },
-      ],
-      selectionSet: {
-        kind: 'SelectionSet',
-        selections: [
-          {
-            kind: 'Field',
-            name: { kind: 'Name', value: 'importedDataGeojsonPoint' },
-            arguments: [
-              {
-                kind: 'Argument',
-                name: { kind: 'Name', value: 'genericDataId' },
-                value: {
-                  kind: 'Variable',
-                  name: { kind: 'Name', value: 'eventId' },
-                },
-              },
-            ],
-            selectionSet: {
-              kind: 'SelectionSet',
-              selections: [
-                {
-                  kind: 'Field',
-                  name: { kind: 'Name', value: 'properties' },
-                  selectionSet: {
-                    kind: 'SelectionSet',
-                    selections: [
-                      {
-                        kind: 'FragmentSpread',
-                        name: { kind: 'Name', value: 'EventFragment' },
-                      },
-                      {
-                        kind: 'Field',
-                        alias: { kind: 'Name', value: 'constituency' },
-                        name: { kind: 'Name', value: 'area' },
-                        selectionSet: {
-                          kind: 'SelectionSet',
-                          selections: [
-                            {
-                              kind: 'FragmentSpread',
-                              name: {
-                                kind: 'Name',
-                                value: 'ConstituencyViewFragment',
-                              },
-                            },
-                            {
-                              kind: 'Field',
-                              name: {
-                                kind: 'Name',
-                                value: 'genericDataForHub',
-                              },
-                              arguments: [
-                                {
-                                  kind: 'Argument',
-                                  name: { kind: 'Name', value: 'hostname' },
-                                  value: {
-                                    kind: 'Variable',
-                                    name: { kind: 'Name', value: 'hostname' },
-                                  },
-                                },
-                              ],
-                              selectionSet: {
-                                kind: 'SelectionSet',
-                                selections: [
-                                  {
-                                    kind: 'FragmentSpread',
-                                    name: {
-                                      kind: 'Name',
-                                      value: 'EventFragment',
-                                    },
-                                  },
-                                ],
-                              },
-                            },
-                          ],
-                        },
-                      },
-                    ],
-                  },
-                },
-              ],
-            },
-          },
-        ],
-      },
-    },
-    {
-      kind: 'FragmentDefinition',
-      name: { kind: 'Name', value: 'EventFragment' },
-      typeCondition: {
-        kind: 'NamedType',
-        name: { kind: 'Name', value: 'GenericData' },
-      },
-      selectionSet: {
-        kind: 'SelectionSet',
-        selections: [
-          { kind: 'Field', name: { kind: 'Name', value: 'id' } },
-          { kind: 'Field', name: { kind: 'Name', value: 'title' } },
-          { kind: 'Field', name: { kind: 'Name', value: 'address' } },
-          { kind: 'Field', name: { kind: 'Name', value: 'postcode' } },
-          { kind: 'Field', name: { kind: 'Name', value: 'startTime' } },
-          { kind: 'Field', name: { kind: 'Name', value: 'publicUrl' } },
-          { kind: 'Field', name: { kind: 'Name', value: 'description' } },
-          {
-            kind: 'Field',
-            name: { kind: 'Name', value: 'dataType' },
-            selectionSet: {
-              kind: 'SelectionSet',
-              selections: [
-                { kind: 'Field', name: { kind: 'Name', value: 'id' } },
-                {
-                  kind: 'Field',
-                  name: { kind: 'Name', value: 'dataSet' },
-                  selectionSet: {
-                    kind: 'SelectionSet',
-                    selections: [
-                      {
-                        kind: 'Field',
-                        name: { kind: 'Name', value: 'externalDataSource' },
-                        selectionSet: {
-                          kind: 'SelectionSet',
-                          selections: [
-                            {
-                              kind: 'Field',
-                              name: { kind: 'Name', value: 'dataType' },
-                            },
-                          ],
-                        },
-                      },
-                    ],
-                  },
-                },
-              ],
-            },
-          },
-        ],
-      },
-    },
-    {
-      kind: 'FragmentDefinition',
-      name: { kind: 'Name', value: 'ConstituencyViewFragment' },
-      typeCondition: {
-        kind: 'NamedType',
-        name: { kind: 'Name', value: 'Area' },
-      },
-      selectionSet: {
-        kind: 'SelectionSet',
-        selections: [
-          { kind: 'Field', name: { kind: 'Name', value: 'id' } },
-          { kind: 'Field', name: { kind: 'Name', value: 'gss' } },
-          { kind: 'Field', name: { kind: 'Name', value: 'name' } },
-          { kind: 'Field', name: { kind: 'Name', value: 'fitBounds' } },
-          {
-            kind: 'Field',
-            name: { kind: 'Name', value: 'samplePostcode' },
-            selectionSet: {
-              kind: 'SelectionSet',
-              selections: [
-                { kind: 'Field', name: { kind: 'Name', value: 'postcode' } },
-              ],
-            },
-          },
-          {
-            kind: 'Field',
-            alias: { kind: 'Name', value: 'mp' },
-            name: { kind: 'Name', value: 'person' },
-            arguments: [
-              {
-                kind: 'Argument',
-                name: { kind: 'Name', value: 'filters' },
-                value: {
-                  kind: 'ObjectValue',
-                  fields: [
-                    {
-                      kind: 'ObjectField',
-                      name: { kind: 'Name', value: 'personType' },
-                      value: { kind: 'StringValue', value: 'MP', block: false },
-                    },
-                  ],
-                },
-              },
-            ],
-            selectionSet: {
-              kind: 'SelectionSet',
-              selections: [
-                { kind: 'Field', name: { kind: 'Name', value: 'id' } },
-                { kind: 'Field', name: { kind: 'Name', value: 'name' } },
-                {
-                  kind: 'Field',
-                  name: { kind: 'Name', value: 'photo' },
-                  selectionSet: {
-                    kind: 'SelectionSet',
-                    selections: [
-                      { kind: 'Field', name: { kind: 'Name', value: 'url' } },
-                    ],
-                  },
-                },
-                {
-                  kind: 'Field',
-                  alias: { kind: 'Name', value: 'party' },
-                  name: { kind: 'Name', value: 'personDatum' },
-                  arguments: [
-                    {
-                      kind: 'Argument',
-                      name: { kind: 'Name', value: 'filters' },
-                      value: {
-                        kind: 'ObjectValue',
-                        fields: [
-                          {
-                            kind: 'ObjectField',
-                            name: { kind: 'Name', value: 'dataType_Name' },
-                            value: {
-                              kind: 'StringValue',
-                              value: 'party',
-                              block: false,
-                            },
-                          },
-                        ],
-                      },
-                    },
-                  ],
-                  selectionSet: {
-                    kind: 'SelectionSet',
-                    selections: [
-                      {
-                        kind: 'Field',
-                        alias: { kind: 'Name', value: 'name' },
-                        name: { kind: 'Name', value: 'data' },
-                      },
-                      { kind: 'Field', name: { kind: 'Name', value: 'shade' } },
-                    ],
-                  },
-                },
-                {
-                  kind: 'Field',
-                  alias: { kind: 'Name', value: 'email' },
-                  name: { kind: 'Name', value: 'personDatum' },
-                  arguments: [
-                    {
-                      kind: 'Argument',
-                      name: { kind: 'Name', value: 'filters' },
-                      value: {
-                        kind: 'ObjectValue',
-                        fields: [
-                          {
-                            kind: 'ObjectField',
-                            name: { kind: 'Name', value: 'dataType_Name' },
-                            value: {
-                              kind: 'StringValue',
-                              value: 'email',
-                              block: false,
-                            },
-                          },
-                        ],
-                      },
-                    },
-                  ],
-                  selectionSet: {
-                    kind: 'SelectionSet',
-                    selections: [
-                      { kind: 'Field', name: { kind: 'Name', value: 'data' } },
-                    ],
-                  },
-                },
-              ],
-            },
-          },
-          {
-            kind: 'Field',
-            alias: { kind: 'Name', value: 'ppcs' },
-            name: { kind: 'Name', value: 'people' },
-            arguments: [
-              {
-                kind: 'Argument',
-                name: { kind: 'Name', value: 'filters' },
-                value: {
-                  kind: 'ObjectValue',
-                  fields: [
-                    {
-                      kind: 'ObjectField',
-                      name: { kind: 'Name', value: 'personType' },
-                      value: {
-                        kind: 'StringValue',
-                        value: 'PPC',
-                        block: false,
-                      },
-                    },
-                  ],
-                },
-              },
-            ],
-            selectionSet: {
-              kind: 'SelectionSet',
-              selections: [
-                { kind: 'Field', name: { kind: 'Name', value: 'id' } },
-                { kind: 'Field', name: { kind: 'Name', value: 'name' } },
-                {
-                  kind: 'Field',
-                  name: { kind: 'Name', value: 'photo' },
-                  selectionSet: {
-                    kind: 'SelectionSet',
-                    selections: [
-                      { kind: 'Field', name: { kind: 'Name', value: 'url' } },
-                    ],
-                  },
-                },
-                {
-                  kind: 'Field',
-                  alias: { kind: 'Name', value: 'party' },
-                  name: { kind: 'Name', value: 'personDatum' },
-                  arguments: [
-                    {
-                      kind: 'Argument',
-                      name: { kind: 'Name', value: 'filters' },
-                      value: {
-                        kind: 'ObjectValue',
-                        fields: [
-                          {
-                            kind: 'ObjectField',
-                            name: { kind: 'Name', value: 'dataType_Name' },
-                            value: {
-                              kind: 'StringValue',
-                              value: 'party',
-                              block: false,
-                            },
-                          },
-                        ],
-                      },
-                    },
-                  ],
-                  selectionSet: {
-                    kind: 'SelectionSet',
-                    selections: [
-                      {
-                        kind: 'Field',
-                        alias: { kind: 'Name', value: 'name' },
-                        name: { kind: 'Name', value: 'data' },
-                      },
-                      { kind: 'Field', name: { kind: 'Name', value: 'shade' } },
-                    ],
-                  },
-                },
-                {
-                  kind: 'Field',
-                  alias: { kind: 'Name', value: 'email' },
-                  name: { kind: 'Name', value: 'personDatum' },
-                  arguments: [
-                    {
-                      kind: 'Argument',
-                      name: { kind: 'Name', value: 'filters' },
-                      value: {
-                        kind: 'ObjectValue',
-                        fields: [
-                          {
-                            kind: 'ObjectField',
-                            name: { kind: 'Name', value: 'dataType_Name' },
-                            value: {
-                              kind: 'StringValue',
-                              value: 'email',
-                              block: false,
-                            },
-                          },
-                        ],
-                      },
-                    },
-                  ],
-                  selectionSet: {
-                    kind: 'SelectionSet',
-                    selections: [
-                      { kind: 'Field', name: { kind: 'Name', value: 'data' } },
-                    ],
-                  },
-                },
-              ],
-            },
-          },
-        ],
-      },
-    },
-  ],
-} as unknown as DocumentNode<GetEventDataQuery, GetEventDataQueryVariables>
-export const GetPageDocument = {
-  kind: 'Document',
-  definitions: [
-    {
-      kind: 'OperationDefinition',
-      operation: 'query',
-      name: { kind: 'Name', value: 'GetPage' },
-      variableDefinitions: [
-        {
-          kind: 'VariableDefinition',
-          variable: {
-            kind: 'Variable',
-            name: { kind: 'Name', value: 'hostname' },
-          },
-          type: {
-            kind: 'NonNullType',
-            type: {
-              kind: 'NamedType',
-              name: { kind: 'Name', value: 'String' },
-            },
-          },
-        },
-        {
-          kind: 'VariableDefinition',
-          variable: { kind: 'Variable', name: { kind: 'Name', value: 'path' } },
-          type: { kind: 'NamedType', name: { kind: 'Name', value: 'String' } },
-        },
-      ],
-      selectionSet: {
-        kind: 'SelectionSet',
-        selections: [
-          {
-            kind: 'Field',
-            name: { kind: 'Name', value: 'hubPageByPath' },
-            arguments: [
-              {
-                kind: 'Argument',
-                name: { kind: 'Name', value: 'hostname' },
-                value: {
-                  kind: 'Variable',
-                  name: { kind: 'Name', value: 'hostname' },
-                },
-              },
-              {
-                kind: 'Argument',
-                name: { kind: 'Name', value: 'path' },
-                value: {
-                  kind: 'Variable',
-                  name: { kind: 'Name', value: 'path' },
-                },
-              },
-            ],
-            selectionSet: {
-              kind: 'SelectionSet',
-              selections: [
-                { kind: 'Field', name: { kind: 'Name', value: 'id' } },
-                { kind: 'Field', name: { kind: 'Name', value: 'title' } },
-                { kind: 'Field', name: { kind: 'Name', value: 'path' } },
-                {
-                  kind: 'Field',
-                  name: { kind: 'Name', value: 'puckJsonContent' },
-                },
-                { kind: 'Field', name: { kind: 'Name', value: 'seoTitle' } },
-                {
-                  kind: 'Field',
-                  name: { kind: 'Name', value: 'searchDescription' },
-                },
-                {
-                  kind: 'Field',
-                  name: { kind: 'Name', value: 'hub' },
-                  selectionSet: {
-                    kind: 'SelectionSet',
-                    selections: [
-                      {
-                        kind: 'Field',
-                        name: { kind: 'Name', value: 'faviconUrl' },
-                      },
-                      {
-                        kind: 'Field',
-                        name: { kind: 'Name', value: 'seoTitle' },
-                      },
-                      {
-                        kind: 'Field',
-                        name: { kind: 'Name', value: 'seoImageUrl' },
-                      },
-                      {
-                        kind: 'Field',
-                        name: { kind: 'Name', value: 'searchDescription' },
-                      },
-                      {
-                        kind: 'Field',
-                        name: { kind: 'Name', value: 'primaryColour' },
-                      },
-                      {
-                        kind: 'Field',
-                        name: { kind: 'Name', value: 'secondaryColour' },
-                      },
-                      {
-                        kind: 'Field',
-                        name: { kind: 'Name', value: 'customCss' },
-                      },
-                      {
-                        kind: 'Field',
-                        name: { kind: 'Name', value: 'navLinks' },
-                        selectionSet: {
-                          kind: 'SelectionSet',
-                          selections: [
-                            {
-                              kind: 'Field',
-                              name: { kind: 'Name', value: 'link' },
-                            },
-                            {
-                              kind: 'Field',
-                              name: { kind: 'Name', value: 'label' },
-                            },
-                          ],
-                        },
-                      },
-                    ],
-                  },
-                },
-              ],
-            },
-          },
-        ],
-      },
-    },
-  ],
-} as unknown as DocumentNode<GetPageQuery, GetPageQueryVariables>
-export const GetMemberListDocument = {
-  kind: 'Document',
-  definitions: [
-    {
-      kind: 'OperationDefinition',
-      operation: 'query',
-      name: { kind: 'Name', value: 'GetMemberList' },
-      variableDefinitions: [
-        {
-          kind: 'VariableDefinition',
-          variable: {
-            kind: 'Variable',
-            name: { kind: 'Name', value: 'currentOrganisationId' },
-          },
-          type: {
-            kind: 'NonNullType',
-            type: { kind: 'NamedType', name: { kind: 'Name', value: 'ID' } },
-          },
-        },
-      ],
-      selectionSet: {
-        kind: 'SelectionSet',
-        selections: [
-          {
-            kind: 'Field',
-            name: { kind: 'Name', value: 'myOrganisations' },
-            arguments: [
-              {
-                kind: 'Argument',
-                name: { kind: 'Name', value: 'filters' },
-                value: {
-                  kind: 'ObjectValue',
-                  fields: [
-                    {
-                      kind: 'ObjectField',
-                      name: { kind: 'Name', value: 'id' },
-                      value: {
-                        kind: 'Variable',
-                        name: { kind: 'Name', value: 'currentOrganisationId' },
-                      },
-                    },
-                  ],
-                },
-              },
-            ],
-            selectionSet: {
-              kind: 'SelectionSet',
-              selections: [
-                {
-                  kind: 'Field',
-                  name: { kind: 'Name', value: 'externalDataSources' },
-                  selectionSet: {
-                    kind: 'SelectionSet',
-                    selections: [
-                      { kind: 'Field', name: { kind: 'Name', value: 'id' } },
-                      { kind: 'Field', name: { kind: 'Name', value: 'name' } },
-                      {
-                        kind: 'Field',
-                        name: { kind: 'Name', value: 'importedDataCount' },
-                      },
-                      {
-                        kind: 'Field',
-                        name: { kind: 'Name', value: 'crmType' },
-                      },
-                      {
-                        kind: 'Field',
-                        name: { kind: 'Name', value: 'dataType' },
-                      },
-                    ],
-                  },
-                },
-                {
-                  kind: 'Field',
-                  name: {
-                    kind: 'Name',
-                    value: 'sharingPermissionsFromOtherOrgs',
-                  },
-                  selectionSet: {
-                    kind: 'SelectionSet',
-                    selections: [
-                      {
-                        kind: 'Field',
-                        name: { kind: 'Name', value: 'externalDataSource' },
-                        selectionSet: {
-                          kind: 'SelectionSet',
-                          selections: [
-                            {
-                              kind: 'Field',
-                              name: { kind: 'Name', value: 'id' },
-                            },
-                            {
-                              kind: 'Field',
-                              name: { kind: 'Name', value: 'name' },
-                            },
-                            {
-                              kind: 'Field',
-                              name: {
-                                kind: 'Name',
-                                value: 'importedDataCount',
-                              },
-                            },
-                            {
-                              kind: 'Field',
-                              name: { kind: 'Name', value: 'crmType' },
-                            },
-                            {
-                              kind: 'Field',
-                              name: { kind: 'Name', value: 'dataType' },
-                            },
-                            {
-                              kind: 'Field',
-                              name: { kind: 'Name', value: 'organisation' },
-                              selectionSet: {
-                                kind: 'SelectionSet',
-                                selections: [
-                                  {
-                                    kind: 'Field',
-                                    name: { kind: 'Name', value: 'name' },
-                                  },
-                                ],
-                              },
-                            },
-                          ],
-                        },
-                      },
-                    ],
-                  },
-                },
-              ],
-            },
-          },
-        ],
-      },
-    },
-  ],
-} as unknown as DocumentNode<GetMemberListQuery, GetMemberListQueryVariables>
-export const AreaExplorerSummaryDocument = {
-  kind: 'Document',
-  definitions: [
-    {
-      kind: 'OperationDefinition',
-      operation: 'query',
-      name: { kind: 'Name', value: 'AreaExplorerSummary' },
-      variableDefinitions: [
-        {
-          kind: 'VariableDefinition',
-          variable: { kind: 'Variable', name: { kind: 'Name', value: 'gss' } },
-          type: {
-            kind: 'NonNullType',
-            type: {
-              kind: 'NamedType',
-              name: { kind: 'Name', value: 'String' },
-            },
-          },
-        },
-      ],
-      selectionSet: {
-        kind: 'SelectionSet',
-        selections: [
-          {
-            kind: 'Field',
-            name: { kind: 'Name', value: 'area' },
-            arguments: [
-              {
-                kind: 'Argument',
-                name: { kind: 'Name', value: 'gss' },
-                value: {
-                  kind: 'Variable',
-                  name: { kind: 'Name', value: 'gss' },
-                },
-              },
-            ],
-            selectionSet: {
-              kind: 'SelectionSet',
-              selections: [
-                { kind: 'Field', name: { kind: 'Name', value: 'id' } },
-                { kind: 'Field', name: { kind: 'Name', value: 'fitBounds' } },
-                { kind: 'Field', name: { kind: 'Name', value: 'name' } },
-                {
-                  kind: 'Field',
-                  name: { kind: 'Name', value: 'areaType' },
-                  selectionSet: {
-                    kind: 'SelectionSet',
-                    selections: [
-                      { kind: 'Field', name: { kind: 'Name', value: 'name' } },
-                      {
-                        kind: 'Field',
-                        name: { kind: 'Name', value: 'description' },
-                      },
-                    ],
-                  },
-                },
-                {
-                  kind: 'Field',
-                  name: { kind: 'Name', value: 'samplePostcode' },
-                  selectionSet: {
-                    kind: 'SelectionSet',
-                    selections: [
-                      {
-                        kind: 'Field',
-                        name: {
-                          kind: 'Name',
-                          value: 'parliamentaryConstituency2024',
-                        },
-                      },
-                      {
-                        kind: 'Field',
-                        name: { kind: 'Name', value: 'adminWard' },
-                      },
-                      {
-                        kind: 'Field',
-                        name: { kind: 'Name', value: 'adminDistrict' },
-                      },
-                      {
-                        kind: 'Field',
-                        name: {
-                          kind: 'Name',
-                          value: 'europeanElectoralRegion',
-                        },
-                      },
-                      {
-                        kind: 'Field',
-                        name: { kind: 'Name', value: 'codes' },
-                        selectionSet: {
-                          kind: 'SelectionSet',
-                          selections: [
-                            {
-                              kind: 'Field',
-                              name: { kind: 'Name', value: 'adminWard' },
-                            },
-                            {
-                              kind: 'Field',
-                              name: { kind: 'Name', value: 'adminDistrict' },
-                            },
-                            {
-                              kind: 'Field',
-                              name: {
-                                kind: 'Name',
-                                value: 'parliamentaryConstituency2024',
-                              },
-                            },
-                          ],
-                        },
-                      },
-                    ],
-                  },
-                },
-              ],
-            },
-          },
-        ],
-      },
-    },
-  ],
-} as unknown as DocumentNode<
-  AreaExplorerSummaryQuery,
-  AreaExplorerSummaryQueryVariables
->
-export const AreaLayerDataDocument = {
-  kind: 'Document',
-  definitions: [
-    {
-      kind: 'OperationDefinition',
-      operation: 'query',
-      name: { kind: 'Name', value: 'AreaLayerData' },
-      variableDefinitions: [
-        {
-          kind: 'VariableDefinition',
-          variable: { kind: 'Variable', name: { kind: 'Name', value: 'gss' } },
-          type: {
-            kind: 'NonNullType',
-            type: {
-              kind: 'NamedType',
-              name: { kind: 'Name', value: 'String' },
-            },
-          },
-        },
-        {
-          kind: 'VariableDefinition',
-          variable: {
-            kind: 'Variable',
-            name: { kind: 'Name', value: 'externalDataSource' },
-          },
-          type: {
-            kind: 'NonNullType',
-            type: {
-              kind: 'NamedType',
-              name: { kind: 'Name', value: 'String' },
-            },
-          },
-        },
-        {
-          kind: 'VariableDefinition',
-          variable: { kind: 'Variable', name: { kind: 'Name', value: 'mode' } },
-          type: {
-            kind: 'NamedType',
-            name: { kind: 'Name', value: 'AreaQueryMode' },
-          },
-        },
-      ],
-      selectionSet: {
-        kind: 'SelectionSet',
-        selections: [
-          {
-            kind: 'Field',
-            alias: { kind: 'Name', value: 'data' },
-            name: { kind: 'Name', value: 'genericDataFromSourceAboutArea' },
-            arguments: [
-              {
-                kind: 'Argument',
-                name: { kind: 'Name', value: 'gss' },
-                value: {
-                  kind: 'Variable',
-                  name: { kind: 'Name', value: 'gss' },
-                },
-              },
-              {
-                kind: 'Argument',
-                name: { kind: 'Name', value: 'sourceId' },
-                value: {
-                  kind: 'Variable',
-                  name: { kind: 'Name', value: 'externalDataSource' },
-                },
-              },
-              {
-                kind: 'Argument',
-                name: { kind: 'Name', value: 'mode' },
-                value: {
-                  kind: 'Variable',
-                  name: { kind: 'Name', value: 'mode' },
-                },
-              },
-            ],
-            selectionSet: {
-              kind: 'SelectionSet',
-              selections: [
-                { kind: 'Field', name: { kind: 'Name', value: 'json' } },
-                { kind: 'Field', name: { kind: 'Name', value: 'id' } },
-                { kind: 'Field', name: { kind: 'Name', value: 'startTime' } },
-                { kind: 'Field', name: { kind: 'Name', value: 'postcode' } },
-                { kind: 'Field', name: { kind: 'Name', value: 'date' } },
-                { kind: 'Field', name: { kind: 'Name', value: 'description' } },
-                { kind: 'Field', name: { kind: 'Name', value: 'name' } },
-                { kind: 'Field', name: { kind: 'Name', value: 'publicUrl' } },
-                {
-                  kind: 'Field',
-                  name: { kind: 'Name', value: 'area' },
-                  selectionSet: {
-                    kind: 'SelectionSet',
-                    selections: [
-                      { kind: 'Field', name: { kind: 'Name', value: 'id' } },
-                      { kind: 'Field', name: { kind: 'Name', value: 'gss' } },
-                      { kind: 'Field', name: { kind: 'Name', value: 'name' } },
-                      {
-                        kind: 'Field',
-                        name: { kind: 'Name', value: 'areaType' },
-                        selectionSet: {
-                          kind: 'SelectionSet',
-                          selections: [
-                            {
-                              kind: 'Field',
-                              name: { kind: 'Name', value: 'name' },
-                            },
-                          ],
-                        },
-                      },
-                    ],
-                  },
-                },
-              ],
-            },
-          },
-          {
-            kind: 'Field',
-            alias: { kind: 'Name', value: 'summary' },
-            name: {
-              kind: 'Name',
-              value: 'genericDataSummaryFromSourceAboutArea',
-            },
-            arguments: [
-              {
-                kind: 'Argument',
-                name: { kind: 'Name', value: 'gss' },
-                value: {
-                  kind: 'Variable',
-                  name: { kind: 'Name', value: 'gss' },
-                },
-              },
-              {
-                kind: 'Argument',
-                name: { kind: 'Name', value: 'sourceId' },
-                value: {
-                  kind: 'Variable',
-                  name: { kind: 'Name', value: 'externalDataSource' },
-                },
-              },
-              {
-                kind: 'Argument',
-                name: { kind: 'Name', value: 'mode' },
-                value: {
-                  kind: 'Variable',
-                  name: { kind: 'Name', value: 'mode' },
-                },
-              },
-            ],
-            selectionSet: {
-              kind: 'SelectionSet',
-              selections: [
-                { kind: 'Field', name: { kind: 'Name', value: 'aggregated' } },
-                {
-                  kind: 'Field',
-                  name: { kind: 'Name', value: 'metadata' },
-                  selectionSet: {
-                    kind: 'SelectionSet',
-                    selections: [
-                      { kind: 'Field', name: { kind: 'Name', value: 'first' } },
-                      {
-                        kind: 'Field',
-                        name: { kind: 'Name', value: 'second' },
-                      },
-                      { kind: 'Field', name: { kind: 'Name', value: 'third' } },
-                      { kind: 'Field', name: { kind: 'Name', value: 'last' } },
-                      { kind: 'Field', name: { kind: 'Name', value: 'total' } },
-                      { kind: 'Field', name: { kind: 'Name', value: 'count' } },
-                      { kind: 'Field', name: { kind: 'Name', value: 'mean' } },
-                      {
-                        kind: 'Field',
-                        name: { kind: 'Name', value: 'median' },
-                      },
-                    ],
-                  },
-                },
-              ],
-            },
-          },
-        ],
-      },
-    },
-  ],
-} as unknown as DocumentNode<AreaLayerDataQuery, AreaLayerDataQueryVariables>
-export const RecordExplorerSummaryDocument = {
-  kind: 'Document',
-  definitions: [
-    {
-      kind: 'OperationDefinition',
-      operation: 'query',
-      name: { kind: 'Name', value: 'RecordExplorerSummary' },
-      variableDefinitions: [
-        {
-          kind: 'VariableDefinition',
-          variable: { kind: 'Variable', name: { kind: 'Name', value: 'id' } },
-          type: {
-            kind: 'NonNullType',
-            type: {
-              kind: 'NamedType',
-              name: { kind: 'Name', value: 'String' },
-            },
-          },
-        },
-      ],
-      selectionSet: {
-        kind: 'SelectionSet',
-        selections: [
-          {
-            kind: 'Field',
-            alias: { kind: 'Name', value: 'import' },
-            name: { kind: 'Name', value: 'importedDataGeojsonPoint' },
-            arguments: [
-              {
-                kind: 'Argument',
-                name: { kind: 'Name', value: 'genericDataId' },
-                value: {
-                  kind: 'Variable',
-                  name: { kind: 'Name', value: 'id' },
-                },
-              },
-            ],
-            selectionSet: {
-              kind: 'SelectionSet',
-              selections: [
-                { kind: 'Field', name: { kind: 'Name', value: 'id' } },
-                {
-                  kind: 'Field',
-                  name: { kind: 'Name', value: 'geometry' },
-                  selectionSet: {
-                    kind: 'SelectionSet',
-                    selections: [
-                      { kind: 'Field', name: { kind: 'Name', value: 'type' } },
-                      {
-                        kind: 'Field',
-                        name: { kind: 'Name', value: 'coordinates' },
-                      },
-                    ],
-                  },
-                },
-                {
-                  kind: 'Field',
-                  alias: { kind: 'Name', value: 'record' },
-                  name: { kind: 'Name', value: 'properties' },
-                  selectionSet: {
-                    kind: 'SelectionSet',
-                    selections: [
-                      { kind: 'Field', name: { kind: 'Name', value: 'id' } },
-                      {
-                        kind: 'Field',
-                        name: { kind: 'Name', value: 'dataType' },
-                        selectionSet: {
-                          kind: 'SelectionSet',
-                          selections: [
-                            {
-                              kind: 'Field',
-                              name: { kind: 'Name', value: 'id' },
-                            },
-                            {
-                              kind: 'Field',
-                              name: { kind: 'Name', value: 'name' },
-                            },
-                            {
-                              kind: 'Field',
-                              name: { kind: 'Name', value: 'dataSet' },
-                              selectionSet: {
-                                kind: 'SelectionSet',
-                                selections: [
-                                  {
-                                    kind: 'Field',
-                                    name: { kind: 'Name', value: 'id' },
-                                  },
-                                  {
-                                    kind: 'Field',
-                                    name: {
-                                      kind: 'Name',
-                                      value: 'externalDataSource',
-                                    },
-                                    selectionSet: {
-                                      kind: 'SelectionSet',
-                                      selections: [
-                                        {
-                                          kind: 'Field',
-                                          name: { kind: 'Name', value: 'id' },
-                                        },
-                                        {
-                                          kind: 'Field',
-                                          name: { kind: 'Name', value: 'name' },
-                                        },
-                                        {
-                                          kind: 'Field',
-                                          name: {
-                                            kind: 'Name',
-                                            value: 'organisation',
-                                          },
-                                          selectionSet: {
-                                            kind: 'SelectionSet',
-                                            selections: [
-                                              {
-                                                kind: 'Field',
-                                                name: {
-                                                  kind: 'Name',
-                                                  value: 'id',
-                                                },
-                                              },
-                                              {
-                                                kind: 'Field',
-                                                name: {
-                                                  kind: 'Name',
-                                                  value: 'name',
-                                                },
-                                              },
-                                            ],
-                                          },
-                                        },
-                                        {
-                                          kind: 'Field',
-                                          name: {
-                                            kind: 'Name',
-                                            value: 'crmType',
-                                          },
-                                        },
-                                        {
-                                          kind: 'Field',
-                                          name: {
-                                            kind: 'Name',
-                                            value: 'dataType',
-                                          },
-                                        },
-                                      ],
-                                    },
-                                  },
-                                ],
-                              },
-                            },
-                          ],
-                        },
-                      },
-                      {
-                        kind: 'Field',
-                        name: { kind: 'Name', value: 'postcode' },
-                      },
-                      {
-                        kind: 'Field',
-                        name: { kind: 'Name', value: 'postcodeData' },
-                        selectionSet: {
-                          kind: 'SelectionSet',
-                          selections: [
-                            {
-                              kind: 'Field',
-                              name: { kind: 'Name', value: 'adminWard' },
-                            },
-                            {
-                              kind: 'Field',
-                              name: { kind: 'Name', value: 'adminDistrict' },
-                            },
-                            {
-                              kind: 'Field',
-                              name: {
-                                kind: 'Name',
-                                value: 'europeanElectoralRegion',
-                              },
-                            },
-                            {
-                              kind: 'Field',
-                              name: { kind: 'Name', value: 'codes' },
-                              selectionSet: {
-                                kind: 'SelectionSet',
-                                selections: [
-                                  {
-                                    kind: 'Field',
-                                    name: { kind: 'Name', value: 'adminWard' },
-                                  },
-                                  {
-                                    kind: 'Field',
-                                    name: {
-                                      kind: 'Name',
-                                      value: 'adminDistrict',
-                                    },
-                                  },
-                                ],
-                              },
-                            },
-                          ],
-                        },
-                      },
-                      { kind: 'Field', name: { kind: 'Name', value: 'title' } },
-                      {
-                        kind: 'Field',
-                        name: { kind: 'Name', value: 'firstName' },
-                      },
-                      {
-                        kind: 'Field',
-                        name: { kind: 'Name', value: 'lastName' },
-                      },
-                      {
-                        kind: 'Field',
-                        name: { kind: 'Name', value: 'fullName' },
-                      },
-                      { kind: 'Field', name: { kind: 'Name', value: 'email' } },
-                      { kind: 'Field', name: { kind: 'Name', value: 'phone' } },
-                      {
-                        kind: 'Field',
-                        name: { kind: 'Name', value: 'startTime' },
-                      },
-                      {
-                        kind: 'Field',
-                        name: { kind: 'Name', value: 'endTime' },
-                      },
-                      {
-                        kind: 'Field',
-                        name: { kind: 'Name', value: 'publicUrl' },
-                      },
-                      {
-                        kind: 'Field',
-                        name: { kind: 'Name', value: 'address' },
-                      },
-                      {
-                        kind: 'Field',
-                        name: { kind: 'Name', value: 'description' },
-                      },
-                      { kind: 'Field', name: { kind: 'Name', value: 'json' } },
-                      {
-                        kind: 'Field',
-                        name: { kind: 'Name', value: 'remoteUrl' },
-                      },
-                    ],
-                  },
-                },
-              ],
-            },
-          },
-        ],
-      },
-    },
-  ],
-} as unknown as DocumentNode<
-  RecordExplorerSummaryQuery,
-  RecordExplorerSummaryQueryVariables
->
-export const MapReportLayerGeoJsonPointDocument = {
-  kind: 'Document',
-  definitions: [
-    {
-      kind: 'OperationDefinition',
-      operation: 'query',
-      name: { kind: 'Name', value: 'MapReportLayerGeoJSONPoint' },
-      variableDefinitions: [
-        {
-          kind: 'VariableDefinition',
-          variable: {
-            kind: 'Variable',
-            name: { kind: 'Name', value: 'genericDataId' },
-          },
-          type: {
-            kind: 'NonNullType',
-            type: {
-              kind: 'NamedType',
-              name: { kind: 'Name', value: 'String' },
-            },
-          },
-        },
-      ],
-      selectionSet: {
-        kind: 'SelectionSet',
-        selections: [
-          {
-            kind: 'Field',
-            name: { kind: 'Name', value: 'importedDataGeojsonPoint' },
-            arguments: [
-              {
-                kind: 'Argument',
-                name: { kind: 'Name', value: 'genericDataId' },
-                value: {
-                  kind: 'Variable',
-                  name: { kind: 'Name', value: 'genericDataId' },
-                },
-              },
-            ],
-            selectionSet: {
-              kind: 'SelectionSet',
-              selections: [
-                { kind: 'Field', name: { kind: 'Name', value: 'id' } },
-                { kind: 'Field', name: { kind: 'Name', value: 'type' } },
-                {
-                  kind: 'Field',
-                  name: { kind: 'Name', value: 'geometry' },
-                  selectionSet: {
-                    kind: 'SelectionSet',
-                    selections: [
-                      { kind: 'Field', name: { kind: 'Name', value: 'type' } },
-                      {
-                        kind: 'Field',
-                        name: { kind: 'Name', value: 'coordinates' },
-                      },
-                    ],
-                  },
-                },
-                {
-                  kind: 'Field',
-                  name: { kind: 'Name', value: 'properties' },
-                  selectionSet: {
-                    kind: 'SelectionSet',
-                    selections: [
-                      { kind: 'Field', name: { kind: 'Name', value: 'id' } },
-                      {
-                        kind: 'Field',
-                        name: { kind: 'Name', value: 'lastUpdate' },
-                      },
-                      { kind: 'Field', name: { kind: 'Name', value: 'name' } },
-                      { kind: 'Field', name: { kind: 'Name', value: 'phone' } },
-                      { kind: 'Field', name: { kind: 'Name', value: 'email' } },
-                      {
-                        kind: 'Field',
-                        name: { kind: 'Name', value: 'postcodeData' },
-                        selectionSet: {
-                          kind: 'SelectionSet',
-                          selections: [
-                            {
-                              kind: 'Field',
-                              name: { kind: 'Name', value: 'postcode' },
-                            },
-                          ],
-                        },
-                      },
-                      {
-                        kind: 'Field',
-                        name: { kind: 'Name', value: 'address' },
-                      },
-                      { kind: 'Field', name: { kind: 'Name', value: 'json' } },
-                      {
-                        kind: 'Field',
-                        name: { kind: 'Name', value: 'remoteUrl' },
-                      },
-                      {
-                        kind: 'Field',
-                        name: { kind: 'Name', value: 'dataType' },
-                        selectionSet: {
-                          kind: 'SelectionSet',
-                          selections: [
-                            {
-                              kind: 'Field',
-                              name: { kind: 'Name', value: 'id' },
-                            },
-                            {
-                              kind: 'Field',
-                              name: { kind: 'Name', value: 'dataSet' },
-                              selectionSet: {
-                                kind: 'SelectionSet',
-                                selections: [
-                                  {
-                                    kind: 'Field',
-                                    name: { kind: 'Name', value: 'id' },
-                                  },
-                                  {
-                                    kind: 'Field',
-                                    name: {
-                                      kind: 'Name',
-                                      value: 'externalDataSource',
-                                    },
-                                    selectionSet: {
-                                      kind: 'SelectionSet',
-                                      selections: [
-                                        {
-                                          kind: 'Field',
-                                          name: { kind: 'Name', value: 'id' },
-                                        },
-                                        {
-                                          kind: 'Field',
-                                          name: { kind: 'Name', value: 'name' },
-                                        },
-                                        {
-                                          kind: 'Field',
-                                          name: {
-                                            kind: 'Name',
-                                            value: 'dataType',
-                                          },
-                                        },
-                                      ],
-                                    },
-                                  },
-                                ],
-                              },
-                            },
-                          ],
-                        },
-                      },
-                    ],
-                  },
-                },
-              ],
-            },
-          },
-        ],
-      },
-    },
-  ],
-} as unknown as DocumentNode<
-  MapReportLayerGeoJsonPointQuery,
-  MapReportLayerGeoJsonPointQueryVariables
->
-export const MapReportLayerAnalyticsDocument = {
-  kind: 'Document',
-  definitions: [
-    {
-      kind: 'OperationDefinition',
-      operation: 'query',
-      name: { kind: 'Name', value: 'MapReportLayerAnalytics' },
-      variableDefinitions: [
-        {
-          kind: 'VariableDefinition',
-          variable: {
-            kind: 'Variable',
-            name: { kind: 'Name', value: 'reportID' },
-          },
-          type: {
-            kind: 'NonNullType',
-            type: { kind: 'NamedType', name: { kind: 'Name', value: 'ID' } },
-          },
-        },
-      ],
-      selectionSet: {
-        kind: 'SelectionSet',
-        selections: [
-          {
-            kind: 'Field',
-            name: { kind: 'Name', value: 'mapReport' },
-            arguments: [
-              {
-                kind: 'Argument',
-                name: { kind: 'Name', value: 'pk' },
-                value: {
-                  kind: 'Variable',
-                  name: { kind: 'Name', value: 'reportID' },
-                },
-              },
-            ],
-            selectionSet: {
-              kind: 'SelectionSet',
-              selections: [
-                { kind: 'Field', name: { kind: 'Name', value: 'id' } },
-                {
-                  kind: 'Field',
-                  name: { kind: 'Name', value: 'layers' },
-                  selectionSet: {
-                    kind: 'SelectionSet',
-                    selections: [
-                      { kind: 'Field', name: { kind: 'Name', value: 'id' } },
-                      { kind: 'Field', name: { kind: 'Name', value: 'name' } },
-                      {
-                        kind: 'Field',
-                        name: { kind: 'Name', value: 'mapboxPaint' },
-                      },
-                      {
-                        kind: 'Field',
-                        name: { kind: 'Name', value: 'mapboxLayout' },
-                      },
-                      {
-                        kind: 'Field',
-                        name: { kind: 'Name', value: 'source' },
-                      },
-                      {
-                        kind: 'Field',
-                        name: { kind: 'Name', value: 'sourceData' },
-                        selectionSet: {
-                          kind: 'SelectionSet',
-                          selections: [
-                            {
-                              kind: 'Field',
-                              name: { kind: 'Name', value: 'id' },
-                            },
-                            {
-                              kind: 'Field',
-                              name: { kind: 'Name', value: 'dataType' },
-                            },
-                            {
-                              kind: 'Field',
-                              name: { kind: 'Name', value: 'organisation' },
-                              selectionSet: {
-                                kind: 'SelectionSet',
-                                selections: [
-                                  {
-                                    kind: 'Field',
-                                    name: { kind: 'Name', value: 'name' },
-                                  },
-                                ],
-                              },
-                            },
-                          ],
-                        },
-                      },
-                    ],
-                  },
-                },
-              ],
-            },
-          },
-        ],
-      },
-    },
-  ],
-} as unknown as DocumentNode<
-  MapReportLayerAnalyticsQuery,
-  MapReportLayerAnalyticsQueryVariables
->
-export const GetMapReportDocument = {
-  kind: 'Document',
-  definitions: [
-    {
-      kind: 'OperationDefinition',
-      operation: 'query',
-      name: { kind: 'Name', value: 'GetMapReport' },
-      variableDefinitions: [
-        {
-          kind: 'VariableDefinition',
-          variable: { kind: 'Variable', name: { kind: 'Name', value: 'id' } },
-          type: {
-            kind: 'NonNullType',
-            type: { kind: 'NamedType', name: { kind: 'Name', value: 'ID' } },
-          },
-        },
-      ],
-      selectionSet: {
-        kind: 'SelectionSet',
-        selections: [
-          {
-            kind: 'Field',
-            name: { kind: 'Name', value: 'mapReport' },
-            arguments: [
-              {
-                kind: 'Argument',
-                name: { kind: 'Name', value: 'pk' },
-                value: {
-                  kind: 'Variable',
-                  name: { kind: 'Name', value: 'id' },
-                },
-              },
-            ],
-            selectionSet: {
-              kind: 'SelectionSet',
-              selections: [
-                { kind: 'Field', name: { kind: 'Name', value: 'id' } },
-                { kind: 'Field', name: { kind: 'Name', value: 'name' } },
-                { kind: 'Field', name: { kind: 'Name', value: 'slug' } },
-                {
-                  kind: 'Field',
-                  name: { kind: 'Name', value: 'displayOptions' },
-                },
-                {
-                  kind: 'Field',
-                  name: { kind: 'Name', value: 'organisation' },
-                  selectionSet: {
-                    kind: 'SelectionSet',
-                    selections: [
-                      { kind: 'Field', name: { kind: 'Name', value: 'id' } },
-                      { kind: 'Field', name: { kind: 'Name', value: 'slug' } },
-                      { kind: 'Field', name: { kind: 'Name', value: 'name' } },
-                    ],
-                  },
-                },
-                {
-                  kind: 'Field',
-                  name: { kind: 'Name', value: 'layers' },
-                  selectionSet: {
-                    kind: 'SelectionSet',
-                    selections: [
-                      { kind: 'Field', name: { kind: 'Name', value: 'id' } },
-                      { kind: 'Field', name: { kind: 'Name', value: 'name' } },
-                      {
-                        kind: 'Field',
-                        name: { kind: 'Name', value: 'inspectorType' },
-                      },
-                      {
-                        kind: 'Field',
-                        name: { kind: 'Name', value: 'inspectorConfig' },
-                      },
-                      {
-                        kind: 'Field',
-                        name: { kind: 'Name', value: 'mapboxPaint' },
-                      },
-                      {
-                        kind: 'Field',
-                        name: { kind: 'Name', value: 'mapboxLayout' },
-                      },
-                      {
-                        kind: 'Field',
-                        name: { kind: 'Name', value: 'sharingPermission' },
-                        selectionSet: {
-                          kind: 'SelectionSet',
-                          selections: [
-                            {
-                              kind: 'Field',
-                              name: {
-                                kind: 'Name',
-                                value: 'visibilityRecordDetails',
-                              },
-                            },
-                            {
-                              kind: 'Field',
-                              name: {
-                                kind: 'Name',
-                                value: 'visibilityRecordCoordinates',
-                              },
-                            },
-                            {
-                              kind: 'Field',
-                              name: { kind: 'Name', value: 'organisation' },
-                              selectionSet: {
-                                kind: 'SelectionSet',
-                                selections: [
-                                  {
-                                    kind: 'Field',
-                                    name: { kind: 'Name', value: 'name' },
-                                  },
-                                ],
-                              },
-                            },
-                          ],
-                        },
-                      },
-                      {
-                        kind: 'Field',
-                        name: { kind: 'Name', value: 'source' },
-                      },
-                      {
-                        kind: 'Field',
-                        name: { kind: 'Name', value: 'sourceData' },
-                        selectionSet: {
-                          kind: 'SelectionSet',
-                          selections: [
-                            {
-                              kind: 'Field',
-                              name: { kind: 'Name', value: 'id' },
-                            },
-                            {
-                              kind: 'Field',
-                              name: { kind: 'Name', value: 'name' },
-                            },
-                            {
-                              kind: 'Field',
-                              name: {
-                                kind: 'Name',
-                                value: 'isImportScheduled',
-                              },
-                            },
-                            {
-                              kind: 'Field',
-                              name: {
-                                kind: 'Name',
-                                value: 'importedDataCount',
-                              },
-                            },
-                            {
-                              kind: 'Field',
-                              name: { kind: 'Name', value: 'idField' },
-                            },
-                            {
-                              kind: 'Field',
-                              name: { kind: 'Name', value: 'crmType' },
-                            },
-                            {
-                              kind: 'Field',
-                              name: { kind: 'Name', value: 'dataType' },
-                            },
-                            {
-                              kind: 'Field',
-                              name: { kind: 'Name', value: 'remoteUrl' },
-                            },
-                            {
-                              kind: 'Field',
-                              name: { kind: 'Name', value: 'organisation' },
-                              selectionSet: {
-                                kind: 'SelectionSet',
-                                selections: [
-                                  {
-                                    kind: 'Field',
-                                    name: { kind: 'Name', value: 'name' },
-                                  },
-                                ],
-                              },
-                            },
-                            {
-                              kind: 'Field',
-                              name: { kind: 'Name', value: 'fieldDefinitions' },
-                              selectionSet: {
-                                kind: 'SelectionSet',
-                                selections: [
-                                  {
-                                    kind: 'Field',
-                                    name: { kind: 'Name', value: 'externalId' },
-                                  },
-                                  {
-                                    kind: 'Field',
-                                    name: { kind: 'Name', value: 'value' },
-                                  },
-                                  {
-                                    kind: 'Field',
-                                    name: { kind: 'Name', value: 'label' },
-                                  },
-                                ],
-                              },
-                            },
-                          ],
-                        },
-                      },
-                    ],
-                  },
-                },
-              ],
-            },
-          },
-        ],
-      },
-    },
-  ],
-} as unknown as DocumentNode<GetMapReportQuery, GetMapReportQueryVariables>
-export const PatchMapReportDocument = {
-  kind: 'Document',
-  definitions: [
-    {
-      kind: 'OperationDefinition',
-      operation: 'mutation',
-      name: { kind: 'Name', value: 'PatchMapReport' },
-      variableDefinitions: [
-        {
-          kind: 'VariableDefinition',
-          variable: {
-            kind: 'Variable',
-            name: { kind: 'Name', value: 'patch' },
-          },
-          type: {
-            kind: 'NonNullType',
-            type: { kind: 'NamedType', name: { kind: 'Name', value: 'JSON' } },
-          },
-        },
-        {
-          kind: 'VariableDefinition',
-          variable: {
-            kind: 'Variable',
-            name: { kind: 'Name', value: 'reportId' },
-          },
-          type: {
-            kind: 'NonNullType',
-            type: {
-              kind: 'NamedType',
-              name: { kind: 'Name', value: 'String' },
-            },
-          },
-        },
-      ],
-      selectionSet: {
-        kind: 'SelectionSet',
-        selections: [
-          {
-            kind: 'Field',
-            name: { kind: 'Name', value: 'patchMapReportDisplayOptions' },
-            arguments: [
-              {
-                kind: 'Argument',
-                name: { kind: 'Name', value: 'patch' },
-                value: {
-                  kind: 'Variable',
-                  name: { kind: 'Name', value: 'patch' },
-                },
-              },
-              {
-                kind: 'Argument',
-                name: { kind: 'Name', value: 'reportId' },
-                value: {
-                  kind: 'Variable',
-                  name: { kind: 'Name', value: 'reportId' },
-                },
-              },
-            ],
-            selectionSet: {
-              kind: 'SelectionSet',
-              selections: [
-                { kind: 'Field', name: { kind: 'Name', value: 'id' } },
-                { kind: 'Field', name: { kind: 'Name', value: 'name' } },
-                {
-                  kind: 'Field',
-                  name: { kind: 'Name', value: 'displayOptions' },
-                },
-                {
-                  kind: 'Field',
-                  name: { kind: 'Name', value: 'layers' },
-                  selectionSet: {
-                    kind: 'SelectionSet',
-                    selections: [
-                      { kind: 'Field', name: { kind: 'Name', value: 'id' } },
-                      { kind: 'Field', name: { kind: 'Name', value: 'name' } },
-                      {
-                        kind: 'Field',
-                        name: { kind: 'Name', value: 'source' },
-                      },
-                      {
-                        kind: 'Field',
-                        name: { kind: 'Name', value: 'sourceData' },
-                        selectionSet: {
-                          kind: 'SelectionSet',
-                          selections: [
-                            {
-                              kind: 'Field',
-                              name: { kind: 'Name', value: 'id' },
-                            },
-                            {
-                              kind: 'Field',
-                              name: { kind: 'Name', value: 'name' },
-                            },
-                          ],
-                        },
-                      },
-                      {
-                        kind: 'Field',
-                        name: { kind: 'Name', value: 'inspectorType' },
-                      },
-                      {
-                        kind: 'Field',
-                        name: { kind: 'Name', value: 'inspectorConfig' },
-                      },
-                      {
-                        kind: 'Field',
-                        name: { kind: 'Name', value: 'mapboxPaint' },
-                      },
-                      {
-                        kind: 'Field',
-                        name: { kind: 'Name', value: 'mapboxLayout' },
-                      },
-                    ],
-                  },
-                },
-              ],
-            },
-          },
-        ],
-      },
-    },
-  ],
-} as unknown as DocumentNode<
-  PatchMapReportMutation,
-  PatchMapReportMutationVariables
->
-export const UpdateMapReportDocument = {
-  kind: 'Document',
-  definitions: [
-    {
-      kind: 'OperationDefinition',
-      operation: 'mutation',
-      name: { kind: 'Name', value: 'UpdateMapReport' },
-      variableDefinitions: [
-        {
-          kind: 'VariableDefinition',
-          variable: {
-            kind: 'Variable',
-            name: { kind: 'Name', value: 'input' },
-          },
-          type: {
-            kind: 'NonNullType',
-            type: {
-              kind: 'NamedType',
-              name: { kind: 'Name', value: 'MapReportInput' },
-            },
-          },
-        },
-      ],
-      selectionSet: {
-        kind: 'SelectionSet',
-        selections: [
-          {
-            kind: 'Field',
-            name: { kind: 'Name', value: 'updateMapReport' },
-            arguments: [
-              {
-                kind: 'Argument',
-                name: { kind: 'Name', value: 'data' },
-                value: {
-                  kind: 'Variable',
-                  name: { kind: 'Name', value: 'input' },
-                },
-              },
-            ],
-            selectionSet: {
-              kind: 'SelectionSet',
-              selections: [
-                { kind: 'Field', name: { kind: 'Name', value: 'id' } },
-                { kind: 'Field', name: { kind: 'Name', value: 'name' } },
-                {
-                  kind: 'Field',
-                  name: { kind: 'Name', value: 'displayOptions' },
-                },
-                {
-                  kind: 'Field',
-                  name: { kind: 'Name', value: 'layers' },
-                  selectionSet: {
-                    kind: 'SelectionSet',
-                    selections: [
-                      { kind: 'Field', name: { kind: 'Name', value: 'id' } },
-                      { kind: 'Field', name: { kind: 'Name', value: 'name' } },
-                      {
-                        kind: 'Field',
-                        name: { kind: 'Name', value: 'source' },
-                      },
-                      {
-                        kind: 'Field',
-                        name: { kind: 'Name', value: 'sourceData' },
-                        selectionSet: {
-                          kind: 'SelectionSet',
-                          selections: [
-                            {
-                              kind: 'Field',
-                              name: { kind: 'Name', value: 'id' },
-                            },
-                            {
-                              kind: 'Field',
-                              name: { kind: 'Name', value: 'name' },
-                            },
-                          ],
-                        },
-                      },
-                      {
-                        kind: 'Field',
-                        name: { kind: 'Name', value: 'inspectorType' },
-                      },
-                      {
-                        kind: 'Field',
-                        name: { kind: 'Name', value: 'inspectorConfig' },
-                      },
-                      {
-                        kind: 'Field',
-                        name: { kind: 'Name', value: 'mapboxPaint' },
-                      },
-                      {
-                        kind: 'Field',
-                        name: { kind: 'Name', value: 'mapboxLayout' },
-                      },
-                    ],
-                  },
-                },
-              ],
-            },
-          },
-        ],
-      },
-    },
-  ],
-} as unknown as DocumentNode<
-  UpdateMapReportMutation,
-  UpdateMapReportMutationVariables
->
-export const DeleteMapReportDocument = {
-  kind: 'Document',
-  definitions: [
-    {
-      kind: 'OperationDefinition',
-      operation: 'mutation',
-      name: { kind: 'Name', value: 'DeleteMapReport' },
-      variableDefinitions: [
-        {
-          kind: 'VariableDefinition',
-          variable: { kind: 'Variable', name: { kind: 'Name', value: 'id' } },
-          type: {
-            kind: 'NonNullType',
-            type: {
-              kind: 'NamedType',
-              name: { kind: 'Name', value: 'IDObject' },
-            },
-          },
-        },
-      ],
-      selectionSet: {
-        kind: 'SelectionSet',
-        selections: [
-          {
-            kind: 'Field',
-            name: { kind: 'Name', value: 'deleteMapReport' },
-            arguments: [
-              {
-                kind: 'Argument',
-                name: { kind: 'Name', value: 'data' },
-                value: {
-                  kind: 'Variable',
-                  name: { kind: 'Name', value: 'id' },
-                },
-              },
-            ],
-            selectionSet: {
-              kind: 'SelectionSet',
-              selections: [
-                { kind: 'Field', name: { kind: 'Name', value: 'id' } },
-              ],
-            },
-          },
-        ],
-      },
-    },
-  ],
-} as unknown as DocumentNode<
-  DeleteMapReportMutation,
-  DeleteMapReportMutationVariables
->
-export const GetMapReportNameDocument = {
-  kind: 'Document',
-  definitions: [
-    {
-      kind: 'OperationDefinition',
-      operation: 'query',
-      name: { kind: 'Name', value: 'GetMapReportName' },
-      variableDefinitions: [
-        {
-          kind: 'VariableDefinition',
-          variable: { kind: 'Variable', name: { kind: 'Name', value: 'id' } },
-          type: {
-            kind: 'NonNullType',
-            type: { kind: 'NamedType', name: { kind: 'Name', value: 'ID' } },
-          },
-        },
-      ],
-      selectionSet: {
-        kind: 'SelectionSet',
-        selections: [
-          {
-            kind: 'Field',
-            name: { kind: 'Name', value: 'mapReport' },
-            arguments: [
-              {
-                kind: 'Argument',
-                name: { kind: 'Name', value: 'pk' },
-                value: {
-                  kind: 'Variable',
-                  name: { kind: 'Name', value: 'id' },
-                },
-              },
-            ],
-            selectionSet: {
-              kind: 'SelectionSet',
-              selections: [
-                { kind: 'Field', name: { kind: 'Name', value: 'id' } },
-                { kind: 'Field', name: { kind: 'Name', value: 'name' } },
-              ],
-            },
-          },
-        ],
-      },
-    },
-  ],
-} as unknown as DocumentNode<
-  GetMapReportNameQuery,
-  GetMapReportNameQueryVariables
->
-export const SourceStatsByBoundaryDocument = {
-  kind: 'Document',
-  definitions: [
-    {
-      kind: 'OperationDefinition',
-      operation: 'query',
-      name: { kind: 'Name', value: 'SourceStatsByBoundary' },
-      variableDefinitions: [
-        {
-          kind: 'VariableDefinition',
-          variable: {
-            kind: 'Variable',
-            name: { kind: 'Name', value: 'sourceId' },
-          },
-          type: {
-            kind: 'NonNullType',
-            type: {
-              kind: 'NamedType',
-              name: { kind: 'Name', value: 'String' },
-            },
-          },
-        },
-        {
-          kind: 'VariableDefinition',
-          variable: {
-            kind: 'Variable',
-            name: { kind: 'Name', value: 'analyticalAreaType' },
-          },
-          type: {
-            kind: 'NonNullType',
-            type: {
-              kind: 'NamedType',
-              name: { kind: 'Name', value: 'AnalyticalAreaType' },
-            },
-          },
-        },
-        {
-          kind: 'VariableDefinition',
-          variable: { kind: 'Variable', name: { kind: 'Name', value: 'mode' } },
-          type: {
-            kind: 'NamedType',
-            name: { kind: 'Name', value: 'ChoroplethMode' },
-          },
-        },
-        {
-          kind: 'VariableDefinition',
-          variable: {
-            kind: 'Variable',
-            name: { kind: 'Name', value: 'field' },
-          },
-          type: { kind: 'NamedType', name: { kind: 'Name', value: 'String' } },
-        },
-        {
-          kind: 'VariableDefinition',
-          variable: {
-            kind: 'Variable',
-            name: { kind: 'Name', value: 'formula' },
-          },
-          type: { kind: 'NamedType', name: { kind: 'Name', value: 'String' } },
-        },
-        {
-          kind: 'VariableDefinition',
-          variable: {
-            kind: 'Variable',
-            name: { kind: 'Name', value: 'mapBounds' },
-          },
-          type: {
-            kind: 'NamedType',
-            name: { kind: 'Name', value: 'MapBounds' },
-          },
-        },
-      ],
-      selectionSet: {
-        kind: 'SelectionSet',
-        selections: [
-          {
-            kind: 'Field',
-            name: { kind: 'Name', value: 'choroplethDataForSource' },
-            arguments: [
-              {
-                kind: 'Argument',
-                name: { kind: 'Name', value: 'sourceId' },
-                value: {
-                  kind: 'Variable',
-                  name: { kind: 'Name', value: 'sourceId' },
-                },
-              },
-              {
-                kind: 'Argument',
-                name: { kind: 'Name', value: 'analyticalAreaKey' },
-                value: {
-                  kind: 'Variable',
-                  name: { kind: 'Name', value: 'analyticalAreaType' },
-                },
-              },
-              {
-                kind: 'Argument',
-                name: { kind: 'Name', value: 'mode' },
-                value: {
-                  kind: 'Variable',
-                  name: { kind: 'Name', value: 'mode' },
-                },
-              },
-              {
-                kind: 'Argument',
-                name: { kind: 'Name', value: 'field' },
-                value: {
-                  kind: 'Variable',
-                  name: { kind: 'Name', value: 'field' },
-                },
-              },
-              {
-                kind: 'Argument',
-                name: { kind: 'Name', value: 'formula' },
-                value: {
-                  kind: 'Variable',
-                  name: { kind: 'Name', value: 'formula' },
-                },
-              },
-              {
-                kind: 'Argument',
-                name: { kind: 'Name', value: 'mapBounds' },
-                value: {
-                  kind: 'Variable',
-                  name: { kind: 'Name', value: 'mapBounds' },
-                },
-              },
-            ],
-            selectionSet: {
-              kind: 'SelectionSet',
-              selections: [
-                { kind: 'Field', name: { kind: 'Name', value: 'label' } },
-                { kind: 'Field', name: { kind: 'Name', value: 'gss' } },
-                { kind: 'Field', name: { kind: 'Name', value: 'count' } },
-                {
-                  kind: 'Field',
-                  name: { kind: 'Name', value: 'formattedCount' },
-                },
-                {
-                  kind: 'Field',
-                  name: { kind: 'Name', value: 'gssArea' },
-                  selectionSet: {
-                    kind: 'SelectionSet',
-                    selections: [
-                      {
-                        kind: 'Field',
-                        name: { kind: 'Name', value: 'point' },
-                        selectionSet: {
-                          kind: 'SelectionSet',
-                          selections: [
-                            {
-                              kind: 'Field',
-                              name: { kind: 'Name', value: 'type' },
-                            },
-                            {
-                              kind: 'Field',
-                              name: { kind: 'Name', value: 'geometry' },
-                              selectionSet: {
-                                kind: 'SelectionSet',
-                                selections: [
-                                  {
-                                    kind: 'Field',
-                                    name: { kind: 'Name', value: 'type' },
-                                  },
-                                  {
-                                    kind: 'Field',
-                                    name: {
-                                      kind: 'Name',
-                                      value: 'coordinates',
-                                    },
-                                  },
-                                ],
-                              },
-                            },
-                          ],
-                        },
-                      },
-                    ],
-                  },
-                },
-              ],
-            },
-          },
-        ],
-      },
-    },
-  ],
-} as unknown as DocumentNode<
-  SourceStatsByBoundaryQuery,
-  SourceStatsByBoundaryQueryVariables
->
-export const SourceMetadataDocument = {
-  kind: 'Document',
-  definitions: [
-    {
-      kind: 'OperationDefinition',
-      operation: 'query',
-      name: { kind: 'Name', value: 'SourceMetadata' },
-      variableDefinitions: [
-        {
-          kind: 'VariableDefinition',
-          variable: {
-            kind: 'Variable',
-            name: { kind: 'Name', value: 'sourceId' },
-          },
-          type: {
-            kind: 'NonNullType',
-            type: { kind: 'NamedType', name: { kind: 'Name', value: 'ID' } },
-          },
-        },
-      ],
-      selectionSet: {
-        kind: 'SelectionSet',
-        selections: [
-          {
-            kind: 'Field',
-            name: { kind: 'Name', value: 'externalDataSource' },
-            arguments: [
-              {
-                kind: 'Argument',
-                name: { kind: 'Name', value: 'pk' },
-                value: {
-                  kind: 'Variable',
-                  name: { kind: 'Name', value: 'sourceId' },
-                },
-              },
-            ],
-            selectionSet: {
-              kind: 'SelectionSet',
-              selections: [
-                {
-                  kind: 'Field',
-                  name: { kind: 'Name', value: 'fieldDefinitions' },
-                  selectionSet: {
-                    kind: 'SelectionSet',
-                    selections: [
-                      {
-                        kind: 'Field',
-                        name: { kind: 'Name', value: 'externalId' },
-                      },
-                      { kind: 'Field', name: { kind: 'Name', value: 'value' } },
-                      { kind: 'Field', name: { kind: 'Name', value: 'label' } },
-                    ],
-                  },
-                },
-              ],
-            },
-          },
-        ],
-      },
-    },
-  ],
-} as unknown as DocumentNode<SourceMetadataQuery, SourceMetadataQueryVariables>
-export const WebhookRefreshDocument = {
-  kind: 'Document',
-  definitions: [
-    {
-      kind: 'OperationDefinition',
-      operation: 'mutation',
-      name: { kind: 'Name', value: 'WebhookRefresh' },
-      variableDefinitions: [
-        {
-          kind: 'VariableDefinition',
-          variable: { kind: 'Variable', name: { kind: 'Name', value: 'ID' } },
-          type: {
-            kind: 'NonNullType',
-            type: {
-              kind: 'NamedType',
-              name: { kind: 'Name', value: 'String' },
-            },
-          },
-        },
-      ],
-      selectionSet: {
-        kind: 'SelectionSet',
-        selections: [
-          {
-            kind: 'Field',
-            name: { kind: 'Name', value: 'refreshWebhooks' },
-            arguments: [
-              {
-                kind: 'Argument',
-                name: { kind: 'Name', value: 'externalDataSourceId' },
-                value: {
-                  kind: 'Variable',
-                  name: { kind: 'Name', value: 'ID' },
-                },
-              },
-            ],
-            selectionSet: {
-              kind: 'SelectionSet',
-              selections: [
-                { kind: 'Field', name: { kind: 'Name', value: 'id' } },
-                { kind: 'Field', name: { kind: 'Name', value: 'hasWebhooks' } },
-                {
-                  kind: 'Field',
-                  name: { kind: 'Name', value: 'automatedWebhooks' },
-                },
-                {
-                  kind: 'Field',
-                  name: { kind: 'Name', value: 'webhookHealthcheck' },
-                },
-              ],
-            },
-          },
-        ],
-      },
-    },
-  ],
-} as unknown as DocumentNode<
-  WebhookRefreshMutation,
-  WebhookRefreshMutationVariables
->
-export const ExternalDataSourceExternalDataSourceCardDocument = {
-  kind: 'Document',
-  definitions: [
-    {
-      kind: 'OperationDefinition',
-      operation: 'query',
-      name: { kind: 'Name', value: 'ExternalDataSourceExternalDataSourceCard' },
-      variableDefinitions: [
-        {
-          kind: 'VariableDefinition',
-          variable: { kind: 'Variable', name: { kind: 'Name', value: 'ID' } },
-          type: {
-            kind: 'NonNullType',
-            type: { kind: 'NamedType', name: { kind: 'Name', value: 'ID' } },
-          },
-        },
-      ],
-      selectionSet: {
-        kind: 'SelectionSet',
-        selections: [
-          {
-            kind: 'Field',
-            name: { kind: 'Name', value: 'externalDataSource' },
-            arguments: [
-              {
-                kind: 'Argument',
-                name: { kind: 'Name', value: 'pk' },
-                value: {
-                  kind: 'Variable',
-                  name: { kind: 'Name', value: 'ID' },
-                },
-              },
-            ],
-            selectionSet: {
-              kind: 'SelectionSet',
-              selections: [
-                {
-                  kind: 'FragmentSpread',
-                  name: { kind: 'Name', value: 'DataSourceCard' },
-                },
-              ],
-            },
-          },
-        ],
-      },
-    },
-    {
-      kind: 'FragmentDefinition',
-      name: { kind: 'Name', value: 'DataSourceCard' },
-      typeCondition: {
-        kind: 'NamedType',
-        name: { kind: 'Name', value: 'ExternalDataSource' },
-      },
-      selectionSet: {
-        kind: 'SelectionSet',
-        selections: [
-          { kind: 'Field', name: { kind: 'Name', value: 'id' } },
-          { kind: 'Field', name: { kind: 'Name', value: 'name' } },
-          { kind: 'Field', name: { kind: 'Name', value: 'dataType' } },
-          { kind: 'Field', name: { kind: 'Name', value: 'crmType' } },
-          { kind: 'Field', name: { kind: 'Name', value: 'automatedWebhooks' } },
-          { kind: 'Field', name: { kind: 'Name', value: 'autoImportEnabled' } },
-          { kind: 'Field', name: { kind: 'Name', value: 'autoUpdateEnabled' } },
-          {
-            kind: 'Field',
-            name: { kind: 'Name', value: 'updateMapping' },
-            selectionSet: {
-              kind: 'SelectionSet',
-              selections: [
-                { kind: 'Field', name: { kind: 'Name', value: 'source' } },
-                { kind: 'Field', name: { kind: 'Name', value: 'sourcePath' } },
-                {
-                  kind: 'Field',
-                  name: { kind: 'Name', value: 'destinationColumn' },
-                },
-              ],
-            },
-          },
-          {
-            kind: 'Field',
-            name: { kind: 'Name', value: 'jobs' },
-            arguments: [
-              {
-                kind: 'Argument',
-                name: { kind: 'Name', value: 'pagination' },
-                value: {
-                  kind: 'ObjectValue',
-                  fields: [
-                    {
-                      kind: 'ObjectField',
-                      name: { kind: 'Name', value: 'limit' },
-                      value: { kind: 'IntValue', value: '10' },
-                    },
-                  ],
-                },
-              },
-            ],
-            selectionSet: {
-              kind: 'SelectionSet',
-              selections: [
-                { kind: 'Field', name: { kind: 'Name', value: 'lastEventAt' } },
-                { kind: 'Field', name: { kind: 'Name', value: 'status' } },
-              ],
-            },
-          },
-          {
-            kind: 'Field',
-            name: { kind: 'Name', value: 'sharingPermissions' },
-            selectionSet: {
-              kind: 'SelectionSet',
-              selections: [
-                { kind: 'Field', name: { kind: 'Name', value: 'id' } },
-                {
-                  kind: 'Field',
-                  name: { kind: 'Name', value: 'organisation' },
-                  selectionSet: {
-                    kind: 'SelectionSet',
-                    selections: [
-                      { kind: 'Field', name: { kind: 'Name', value: 'id' } },
-                      { kind: 'Field', name: { kind: 'Name', value: 'name' } },
-                    ],
-                  },
-                },
-              ],
-            },
-          },
-        ],
-      },
-    },
-  ],
-} as unknown as DocumentNode<
-  ExternalDataSourceExternalDataSourceCardQuery,
-  ExternalDataSourceExternalDataSourceCardQueryVariables
->
-export const EnableWebhookDocument = {
-  kind: 'Document',
-  definitions: [
-    {
-      kind: 'OperationDefinition',
-      operation: 'mutation',
-      name: { kind: 'Name', value: 'EnableWebhook' },
-      variableDefinitions: [
-        {
-          kind: 'VariableDefinition',
-          variable: { kind: 'Variable', name: { kind: 'Name', value: 'ID' } },
-          type: {
-            kind: 'NonNullType',
-            type: {
-              kind: 'NamedType',
-              name: { kind: 'Name', value: 'String' },
-            },
-          },
-        },
-        {
-          kind: 'VariableDefinition',
-          variable: {
-            kind: 'Variable',
-            name: { kind: 'Name', value: 'webhookType' },
-          },
-          type: {
-            kind: 'NonNullType',
-            type: {
-              kind: 'NamedType',
-              name: { kind: 'Name', value: 'WebhookType' },
-            },
-          },
-        },
-      ],
-      selectionSet: {
-        kind: 'SelectionSet',
-        selections: [
-          {
-            kind: 'Field',
-            name: { kind: 'Name', value: 'enableWebhook' },
-            arguments: [
-              {
-                kind: 'Argument',
-                name: { kind: 'Name', value: 'externalDataSourceId' },
-                value: {
-                  kind: 'Variable',
-                  name: { kind: 'Name', value: 'ID' },
-                },
-              },
-              {
-                kind: 'Argument',
-                name: { kind: 'Name', value: 'webhookType' },
-                value: {
-                  kind: 'Variable',
-                  name: { kind: 'Name', value: 'webhookType' },
-                },
-              },
-            ],
-            selectionSet: {
-              kind: 'SelectionSet',
-              selections: [
-                { kind: 'Field', name: { kind: 'Name', value: 'id' } },
-                {
-                  kind: 'Field',
-                  name: { kind: 'Name', value: 'autoImportEnabled' },
-                },
-                {
-                  kind: 'Field',
-                  name: { kind: 'Name', value: 'autoUpdateEnabled' },
-                },
-                { kind: 'Field', name: { kind: 'Name', value: 'hasWebhooks' } },
-                {
-                  kind: 'Field',
-                  name: { kind: 'Name', value: 'automatedWebhooks' },
-                },
-                {
-                  kind: 'Field',
-                  name: { kind: 'Name', value: 'webhookHealthcheck' },
-                },
-                { kind: 'Field', name: { kind: 'Name', value: 'name' } },
-              ],
-            },
-          },
-        ],
-      },
-    },
-  ],
-} as unknown as DocumentNode<
-  EnableWebhookMutation,
-  EnableWebhookMutationVariables
->
-export const DisableWebhookDocument = {
-  kind: 'Document',
-  definitions: [
-    {
-      kind: 'OperationDefinition',
-      operation: 'mutation',
-      name: { kind: 'Name', value: 'DisableWebhook' },
-      variableDefinitions: [
-        {
-          kind: 'VariableDefinition',
-          variable: { kind: 'Variable', name: { kind: 'Name', value: 'ID' } },
-          type: {
-            kind: 'NonNullType',
-            type: {
-              kind: 'NamedType',
-              name: { kind: 'Name', value: 'String' },
-            },
-          },
-        },
-        {
-          kind: 'VariableDefinition',
-          variable: {
-            kind: 'Variable',
-            name: { kind: 'Name', value: 'webhookType' },
-          },
-          type: {
-            kind: 'NonNullType',
-            type: {
-              kind: 'NamedType',
-              name: { kind: 'Name', value: 'WebhookType' },
-            },
-          },
-        },
-      ],
-      selectionSet: {
-        kind: 'SelectionSet',
-        selections: [
-          {
-            kind: 'Field',
-            name: { kind: 'Name', value: 'disableWebhook' },
-            arguments: [
-              {
-                kind: 'Argument',
-                name: { kind: 'Name', value: 'externalDataSourceId' },
-                value: {
-                  kind: 'Variable',
-                  name: { kind: 'Name', value: 'ID' },
-                },
-              },
-              {
-                kind: 'Argument',
-                name: { kind: 'Name', value: 'webhookType' },
-                value: {
-                  kind: 'Variable',
-                  name: { kind: 'Name', value: 'webhookType' },
-                },
-              },
-            ],
-            selectionSet: {
-              kind: 'SelectionSet',
-              selections: [
-                { kind: 'Field', name: { kind: 'Name', value: 'id' } },
-                {
-                  kind: 'Field',
-                  name: { kind: 'Name', value: 'autoImportEnabled' },
-                },
-                {
-                  kind: 'Field',
-                  name: { kind: 'Name', value: 'autoUpdateEnabled' },
-                },
-                { kind: 'Field', name: { kind: 'Name', value: 'hasWebhooks' } },
-                {
-                  kind: 'Field',
-                  name: { kind: 'Name', value: 'automatedWebhooks' },
-                },
-                {
-                  kind: 'Field',
-                  name: { kind: 'Name', value: 'webhookHealthcheck' },
-                },
-                { kind: 'Field', name: { kind: 'Name', value: 'name' } },
-              ],
-            },
-          },
-        ],
-      },
-    },
-  ],
-} as unknown as DocumentNode<
-  DisableWebhookMutation,
-  DisableWebhookMutationVariables
->
-export const TriggerFullUpdateDocument = {
-  kind: 'Document',
-  definitions: [
-    {
-      kind: 'OperationDefinition',
-      operation: 'mutation',
-      name: { kind: 'Name', value: 'TriggerFullUpdate' },
-      variableDefinitions: [
-        {
-          kind: 'VariableDefinition',
-          variable: {
-            kind: 'Variable',
-            name: { kind: 'Name', value: 'externalDataSourceId' },
-          },
-          type: {
-            kind: 'NonNullType',
-            type: {
-              kind: 'NamedType',
-              name: { kind: 'Name', value: 'String' },
-            },
-          },
-        },
-      ],
-      selectionSet: {
-        kind: 'SelectionSet',
-        selections: [
-          {
-            kind: 'Field',
-            name: { kind: 'Name', value: 'triggerUpdate' },
-            arguments: [
-              {
-                kind: 'Argument',
-                name: { kind: 'Name', value: 'externalDataSourceId' },
-                value: {
-                  kind: 'Variable',
-                  name: { kind: 'Name', value: 'externalDataSourceId' },
-                },
-              },
-            ],
-            selectionSet: {
-              kind: 'SelectionSet',
-              selections: [
-                { kind: 'Field', name: { kind: 'Name', value: 'id' } },
-                {
-                  kind: 'Field',
-                  name: { kind: 'Name', value: 'externalDataSource' },
-                  selectionSet: {
-                    kind: 'SelectionSet',
-                    selections: [
-                      {
-                        kind: 'Field',
-                        name: { kind: 'Name', value: 'jobs' },
-                        arguments: [
-                          {
-                            kind: 'Argument',
-                            name: { kind: 'Name', value: 'pagination' },
-                            value: {
-                              kind: 'ObjectValue',
-                              fields: [
-                                {
-                                  kind: 'ObjectField',
-                                  name: { kind: 'Name', value: 'limit' },
-                                  value: { kind: 'IntValue', value: '10' },
-                                },
-                              ],
-                            },
-                          },
-                        ],
-                        selectionSet: {
-                          kind: 'SelectionSet',
-                          selections: [
-                            {
-                              kind: 'Field',
-                              name: { kind: 'Name', value: 'status' },
-                            },
-                            {
-                              kind: 'Field',
-                              name: { kind: 'Name', value: 'id' },
-                            },
-                            {
-                              kind: 'Field',
-                              name: { kind: 'Name', value: 'taskName' },
-                            },
-                            {
-                              kind: 'Field',
-                              name: { kind: 'Name', value: 'args' },
-                            },
-                            {
-                              kind: 'Field',
-                              name: { kind: 'Name', value: 'lastEventAt' },
-                            },
-                          ],
-                        },
-                      },
-                      { kind: 'Field', name: { kind: 'Name', value: 'id' } },
-                      { kind: 'Field', name: { kind: 'Name', value: 'name' } },
-                      {
-                        kind: 'Field',
-                        name: { kind: 'Name', value: 'crmType' },
-                      },
-                    ],
-                  },
-                },
-              ],
-            },
-          },
-        ],
-      },
-    },
-  ],
-} as unknown as DocumentNode<
-  TriggerFullUpdateMutation,
-  TriggerFullUpdateMutationVariables
->
-export const GetOrganisationsDocument = {
-  kind: 'Document',
-  definitions: [
-    {
-      kind: 'OperationDefinition',
-      operation: 'query',
-      name: { kind: 'Name', value: 'GetOrganisations' },
-      selectionSet: {
-        kind: 'SelectionSet',
-        selections: [
-          {
-            kind: 'Field',
-            name: { kind: 'Name', value: 'myOrganisations' },
-            selectionSet: {
-              kind: 'SelectionSet',
-              selections: [
-                { kind: 'Field', name: { kind: 'Name', value: 'id' } },
-                { kind: 'Field', name: { kind: 'Name', value: 'name' } },
-              ],
-            },
-          },
-        ],
-      },
-    },
-  ],
-} as unknown as DocumentNode<
-  GetOrganisationsQuery,
-  GetOrganisationsQueryVariables
->
-export const EnrichmentLayersDocument = {
-  kind: 'Document',
-  definitions: [
-    {
-      kind: 'OperationDefinition',
-      operation: 'query',
-      name: { kind: 'Name', value: 'EnrichmentLayers' },
-      variableDefinitions: [
-        {
-          kind: 'VariableDefinition',
-          variable: {
-            kind: 'Variable',
-            name: { kind: 'Name', value: 'organisationPk' },
-          },
-          type: {
-            kind: 'NonNullType',
-            type: {
-              kind: 'NamedType',
-              name: { kind: 'Name', value: 'String' },
-            },
-          },
-        },
-      ],
-      selectionSet: {
-        kind: 'SelectionSet',
-        selections: [
-          {
-            kind: 'Field',
-            name: { kind: 'Name', value: 'mappingSources' },
-            arguments: [
-              {
-                kind: 'Argument',
-                name: { kind: 'Name', value: 'organisationPk' },
-                value: {
-                  kind: 'Variable',
-                  name: { kind: 'Name', value: 'organisationPk' },
-                },
-              },
-            ],
-            selectionSet: {
-              kind: 'SelectionSet',
-              selections: [
-                { kind: 'Field', name: { kind: 'Name', value: 'slug' } },
-                { kind: 'Field', name: { kind: 'Name', value: 'name' } },
-                { kind: 'Field', name: { kind: 'Name', value: 'author' } },
-                { kind: 'Field', name: { kind: 'Name', value: 'description' } },
-                {
-                  kind: 'Field',
-                  name: { kind: 'Name', value: 'descriptionUrl' },
-                },
-                {
-                  kind: 'Field',
-                  name: { kind: 'Name', value: 'sourcePaths' },
-                  selectionSet: {
-                    kind: 'SelectionSet',
-                    selections: [
-                      { kind: 'Field', name: { kind: 'Name', value: 'label' } },
-                      { kind: 'Field', name: { kind: 'Name', value: 'value' } },
-                      {
-                        kind: 'Field',
-                        name: { kind: 'Name', value: 'description' },
-                      },
-                    ],
-                  },
-                },
-                {
-                  kind: 'Field',
-                  name: { kind: 'Name', value: 'externalDataSource' },
-                  selectionSet: {
-                    kind: 'SelectionSet',
-                    selections: [
-                      { kind: 'Field', name: { kind: 'Name', value: 'id' } },
-                      { kind: 'Field', name: { kind: 'Name', value: 'name' } },
-                      {
-                        kind: 'Field',
-                        name: { kind: 'Name', value: 'dataType' },
-                      },
-                      {
-                        kind: 'Field',
-                        name: { kind: 'Name', value: 'crmType' },
-                      },
-                      {
-                        kind: 'Field',
-                        name: { kind: 'Name', value: 'organisation' },
-                        selectionSet: {
-                          kind: 'SelectionSet',
-                          selections: [
-                            {
-                              kind: 'Field',
-                              name: { kind: 'Name', value: 'id' },
-                            },
-                            {
-                              kind: 'Field',
-                              name: { kind: 'Name', value: 'name' },
-                            },
-                          ],
-                        },
-                      },
-                    ],
-                  },
-                },
-                { kind: 'Field', name: { kind: 'Name', value: 'builtin' } },
-              ],
-            },
-          },
-        ],
-      },
-    },
-  ],
-} as unknown as DocumentNode<
-  EnrichmentLayersQuery,
-  EnrichmentLayersQueryVariables
->
-export const MyOrgsDocument = {
-  kind: 'Document',
-  definitions: [
-    {
-      kind: 'OperationDefinition',
-      operation: 'query',
-      name: { kind: 'Name', value: 'MyOrgs' },
-      selectionSet: {
-        kind: 'SelectionSet',
-        selections: [
-          {
-            kind: 'Field',
-            name: { kind: 'Name', value: 'myOrganisations' },
-            selectionSet: {
-              kind: 'SelectionSet',
-              selections: [
-                { kind: 'Field', name: { kind: 'Name', value: 'id' } },
-                { kind: 'Field', name: { kind: 'Name', value: 'name' } },
-                { kind: 'Field', name: { kind: 'Name', value: 'slug' } },
-              ],
-            },
-          },
-        ],
-      },
-    },
-  ],
-} as unknown as DocumentNode<MyOrgsQuery, MyOrgsQueryVariables>
-export const UserDataDocument = {
-  kind: 'Document',
-  definitions: [
-    {
-      kind: 'OperationDefinition',
-      operation: 'query',
-      name: { kind: 'Name', value: 'UserData' },
-      selectionSet: {
-        kind: 'SelectionSet',
-        selections: [
-          {
-            kind: 'Field',
-            name: { kind: 'Name', value: 'me' },
-            selectionSet: {
-              kind: 'SelectionSet',
-              selections: [
-                { kind: 'Field', name: { kind: 'Name', value: 'id' } },
-                { kind: 'Field', name: { kind: 'Name', value: 'email' } },
-                { kind: 'Field', name: { kind: 'Name', value: 'username' } },
-              ],
-            },
-          },
-          {
-            kind: 'Field',
-            name: { kind: 'Name', value: 'publicUser' },
-            selectionSet: {
-              kind: 'SelectionSet',
-              selections: [
-                { kind: 'Field', name: { kind: 'Name', value: 'firstName' } },
-                { kind: 'Field', name: { kind: 'Name', value: 'lastName' } },
-              ],
-            },
-          },
-        ],
-      },
-    },
-  ],
-} as unknown as DocumentNode<UserDataQuery, UserDataQueryVariables>
-export const PublishPageDocument = {
-  kind: 'Document',
-  definitions: [
-    {
-      kind: 'OperationDefinition',
-      operation: 'mutation',
-      name: { kind: 'Name', value: 'PublishPage' },
-      variableDefinitions: [
-        {
-          kind: 'VariableDefinition',
-          variable: {
-            kind: 'Variable',
-            name: { kind: 'Name', value: 'pageId' },
-          },
-          type: {
-            kind: 'NonNullType',
-            type: {
-              kind: 'NamedType',
-              name: { kind: 'Name', value: 'String' },
-            },
-          },
-        },
-        {
-          kind: 'VariableDefinition',
-          variable: {
-            kind: 'Variable',
-            name: { kind: 'Name', value: 'input' },
-          },
-          type: {
-            kind: 'NonNullType',
-            type: {
-              kind: 'NamedType',
-              name: { kind: 'Name', value: 'HubPageInput' },
-            },
-          },
-        },
-      ],
-      selectionSet: {
-        kind: 'SelectionSet',
-        selections: [
-          {
-            kind: 'Field',
-            name: { kind: 'Name', value: 'updatePage' },
-            arguments: [
-              {
-                kind: 'Argument',
-                name: { kind: 'Name', value: 'pageId' },
-                value: {
-                  kind: 'Variable',
-                  name: { kind: 'Name', value: 'pageId' },
-                },
-              },
-              {
-                kind: 'Argument',
-                name: { kind: 'Name', value: 'input' },
-                value: {
-                  kind: 'Variable',
-                  name: { kind: 'Name', value: 'input' },
-                },
-              },
-            ],
-            selectionSet: {
-              kind: 'SelectionSet',
-              selections: [
-                { kind: 'Field', name: { kind: 'Name', value: 'id' } },
-                { kind: 'Field', name: { kind: 'Name', value: 'title' } },
-                { kind: 'Field', name: { kind: 'Name', value: 'slug' } },
-                {
-                  kind: 'Field',
-                  name: { kind: 'Name', value: 'puckJsonContent' },
-                },
-              ],
-            },
-          },
-        ],
-      },
-    },
-  ],
-} as unknown as DocumentNode<PublishPageMutation, PublishPageMutationVariables>
-export const CreateChildPageDocument = {
-  kind: 'Document',
-  definitions: [
-    {
-      kind: 'OperationDefinition',
-      operation: 'mutation',
-      name: { kind: 'Name', value: 'CreateChildPage' },
-      variableDefinitions: [
-        {
-          kind: 'VariableDefinition',
-          variable: {
-            kind: 'Variable',
-            name: { kind: 'Name', value: 'parentId' },
-          },
-          type: {
-            kind: 'NonNullType',
-            type: {
-              kind: 'NamedType',
-              name: { kind: 'Name', value: 'String' },
-            },
-          },
-        },
-        {
-          kind: 'VariableDefinition',
-          variable: {
-            kind: 'Variable',
-            name: { kind: 'Name', value: 'title' },
-          },
-          type: {
-            kind: 'NonNullType',
-            type: {
-              kind: 'NamedType',
-              name: { kind: 'Name', value: 'String' },
-            },
-          },
-        },
-      ],
-      selectionSet: {
-        kind: 'SelectionSet',
-        selections: [
-          {
-            kind: 'Field',
-            name: { kind: 'Name', value: 'createChildPage' },
-            arguments: [
-              {
-                kind: 'Argument',
-                name: { kind: 'Name', value: 'parentId' },
-                value: {
-                  kind: 'Variable',
-                  name: { kind: 'Name', value: 'parentId' },
-                },
-              },
-              {
-                kind: 'Argument',
-                name: { kind: 'Name', value: 'title' },
-                value: {
-                  kind: 'Variable',
-                  name: { kind: 'Name', value: 'title' },
-                },
-              },
-            ],
-            selectionSet: {
-              kind: 'SelectionSet',
-              selections: [
-                { kind: 'Field', name: { kind: 'Name', value: 'id' } },
-              ],
-            },
-          },
-        ],
-      },
-    },
-  ],
-} as unknown as DocumentNode<
-  CreateChildPageMutation,
-  CreateChildPageMutationVariables
->
-export const DeletePageDocument = {
-  kind: 'Document',
-  definitions: [
-    {
-      kind: 'OperationDefinition',
-      operation: 'mutation',
-      name: { kind: 'Name', value: 'DeletePage' },
-      variableDefinitions: [
-        {
-          kind: 'VariableDefinition',
-          variable: {
-            kind: 'Variable',
-            name: { kind: 'Name', value: 'pageId' },
-          },
-          type: {
-            kind: 'NonNullType',
-            type: {
-              kind: 'NamedType',
-              name: { kind: 'Name', value: 'String' },
-            },
-          },
-        },
-      ],
-      selectionSet: {
-        kind: 'SelectionSet',
-        selections: [
-          {
-            kind: 'Field',
-            name: { kind: 'Name', value: 'deletePage' },
-            arguments: [
-              {
-                kind: 'Argument',
-                name: { kind: 'Name', value: 'pageId' },
-                value: {
-                  kind: 'Variable',
-                  name: { kind: 'Name', value: 'pageId' },
-                },
-              },
-            ],
-          },
-        ],
-      },
-    },
-  ],
-} as unknown as DocumentNode<DeletePageMutation, DeletePageMutationVariables>
-export const GetHubPagesDocument = {
-  kind: 'Document',
-  definitions: [
-    {
-      kind: 'OperationDefinition',
-      operation: 'query',
-      name: { kind: 'Name', value: 'GetHubPages' },
-      variableDefinitions: [
-        {
-          kind: 'VariableDefinition',
-          variable: {
-            kind: 'Variable',
-            name: { kind: 'Name', value: 'hubId' },
-          },
-          type: {
-            kind: 'NonNullType',
-            type: { kind: 'NamedType', name: { kind: 'Name', value: 'ID' } },
-          },
-        },
-      ],
-      selectionSet: {
-        kind: 'SelectionSet',
-        selections: [
-          {
-            kind: 'Field',
-            name: { kind: 'Name', value: 'hubHomepage' },
-            arguments: [
-              {
-                kind: 'Argument',
-                name: { kind: 'Name', value: 'pk' },
-                value: {
-                  kind: 'Variable',
-                  name: { kind: 'Name', value: 'hubId' },
-                },
-              },
-            ],
-            selectionSet: {
-              kind: 'SelectionSet',
-              selections: [
-                { kind: 'Field', name: { kind: 'Name', value: 'hostname' } },
-                {
-                  kind: 'Field',
-                  name: { kind: 'Name', value: 'descendants' },
-                  arguments: [
-                    {
-                      kind: 'Argument',
-                      name: { kind: 'Name', value: 'inclusive' },
-                      value: { kind: 'BooleanValue', value: true },
-                    },
-                  ],
-                  selectionSet: {
-                    kind: 'SelectionSet',
-                    selections: [
-                      { kind: 'Field', name: { kind: 'Name', value: 'id' } },
-                      { kind: 'Field', name: { kind: 'Name', value: 'title' } },
-                      { kind: 'Field', name: { kind: 'Name', value: 'path' } },
-                      { kind: 'Field', name: { kind: 'Name', value: 'slug' } },
-                      {
-                        kind: 'Field',
-                        name: { kind: 'Name', value: 'modelName' },
-                      },
-                      {
-                        kind: 'Field',
-                        name: { kind: 'Name', value: 'ancestors' },
-                        arguments: [
-                          {
-                            kind: 'Argument',
-                            name: { kind: 'Name', value: 'inclusive' },
-                            value: { kind: 'BooleanValue', value: true },
-                          },
-                        ],
-                        selectionSet: {
-                          kind: 'SelectionSet',
-                          selections: [
-                            {
-                              kind: 'Field',
-                              name: { kind: 'Name', value: 'id' },
-                            },
-                            {
-                              kind: 'Field',
-                              name: { kind: 'Name', value: 'title' },
-                            },
-                            {
-                              kind: 'Field',
-                              name: { kind: 'Name', value: 'path' },
-                            },
-                            {
-                              kind: 'Field',
-                              name: { kind: 'Name', value: 'slug' },
-                            },
-                            {
-                              kind: 'Field',
-                              name: { kind: 'Name', value: 'modelName' },
-                            },
-                          ],
-                        },
-                      },
-                    ],
-                  },
-                },
-              ],
-            },
-          },
-        ],
-      },
-    },
-  ],
-} as unknown as DocumentNode<GetHubPagesQuery, GetHubPagesQueryVariables>
-export const GetPageEditorDataDocument = {
-  kind: 'Document',
-  definitions: [
-    {
-      kind: 'OperationDefinition',
-      operation: 'query',
-      name: { kind: 'Name', value: 'GetPageEditorData' },
-      variableDefinitions: [
-        {
-          kind: 'VariableDefinition',
-          variable: {
-            kind: 'Variable',
-            name: { kind: 'Name', value: 'pageId' },
-          },
-          type: {
-            kind: 'NonNullType',
-            type: { kind: 'NamedType', name: { kind: 'Name', value: 'ID' } },
-          },
-        },
-      ],
-      selectionSet: {
-        kind: 'SelectionSet',
-        selections: [
-          {
-            kind: 'Field',
-            name: { kind: 'Name', value: 'hubPage' },
-            arguments: [
-              {
-                kind: 'Argument',
-                name: { kind: 'Name', value: 'pk' },
-                value: {
-                  kind: 'Variable',
-                  name: { kind: 'Name', value: 'pageId' },
-                },
-              },
-            ],
-            selectionSet: {
-              kind: 'SelectionSet',
-              selections: [
-                { kind: 'Field', name: { kind: 'Name', value: 'id' } },
-                { kind: 'Field', name: { kind: 'Name', value: 'title' } },
-                { kind: 'Field', name: { kind: 'Name', value: 'path' } },
-                { kind: 'Field', name: { kind: 'Name', value: 'slug' } },
-                {
-                  kind: 'Field',
-                  name: { kind: 'Name', value: 'puckJsonContent' },
-                },
-                { kind: 'Field', name: { kind: 'Name', value: 'modelName' } },
-                { kind: 'Field', name: { kind: 'Name', value: 'liveUrl' } },
-                {
-                  kind: 'Field',
-                  name: { kind: 'Name', value: 'ancestors' },
-                  arguments: [
-                    {
-                      kind: 'Argument',
-                      name: { kind: 'Name', value: 'inclusive' },
-                      value: { kind: 'BooleanValue', value: true },
-                    },
-                  ],
-                  selectionSet: {
-                    kind: 'SelectionSet',
-                    selections: [
-                      { kind: 'Field', name: { kind: 'Name', value: 'id' } },
-                      { kind: 'Field', name: { kind: 'Name', value: 'title' } },
-                      { kind: 'Field', name: { kind: 'Name', value: 'path' } },
-                      { kind: 'Field', name: { kind: 'Name', value: 'slug' } },
-                      {
-                        kind: 'Field',
-                        name: { kind: 'Name', value: 'modelName' },
-                      },
-                    ],
-                  },
-                },
-              ],
-            },
-          },
-        ],
-      },
-    },
-  ],
-} as unknown as DocumentNode<
-  GetPageEditorDataQuery,
-  GetPageEditorDataQueryVariables
->
-export const GetHubContextDocument = {
-  kind: 'Document',
-  definitions: [
-    {
-      kind: 'OperationDefinition',
-      operation: 'query',
-      name: { kind: 'Name', value: 'GetHubContext' },
-      variableDefinitions: [
-        {
-          kind: 'VariableDefinition',
-          variable: {
-            kind: 'Variable',
-            name: { kind: 'Name', value: 'hostname' },
-          },
-          type: {
-            kind: 'NonNullType',
-            type: {
-              kind: 'NamedType',
-              name: { kind: 'Name', value: 'String' },
-            },
-          },
-        },
-      ],
-      selectionSet: {
-        kind: 'SelectionSet',
-        selections: [
-          {
-            kind: 'Field',
-            name: { kind: 'Name', value: 'hubByHostname' },
-            arguments: [
-              {
-                kind: 'Argument',
-                name: { kind: 'Name', value: 'hostname' },
-                value: {
-                  kind: 'Variable',
-                  name: { kind: 'Name', value: 'hostname' },
-                },
-              },
-            ],
-            selectionSet: {
-              kind: 'SelectionSet',
-              selections: [
-                { kind: 'Field', name: { kind: 'Name', value: 'id' } },
-                { kind: 'Field', name: { kind: 'Name', value: 'customCss' } },
-                {
-                  kind: 'Field',
-                  name: { kind: 'Name', value: 'primaryColour' },
-                },
-                {
-                  kind: 'Field',
-                  name: { kind: 'Name', value: 'secondaryColour' },
-                },
-              ],
-            },
-          },
-        ],
-      },
-    },
-  ],
-} as unknown as DocumentNode<GetHubContextQuery, GetHubContextQueryVariables>
-export const GetEventSourcesDocument = {
-  kind: 'Document',
-  definitions: [
-    {
-      kind: 'OperationDefinition',
-      operation: 'query',
-      name: { kind: 'Name', value: 'GetEventSources' },
-      selectionSet: {
-        kind: 'SelectionSet',
-        selections: [
-          {
-            kind: 'Field',
-            name: { kind: 'Name', value: 'externalDataSources' },
-            arguments: [
-              {
-                kind: 'Argument',
-                name: { kind: 'Name', value: 'filters' },
-                value: {
-                  kind: 'ObjectValue',
-                  fields: [
-                    {
-                      kind: 'ObjectField',
-                      name: { kind: 'Name', value: 'dataType' },
-                      value: { kind: 'EnumValue', value: 'EVENT' },
-                    },
-                  ],
-                },
-              },
-            ],
-            selectionSet: {
-              kind: 'SelectionSet',
-              selections: [
-                { kind: 'Field', name: { kind: 'Name', value: 'name' } },
-                { kind: 'Field', name: { kind: 'Name', value: 'id' } },
-                {
-                  kind: 'Field',
-                  alias: { kind: 'Name', value: 'eventCount' },
-                  name: { kind: 'Name', value: 'importedDataCount' },
-                },
-                {
-                  kind: 'Field',
-                  name: { kind: 'Name', value: 'fieldDefinitions' },
-                  selectionSet: {
-                    kind: 'SelectionSet',
-                    selections: [
-                      { kind: 'Field', name: { kind: 'Name', value: 'label' } },
-                      { kind: 'Field', name: { kind: 'Name', value: 'value' } },
-                    ],
-                  },
-                },
-              ],
-            },
-          },
-        ],
-      },
-    },
-  ],
-} as unknown as DocumentNode<
-  GetEventSourcesQuery,
-  GetEventSourcesQueryVariables
->
-export const GetEventListDocument = {
-  kind: 'Document',
-  definitions: [
-    {
-      kind: 'OperationDefinition',
-      operation: 'query',
-      name: { kind: 'Name', value: 'GetEventList' },
-      variableDefinitions: [
-        {
-          kind: 'VariableDefinition',
-          variable: {
-            kind: 'Variable',
-            name: { kind: 'Name', value: 'sourceId' },
-          },
-          type: {
-            kind: 'NonNullType',
-            type: {
-              kind: 'NamedType',
-              name: { kind: 'Name', value: 'String' },
-            },
-          },
-        },
-      ],
-      selectionSet: {
-        kind: 'SelectionSet',
-        selections: [
-          {
-            kind: 'Field',
-            name: { kind: 'Name', value: 'genericDataByExternalDataSource' },
-            arguments: [
-              {
-                kind: 'Argument',
-                name: { kind: 'Name', value: 'externalDataSourceId' },
-                value: {
-                  kind: 'Variable',
-                  name: { kind: 'Name', value: 'sourceId' },
-                },
-              },
-            ],
-            selectionSet: {
-              kind: 'SelectionSet',
-              selections: [
-                { kind: 'Field', name: { kind: 'Name', value: 'id' } },
-                { kind: 'Field', name: { kind: 'Name', value: 'title' } },
-                { kind: 'Field', name: { kind: 'Name', value: 'description' } },
-                { kind: 'Field', name: { kind: 'Name', value: 'startTime' } },
-                { kind: 'Field', name: { kind: 'Name', value: 'endTime' } },
-                { kind: 'Field', name: { kind: 'Name', value: 'publicUrl' } },
-                { kind: 'Field', name: { kind: 'Name', value: 'json' } },
-              ],
-            },
-          },
-        ],
-      },
-    },
-  ],
-} as unknown as DocumentNode<GetEventListQuery, GetEventListQueryVariables>
-export const GetHubHomepageJsonDocument = {
-  kind: 'Document',
-  definitions: [
-    {
-      kind: 'OperationDefinition',
-      operation: 'query',
-      name: { kind: 'Name', value: 'GetHubHomepageJson' },
-      variableDefinitions: [
-        {
-          kind: 'VariableDefinition',
-          variable: {
-            kind: 'Variable',
-            name: { kind: 'Name', value: 'hostname' },
-          },
-          type: {
-            kind: 'NonNullType',
-            type: {
-              kind: 'NamedType',
-              name: { kind: 'Name', value: 'String' },
-            },
-          },
-        },
-      ],
-      selectionSet: {
-        kind: 'SelectionSet',
-        selections: [
-          {
-            kind: 'Field',
-            name: { kind: 'Name', value: 'hubPageByPath' },
-            arguments: [
-              {
-                kind: 'Argument',
-                name: { kind: 'Name', value: 'hostname' },
-                value: {
-                  kind: 'Variable',
-                  name: { kind: 'Name', value: 'hostname' },
-                },
-              },
-            ],
-            selectionSet: {
-              kind: 'SelectionSet',
-              selections: [
-                {
-                  kind: 'Field',
-                  name: { kind: 'Name', value: 'puckJsonContent' },
-                },
-              ],
-            },
-          },
-        ],
-      },
-    },
-  ],
-} as unknown as DocumentNode<
-  GetHubHomepageJsonQuery,
-  GetHubHomepageJsonQueryVariables
->
-export const HubListDataSourcesDocument = {
-  kind: 'Document',
-  definitions: [
-    {
-      kind: 'OperationDefinition',
-      operation: 'query',
-      name: { kind: 'Name', value: 'HubListDataSources' },
-      variableDefinitions: [
-        {
-          kind: 'VariableDefinition',
-          variable: {
-            kind: 'Variable',
-            name: { kind: 'Name', value: 'currentOrganisationId' },
-          },
-          type: {
-            kind: 'NonNullType',
-            type: { kind: 'NamedType', name: { kind: 'Name', value: 'ID' } },
-          },
-        },
-      ],
-      selectionSet: {
-        kind: 'SelectionSet',
-        selections: [
-          {
-            kind: 'Field',
-            name: { kind: 'Name', value: 'myOrganisations' },
-            arguments: [
-              {
-                kind: 'Argument',
-                name: { kind: 'Name', value: 'filters' },
-                value: {
-                  kind: 'ObjectValue',
-                  fields: [
-                    {
-                      kind: 'ObjectField',
-                      name: { kind: 'Name', value: 'id' },
-                      value: {
-                        kind: 'Variable',
-                        name: { kind: 'Name', value: 'currentOrganisationId' },
-                      },
-                    },
-                  ],
-                },
-              },
-            ],
-            selectionSet: {
-              kind: 'SelectionSet',
-              selections: [
-                { kind: 'Field', name: { kind: 'Name', value: 'id' } },
-                {
-                  kind: 'Field',
-                  name: { kind: 'Name', value: 'externalDataSources' },
-                  selectionSet: {
-                    kind: 'SelectionSet',
-                    selections: [
-                      { kind: 'Field', name: { kind: 'Name', value: 'id' } },
-                      { kind: 'Field', name: { kind: 'Name', value: 'name' } },
-                      {
-                        kind: 'Field',
-                        name: { kind: 'Name', value: 'dataType' },
-                      },
-                    ],
-                  },
-                },
-              ],
-            },
-          },
-        ],
-      },
-    },
-  ],
-} as unknown as DocumentNode<
-  HubListDataSourcesQuery,
-  HubListDataSourcesQueryVariables
->
-export const AddMemberDocument = {
-  kind: 'Document',
-  definitions: [
-    {
-      kind: 'OperationDefinition',
-      operation: 'mutation',
-      name: { kind: 'Name', value: 'AddMember' },
-      variableDefinitions: [
-        {
-          kind: 'VariableDefinition',
-          variable: {
-            kind: 'Variable',
-            name: { kind: 'Name', value: 'externalDataSourceId' },
-          },
-          type: {
-            kind: 'NonNullType',
-            type: {
-              kind: 'NamedType',
-              name: { kind: 'Name', value: 'String' },
-            },
-          },
-        },
-        {
-          kind: 'VariableDefinition',
-          variable: {
-            kind: 'Variable',
-            name: { kind: 'Name', value: 'email' },
-          },
-          type: {
-            kind: 'NonNullType',
-            type: {
-              kind: 'NamedType',
-              name: { kind: 'Name', value: 'String' },
-            },
-          },
-        },
-        {
-          kind: 'VariableDefinition',
-          variable: {
-            kind: 'Variable',
-            name: { kind: 'Name', value: 'postcode' },
-          },
-          type: {
-            kind: 'NonNullType',
-            type: {
-              kind: 'NamedType',
-              name: { kind: 'Name', value: 'String' },
-            },
-          },
-        },
-        {
-          kind: 'VariableDefinition',
-          variable: {
-            kind: 'Variable',
-            name: { kind: 'Name', value: 'customFields' },
-          },
-          type: {
-            kind: 'NonNullType',
-            type: { kind: 'NamedType', name: { kind: 'Name', value: 'JSON' } },
-          },
-        },
-        {
-          kind: 'VariableDefinition',
-          variable: { kind: 'Variable', name: { kind: 'Name', value: 'tags' } },
-          type: {
-            kind: 'NonNullType',
-            type: {
-              kind: 'ListType',
-              type: {
-                kind: 'NonNullType',
-                type: {
-                  kind: 'NamedType',
-                  name: { kind: 'Name', value: 'String' },
-                },
-              },
-            },
-          },
-        },
-      ],
-      selectionSet: {
-        kind: 'SelectionSet',
-        selections: [
-          {
-            kind: 'Field',
-            name: { kind: 'Name', value: 'addMember' },
-            arguments: [
-              {
-                kind: 'Argument',
-                name: { kind: 'Name', value: 'externalDataSourceId' },
-                value: {
-                  kind: 'Variable',
-                  name: { kind: 'Name', value: 'externalDataSourceId' },
-                },
-              },
-              {
-                kind: 'Argument',
-                name: { kind: 'Name', value: 'email' },
-                value: {
-                  kind: 'Variable',
-                  name: { kind: 'Name', value: 'email' },
-                },
-              },
-              {
-                kind: 'Argument',
-                name: { kind: 'Name', value: 'postcode' },
-                value: {
-                  kind: 'Variable',
-                  name: { kind: 'Name', value: 'postcode' },
-                },
-              },
-              {
-                kind: 'Argument',
-                name: { kind: 'Name', value: 'customFields' },
-                value: {
-                  kind: 'Variable',
-                  name: { kind: 'Name', value: 'customFields' },
-                },
-              },
-              {
-                kind: 'Argument',
-                name: { kind: 'Name', value: 'tags' },
-                value: {
-                  kind: 'Variable',
-                  name: { kind: 'Name', value: 'tags' },
-                },
-              },
-            ],
-          },
-        ],
-      },
-    },
-  ],
-} as unknown as DocumentNode<AddMemberMutation, AddMemberMutationVariables>
-export const UpdateExternalDataSourceDocument = {
-  kind: 'Document',
-  definitions: [
-    {
-      kind: 'OperationDefinition',
-      operation: 'mutation',
-      name: { kind: 'Name', value: 'UpdateExternalDataSource' },
-      variableDefinitions: [
-        {
-          kind: 'VariableDefinition',
-          variable: {
-            kind: 'Variable',
-            name: { kind: 'Name', value: 'input' },
-          },
-          type: {
-            kind: 'NonNullType',
-            type: {
-              kind: 'NamedType',
-              name: { kind: 'Name', value: 'ExternalDataSourceInput' },
-            },
-          },
-        },
-      ],
-      selectionSet: {
-        kind: 'SelectionSet',
-        selections: [
-          {
-            kind: 'Field',
-            name: { kind: 'Name', value: 'updateExternalDataSource' },
-            arguments: [
-              {
-                kind: 'Argument',
-                name: { kind: 'Name', value: 'input' },
-                value: {
-                  kind: 'Variable',
-                  name: { kind: 'Name', value: 'input' },
-                },
-              },
-            ],
-            selectionSet: {
-              kind: 'SelectionSet',
-              selections: [
-                { kind: 'Field', name: { kind: 'Name', value: 'id' } },
-                { kind: 'Field', name: { kind: 'Name', value: 'name' } },
-                {
-                  kind: 'Field',
-                  name: { kind: 'Name', value: 'geographyColumn' },
-                },
-                {
-                  kind: 'Field',
-                  name: { kind: 'Name', value: 'geographyColumnType' },
-                },
-                {
-                  kind: 'Field',
-                  name: { kind: 'Name', value: 'geocodingConfig' },
-                },
-                {
-                  kind: 'Field',
-                  name: { kind: 'Name', value: 'usesValidGeocodingConfig' },
-                },
-                {
-                  kind: 'Field',
-                  name: { kind: 'Name', value: 'postcodeField' },
-                },
-                {
-                  kind: 'Field',
-                  name: { kind: 'Name', value: 'firstNameField' },
-                },
-                {
-                  kind: 'Field',
-                  name: { kind: 'Name', value: 'lastNameField' },
-                },
-                { kind: 'Field', name: { kind: 'Name', value: 'emailField' } },
-                { kind: 'Field', name: { kind: 'Name', value: 'phoneField' } },
-                {
-                  kind: 'Field',
-                  name: { kind: 'Name', value: 'addressField' },
-                },
-                {
-                  kind: 'Field',
-                  name: { kind: 'Name', value: 'canDisplayPointField' },
-                },
-                {
-                  kind: 'Field',
-                  name: { kind: 'Name', value: 'autoImportEnabled' },
-                },
-                {
-                  kind: 'Field',
-                  name: { kind: 'Name', value: 'autoUpdateEnabled' },
-                },
-                {
-                  kind: 'Field',
-                  name: { kind: 'Name', value: 'updateMapping' },
-                  selectionSet: {
-                    kind: 'SelectionSet',
-                    selections: [
-                      {
-                        kind: 'Field',
-                        name: { kind: 'Name', value: 'source' },
-                      },
-                      {
-                        kind: 'Field',
-                        name: { kind: 'Name', value: 'sourcePath' },
-                      },
-                      {
-                        kind: 'Field',
-                        name: { kind: 'Name', value: 'destinationColumn' },
-                      },
-                    ],
-                  },
-                },
-              ],
-            },
-          },
-        ],
-      },
-    },
-  ],
-} as unknown as DocumentNode<
-  UpdateExternalDataSourceMutation,
-  UpdateExternalDataSourceMutationVariables
->
-export const RecordGeometryDocument = {
-  kind: 'Document',
-  definitions: [
-    {
-      kind: 'OperationDefinition',
-      operation: 'query',
-      name: { kind: 'Name', value: 'RecordGeometry' },
-      variableDefinitions: [
-        {
-          kind: 'VariableDefinition',
-          variable: { kind: 'Variable', name: { kind: 'Name', value: 'id' } },
-          type: {
-            kind: 'NonNullType',
-            type: {
-              kind: 'NamedType',
-              name: { kind: 'Name', value: 'String' },
-            },
-          },
-        },
-      ],
-      selectionSet: {
-        kind: 'SelectionSet',
-        selections: [
-          {
-            kind: 'Field',
-            alias: { kind: 'Name', value: 'import' },
-            name: { kind: 'Name', value: 'importedDataGeojsonPoint' },
-            arguments: [
-              {
-                kind: 'Argument',
-                name: { kind: 'Name', value: 'genericDataId' },
-                value: {
-                  kind: 'Variable',
-                  name: { kind: 'Name', value: 'id' },
-                },
-              },
-            ],
-            selectionSet: {
-              kind: 'SelectionSet',
-              selections: [
-                { kind: 'Field', name: { kind: 'Name', value: 'id' } },
-                {
-                  kind: 'Field',
-                  name: { kind: 'Name', value: 'geometry' },
-                  selectionSet: {
-                    kind: 'SelectionSet',
-                    selections: [
-                      { kind: 'Field', name: { kind: 'Name', value: 'type' } },
-                      {
-                        kind: 'Field',
-                        name: { kind: 'Name', value: 'coordinates' },
-                      },
-                    ],
-                  },
-                },
-              ],
-            },
-          },
-        ],
-      },
-    },
-  ],
-} as unknown as DocumentNode<RecordGeometryQuery, RecordGeometryQueryVariables>
-export const AreaGeometryDocument = {
-  kind: 'Document',
-  definitions: [
-    {
-      kind: 'OperationDefinition',
-      operation: 'query',
-      name: { kind: 'Name', value: 'AreaGeometry' },
-      variableDefinitions: [
-        {
-          kind: 'VariableDefinition',
-          variable: { kind: 'Variable', name: { kind: 'Name', value: 'gss' } },
-          type: {
-            kind: 'NonNullType',
-            type: {
-              kind: 'NamedType',
-              name: { kind: 'Name', value: 'String' },
-            },
-          },
-        },
-      ],
-      selectionSet: {
-        kind: 'SelectionSet',
-        selections: [
-          {
-            kind: 'Field',
-            name: { kind: 'Name', value: 'area' },
-            arguments: [
-              {
-                kind: 'Argument',
-                name: { kind: 'Name', value: 'gss' },
-                value: {
-                  kind: 'Variable',
-                  name: { kind: 'Name', value: 'gss' },
-                },
-              },
-            ],
-            selectionSet: {
-              kind: 'SelectionSet',
-              selections: [
-                { kind: 'Field', name: { kind: 'Name', value: 'id' } },
-                { kind: 'Field', name: { kind: 'Name', value: 'fitBounds' } },
-              ],
-            },
-          },
-        ],
-      },
-    },
-  ],
-} as unknown as DocumentNode<AreaGeometryQuery, AreaGeometryQueryVariables>
-export const PublicUserDocument = {
-  kind: 'Document',
-  definitions: [
-    {
-      kind: 'OperationDefinition',
-      operation: 'query',
-      name: { kind: 'Name', value: 'PublicUser' },
-      selectionSet: {
-        kind: 'SelectionSet',
-        selections: [
-          {
-            kind: 'Field',
-            name: { kind: 'Name', value: 'publicUser' },
-            selectionSet: {
-              kind: 'SelectionSet',
-              selections: [
-                { kind: 'Field', name: { kind: 'Name', value: 'id' } },
-                { kind: 'Field', name: { kind: 'Name', value: 'username' } },
-                { kind: 'Field', name: { kind: 'Name', value: 'email' } },
-              ],
-            },
-          },
-        ],
-      },
-    },
-  ],
-} as unknown as DocumentNode<PublicUserQuery, PublicUserQueryVariables>
-
-export interface PossibleTypesResultData {
-  possibleTypes: {
-    [key: string]: string[]
-=======
+  id: Scalars['String']['input'];
+}>;
+
+
+export type RecordGeometryQuery = { __typename?: 'Query', import?: { __typename?: 'MapReportMemberFeature', id?: string | null, geometry: { __typename?: 'PointGeometry', type: GeoJsonTypes, coordinates: Array<number> } } | null };
+
 export type AreaGeometryQueryVariables = Exact<{
   gss: Scalars['String']['input'];
 }>;
@@ -13307,11 +3757,11 @@
 export const HostAnalyticsDocument = {"kind":"Document","definitions":[{"kind":"OperationDefinition","operation":"query","name":{"kind":"Name","value":"HostAnalytics"},"variableDefinitions":[{"kind":"VariableDefinition","variable":{"kind":"Variable","name":{"kind":"Name","value":"hostname"}},"type":{"kind":"NonNullType","type":{"kind":"NamedType","name":{"kind":"Name","value":"String"}}}}],"selectionSet":{"kind":"SelectionSet","selections":[{"kind":"Field","name":{"kind":"Name","value":"hubByHostname"},"arguments":[{"kind":"Argument","name":{"kind":"Name","value":"hostname"},"value":{"kind":"Variable","name":{"kind":"Name","value":"hostname"}}}],"selectionSet":{"kind":"SelectionSet","selections":[{"kind":"Field","name":{"kind":"Name","value":"googleAnalyticsTagId"}},{"kind":"Field","name":{"kind":"Name","value":"primaryColour"}},{"kind":"Field","name":{"kind":"Name","value":"secondaryColour"}},{"kind":"Field","name":{"kind":"Name","value":"customCss"}}]}}]}}]} as unknown as DocumentNode<HostAnalyticsQuery, HostAnalyticsQueryVariables>;
 export const GetHubMapDataDocument = {"kind":"Document","definitions":[{"kind":"OperationDefinition","operation":"query","name":{"kind":"Name","value":"GetHubMapData"},"variableDefinitions":[{"kind":"VariableDefinition","variable":{"kind":"Variable","name":{"kind":"Name","value":"hostname"}},"type":{"kind":"NonNullType","type":{"kind":"NamedType","name":{"kind":"Name","value":"String"}}}}],"selectionSet":{"kind":"SelectionSet","selections":[{"kind":"Field","name":{"kind":"Name","value":"hubByHostname"},"arguments":[{"kind":"Argument","name":{"kind":"Name","value":"hostname"},"value":{"kind":"Variable","name":{"kind":"Name","value":"hostname"}}}],"selectionSet":{"kind":"SelectionSet","selections":[{"kind":"Field","name":{"kind":"Name","value":"id"}},{"kind":"Field","name":{"kind":"Name","value":"organisation"},"selectionSet":{"kind":"SelectionSet","selections":[{"kind":"Field","name":{"kind":"Name","value":"id"}},{"kind":"Field","name":{"kind":"Name","value":"slug"}},{"kind":"Field","name":{"kind":"Name","value":"name"}}]}},{"kind":"Field","name":{"kind":"Name","value":"layers"},"selectionSet":{"kind":"SelectionSet","selections":[{"kind":"Field","name":{"kind":"Name","value":"id"}},{"kind":"Field","name":{"kind":"Name","value":"name"}},{"kind":"Field","name":{"kind":"Name","value":"type"}},{"kind":"Field","name":{"kind":"Name","value":"visible"}},{"kind":"Field","name":{"kind":"Name","value":"iconImage"}},{"kind":"Field","name":{"kind":"Name","value":"source"}},{"kind":"Field","name":{"kind":"Name","value":"sourceData"},"selectionSet":{"kind":"SelectionSet","selections":[{"kind":"Field","name":{"kind":"Name","value":"id"}}]}},{"kind":"Field","name":{"kind":"Name","value":"mapboxPaint"}},{"kind":"Field","name":{"kind":"Name","value":"mapboxLayout"}}]}},{"kind":"Field","name":{"kind":"Name","value":"navLinks"},"selectionSet":{"kind":"SelectionSet","selections":[{"kind":"Field","name":{"kind":"Name","value":"label"}},{"kind":"Field","name":{"kind":"Name","value":"link"}}]}}]}}]}}]} as unknown as DocumentNode<GetHubMapDataQuery, GetHubMapDataQueryVariables>;
 export const GetLocalDataDocument = {"kind":"Document","definitions":[{"kind":"OperationDefinition","operation":"query","name":{"kind":"Name","value":"GetLocalData"},"variableDefinitions":[{"kind":"VariableDefinition","variable":{"kind":"Variable","name":{"kind":"Name","value":"postcode"}},"type":{"kind":"NonNullType","type":{"kind":"NamedType","name":{"kind":"Name","value":"String"}}}},{"kind":"VariableDefinition","variable":{"kind":"Variable","name":{"kind":"Name","value":"hostname"}},"type":{"kind":"NonNullType","type":{"kind":"NamedType","name":{"kind":"Name","value":"String"}}}}],"selectionSet":{"kind":"SelectionSet","selections":[{"kind":"Field","name":{"kind":"Name","value":"postcodeSearch"},"arguments":[{"kind":"Argument","name":{"kind":"Name","value":"postcode"},"value":{"kind":"Variable","name":{"kind":"Name","value":"postcode"}}}],"selectionSet":{"kind":"SelectionSet","selections":[{"kind":"Field","name":{"kind":"Name","value":"postcode"}},{"kind":"Field","alias":{"kind":"Name","value":"constituency"},"name":{"kind":"Name","value":"constituency2024"},"selectionSet":{"kind":"SelectionSet","selections":[{"kind":"FragmentSpread","name":{"kind":"Name","value":"ConstituencyViewFragment"}},{"kind":"Field","name":{"kind":"Name","value":"genericDataForHub"},"arguments":[{"kind":"Argument","name":{"kind":"Name","value":"hostname"},"value":{"kind":"Variable","name":{"kind":"Name","value":"hostname"}}}],"selectionSet":{"kind":"SelectionSet","selections":[{"kind":"FragmentSpread","name":{"kind":"Name","value":"EventFragment"}}]}}]}}]}}]}},{"kind":"FragmentDefinition","name":{"kind":"Name","value":"ConstituencyViewFragment"},"typeCondition":{"kind":"NamedType","name":{"kind":"Name","value":"Area"}},"selectionSet":{"kind":"SelectionSet","selections":[{"kind":"Field","name":{"kind":"Name","value":"id"}},{"kind":"Field","name":{"kind":"Name","value":"gss"}},{"kind":"Field","name":{"kind":"Name","value":"name"}},{"kind":"Field","name":{"kind":"Name","value":"fitBounds"}},{"kind":"Field","name":{"kind":"Name","value":"samplePostcode"},"selectionSet":{"kind":"SelectionSet","selections":[{"kind":"Field","name":{"kind":"Name","value":"postcode"}}]}},{"kind":"Field","alias":{"kind":"Name","value":"mp"},"name":{"kind":"Name","value":"person"},"arguments":[{"kind":"Argument","name":{"kind":"Name","value":"filters"},"value":{"kind":"ObjectValue","fields":[{"kind":"ObjectField","name":{"kind":"Name","value":"personType"},"value":{"kind":"StringValue","value":"MP","block":false}}]}}],"selectionSet":{"kind":"SelectionSet","selections":[{"kind":"Field","name":{"kind":"Name","value":"id"}},{"kind":"Field","name":{"kind":"Name","value":"name"}},{"kind":"Field","name":{"kind":"Name","value":"photo"},"selectionSet":{"kind":"SelectionSet","selections":[{"kind":"Field","name":{"kind":"Name","value":"url"}}]}},{"kind":"Field","alias":{"kind":"Name","value":"party"},"name":{"kind":"Name","value":"personDatum"},"arguments":[{"kind":"Argument","name":{"kind":"Name","value":"filters"},"value":{"kind":"ObjectValue","fields":[{"kind":"ObjectField","name":{"kind":"Name","value":"dataType_Name"},"value":{"kind":"StringValue","value":"party","block":false}}]}}],"selectionSet":{"kind":"SelectionSet","selections":[{"kind":"Field","alias":{"kind":"Name","value":"name"},"name":{"kind":"Name","value":"data"}},{"kind":"Field","name":{"kind":"Name","value":"shade"}}]}},{"kind":"Field","alias":{"kind":"Name","value":"email"},"name":{"kind":"Name","value":"personDatum"},"arguments":[{"kind":"Argument","name":{"kind":"Name","value":"filters"},"value":{"kind":"ObjectValue","fields":[{"kind":"ObjectField","name":{"kind":"Name","value":"dataType_Name"},"value":{"kind":"StringValue","value":"email","block":false}}]}}],"selectionSet":{"kind":"SelectionSet","selections":[{"kind":"Field","name":{"kind":"Name","value":"data"}}]}}]}},{"kind":"Field","alias":{"kind":"Name","value":"ppcs"},"name":{"kind":"Name","value":"people"},"arguments":[{"kind":"Argument","name":{"kind":"Name","value":"filters"},"value":{"kind":"ObjectValue","fields":[{"kind":"ObjectField","name":{"kind":"Name","value":"personType"},"value":{"kind":"StringValue","value":"PPC","block":false}}]}}],"selectionSet":{"kind":"SelectionSet","selections":[{"kind":"Field","name":{"kind":"Name","value":"id"}},{"kind":"Field","name":{"kind":"Name","value":"name"}},{"kind":"Field","name":{"kind":"Name","value":"photo"},"selectionSet":{"kind":"SelectionSet","selections":[{"kind":"Field","name":{"kind":"Name","value":"url"}}]}},{"kind":"Field","alias":{"kind":"Name","value":"party"},"name":{"kind":"Name","value":"personDatum"},"arguments":[{"kind":"Argument","name":{"kind":"Name","value":"filters"},"value":{"kind":"ObjectValue","fields":[{"kind":"ObjectField","name":{"kind":"Name","value":"dataType_Name"},"value":{"kind":"StringValue","value":"party","block":false}}]}}],"selectionSet":{"kind":"SelectionSet","selections":[{"kind":"Field","alias":{"kind":"Name","value":"name"},"name":{"kind":"Name","value":"data"}},{"kind":"Field","name":{"kind":"Name","value":"shade"}}]}},{"kind":"Field","alias":{"kind":"Name","value":"email"},"name":{"kind":"Name","value":"personDatum"},"arguments":[{"kind":"Argument","name":{"kind":"Name","value":"filters"},"value":{"kind":"ObjectValue","fields":[{"kind":"ObjectField","name":{"kind":"Name","value":"dataType_Name"},"value":{"kind":"StringValue","value":"email","block":false}}]}}],"selectionSet":{"kind":"SelectionSet","selections":[{"kind":"Field","name":{"kind":"Name","value":"data"}}]}}]}}]}},{"kind":"FragmentDefinition","name":{"kind":"Name","value":"EventFragment"},"typeCondition":{"kind":"NamedType","name":{"kind":"Name","value":"GenericData"}},"selectionSet":{"kind":"SelectionSet","selections":[{"kind":"Field","name":{"kind":"Name","value":"id"}},{"kind":"Field","name":{"kind":"Name","value":"title"}},{"kind":"Field","name":{"kind":"Name","value":"address"}},{"kind":"Field","name":{"kind":"Name","value":"postcode"}},{"kind":"Field","name":{"kind":"Name","value":"startTime"}},{"kind":"Field","name":{"kind":"Name","value":"publicUrl"}},{"kind":"Field","name":{"kind":"Name","value":"description"}},{"kind":"Field","name":{"kind":"Name","value":"dataType"},"selectionSet":{"kind":"SelectionSet","selections":[{"kind":"Field","name":{"kind":"Name","value":"id"}},{"kind":"Field","name":{"kind":"Name","value":"dataSet"},"selectionSet":{"kind":"SelectionSet","selections":[{"kind":"Field","name":{"kind":"Name","value":"externalDataSource"},"selectionSet":{"kind":"SelectionSet","selections":[{"kind":"Field","name":{"kind":"Name","value":"dataType"}}]}}]}}]}}]}}]} as unknown as DocumentNode<GetLocalDataQuery, GetLocalDataQueryVariables>;
-export const GetEventDataDocument = {"kind":"Document","definitions":[{"kind":"OperationDefinition","operation":"query","name":{"kind":"Name","value":"GetEventData"},"variableDefinitions":[{"kind":"VariableDefinition","variable":{"kind":"Variable","name":{"kind":"Name","value":"eventId"}},"type":{"kind":"NonNullType","type":{"kind":"NamedType","name":{"kind":"Name","value":"String"}}}},{"kind":"VariableDefinition","variable":{"kind":"Variable","name":{"kind":"Name","value":"hostname"}},"type":{"kind":"NonNullType","type":{"kind":"NamedType","name":{"kind":"Name","value":"String"}}}}],"selectionSet":{"kind":"SelectionSet","selections":[{"kind":"Field","name":{"kind":"Name","value":"importedDataGeojsonPoint"},"arguments":[{"kind":"Argument","name":{"kind":"Name","value":"genericDataId"},"value":{"kind":"Variable","name":{"kind":"Name","value":"eventId"}}}],"selectionSet":{"kind":"SelectionSet","selections":[{"kind":"Field","name":{"kind":"Name","value":"properties"},"selectionSet":{"kind":"SelectionSet","selections":[{"kind":"FragmentSpread","name":{"kind":"Name","value":"EventFragment"}},{"kind":"Field","alias":{"kind":"Name","value":"constituency"},"name":{"kind":"Name","value":"area"},"arguments":[{"kind":"Argument","name":{"kind":"Name","value":"areaType"},"value":{"kind":"StringValue","value":"WMC23","block":false}}],"selectionSet":{"kind":"SelectionSet","selections":[{"kind":"FragmentSpread","name":{"kind":"Name","value":"ConstituencyViewFragment"}},{"kind":"Field","name":{"kind":"Name","value":"genericDataForHub"},"arguments":[{"kind":"Argument","name":{"kind":"Name","value":"hostname"},"value":{"kind":"Variable","name":{"kind":"Name","value":"hostname"}}}],"selectionSet":{"kind":"SelectionSet","selections":[{"kind":"FragmentSpread","name":{"kind":"Name","value":"EventFragment"}}]}}]}}]}}]}}]}},{"kind":"FragmentDefinition","name":{"kind":"Name","value":"EventFragment"},"typeCondition":{"kind":"NamedType","name":{"kind":"Name","value":"GenericData"}},"selectionSet":{"kind":"SelectionSet","selections":[{"kind":"Field","name":{"kind":"Name","value":"id"}},{"kind":"Field","name":{"kind":"Name","value":"title"}},{"kind":"Field","name":{"kind":"Name","value":"address"}},{"kind":"Field","name":{"kind":"Name","value":"postcode"}},{"kind":"Field","name":{"kind":"Name","value":"startTime"}},{"kind":"Field","name":{"kind":"Name","value":"publicUrl"}},{"kind":"Field","name":{"kind":"Name","value":"description"}},{"kind":"Field","name":{"kind":"Name","value":"dataType"},"selectionSet":{"kind":"SelectionSet","selections":[{"kind":"Field","name":{"kind":"Name","value":"id"}},{"kind":"Field","name":{"kind":"Name","value":"dataSet"},"selectionSet":{"kind":"SelectionSet","selections":[{"kind":"Field","name":{"kind":"Name","value":"externalDataSource"},"selectionSet":{"kind":"SelectionSet","selections":[{"kind":"Field","name":{"kind":"Name","value":"dataType"}}]}}]}}]}}]}},{"kind":"FragmentDefinition","name":{"kind":"Name","value":"ConstituencyViewFragment"},"typeCondition":{"kind":"NamedType","name":{"kind":"Name","value":"Area"}},"selectionSet":{"kind":"SelectionSet","selections":[{"kind":"Field","name":{"kind":"Name","value":"id"}},{"kind":"Field","name":{"kind":"Name","value":"gss"}},{"kind":"Field","name":{"kind":"Name","value":"name"}},{"kind":"Field","name":{"kind":"Name","value":"fitBounds"}},{"kind":"Field","name":{"kind":"Name","value":"samplePostcode"},"selectionSet":{"kind":"SelectionSet","selections":[{"kind":"Field","name":{"kind":"Name","value":"postcode"}}]}},{"kind":"Field","alias":{"kind":"Name","value":"mp"},"name":{"kind":"Name","value":"person"},"arguments":[{"kind":"Argument","name":{"kind":"Name","value":"filters"},"value":{"kind":"ObjectValue","fields":[{"kind":"ObjectField","name":{"kind":"Name","value":"personType"},"value":{"kind":"StringValue","value":"MP","block":false}}]}}],"selectionSet":{"kind":"SelectionSet","selections":[{"kind":"Field","name":{"kind":"Name","value":"id"}},{"kind":"Field","name":{"kind":"Name","value":"name"}},{"kind":"Field","name":{"kind":"Name","value":"photo"},"selectionSet":{"kind":"SelectionSet","selections":[{"kind":"Field","name":{"kind":"Name","value":"url"}}]}},{"kind":"Field","alias":{"kind":"Name","value":"party"},"name":{"kind":"Name","value":"personDatum"},"arguments":[{"kind":"Argument","name":{"kind":"Name","value":"filters"},"value":{"kind":"ObjectValue","fields":[{"kind":"ObjectField","name":{"kind":"Name","value":"dataType_Name"},"value":{"kind":"StringValue","value":"party","block":false}}]}}],"selectionSet":{"kind":"SelectionSet","selections":[{"kind":"Field","alias":{"kind":"Name","value":"name"},"name":{"kind":"Name","value":"data"}},{"kind":"Field","name":{"kind":"Name","value":"shade"}}]}},{"kind":"Field","alias":{"kind":"Name","value":"email"},"name":{"kind":"Name","value":"personDatum"},"arguments":[{"kind":"Argument","name":{"kind":"Name","value":"filters"},"value":{"kind":"ObjectValue","fields":[{"kind":"ObjectField","name":{"kind":"Name","value":"dataType_Name"},"value":{"kind":"StringValue","value":"email","block":false}}]}}],"selectionSet":{"kind":"SelectionSet","selections":[{"kind":"Field","name":{"kind":"Name","value":"data"}}]}}]}},{"kind":"Field","alias":{"kind":"Name","value":"ppcs"},"name":{"kind":"Name","value":"people"},"arguments":[{"kind":"Argument","name":{"kind":"Name","value":"filters"},"value":{"kind":"ObjectValue","fields":[{"kind":"ObjectField","name":{"kind":"Name","value":"personType"},"value":{"kind":"StringValue","value":"PPC","block":false}}]}}],"selectionSet":{"kind":"SelectionSet","selections":[{"kind":"Field","name":{"kind":"Name","value":"id"}},{"kind":"Field","name":{"kind":"Name","value":"name"}},{"kind":"Field","name":{"kind":"Name","value":"photo"},"selectionSet":{"kind":"SelectionSet","selections":[{"kind":"Field","name":{"kind":"Name","value":"url"}}]}},{"kind":"Field","alias":{"kind":"Name","value":"party"},"name":{"kind":"Name","value":"personDatum"},"arguments":[{"kind":"Argument","name":{"kind":"Name","value":"filters"},"value":{"kind":"ObjectValue","fields":[{"kind":"ObjectField","name":{"kind":"Name","value":"dataType_Name"},"value":{"kind":"StringValue","value":"party","block":false}}]}}],"selectionSet":{"kind":"SelectionSet","selections":[{"kind":"Field","alias":{"kind":"Name","value":"name"},"name":{"kind":"Name","value":"data"}},{"kind":"Field","name":{"kind":"Name","value":"shade"}}]}},{"kind":"Field","alias":{"kind":"Name","value":"email"},"name":{"kind":"Name","value":"personDatum"},"arguments":[{"kind":"Argument","name":{"kind":"Name","value":"filters"},"value":{"kind":"ObjectValue","fields":[{"kind":"ObjectField","name":{"kind":"Name","value":"dataType_Name"},"value":{"kind":"StringValue","value":"email","block":false}}]}}],"selectionSet":{"kind":"SelectionSet","selections":[{"kind":"Field","name":{"kind":"Name","value":"data"}}]}}]}}]}}]} as unknown as DocumentNode<GetEventDataQuery, GetEventDataQueryVariables>;
+export const GetEventDataDocument = {"kind":"Document","definitions":[{"kind":"OperationDefinition","operation":"query","name":{"kind":"Name","value":"GetEventData"},"variableDefinitions":[{"kind":"VariableDefinition","variable":{"kind":"Variable","name":{"kind":"Name","value":"eventId"}},"type":{"kind":"NonNullType","type":{"kind":"NamedType","name":{"kind":"Name","value":"String"}}}},{"kind":"VariableDefinition","variable":{"kind":"Variable","name":{"kind":"Name","value":"hostname"}},"type":{"kind":"NonNullType","type":{"kind":"NamedType","name":{"kind":"Name","value":"String"}}}}],"selectionSet":{"kind":"SelectionSet","selections":[{"kind":"Field","name":{"kind":"Name","value":"importedDataGeojsonPoint"},"arguments":[{"kind":"Argument","name":{"kind":"Name","value":"genericDataId"},"value":{"kind":"Variable","name":{"kind":"Name","value":"eventId"}}}],"selectionSet":{"kind":"SelectionSet","selections":[{"kind":"Field","name":{"kind":"Name","value":"properties"},"selectionSet":{"kind":"SelectionSet","selections":[{"kind":"FragmentSpread","name":{"kind":"Name","value":"EventFragment"}},{"kind":"Field","alias":{"kind":"Name","value":"constituency"},"name":{"kind":"Name","value":"area"},"selectionSet":{"kind":"SelectionSet","selections":[{"kind":"FragmentSpread","name":{"kind":"Name","value":"ConstituencyViewFragment"}},{"kind":"Field","name":{"kind":"Name","value":"genericDataForHub"},"arguments":[{"kind":"Argument","name":{"kind":"Name","value":"hostname"},"value":{"kind":"Variable","name":{"kind":"Name","value":"hostname"}}}],"selectionSet":{"kind":"SelectionSet","selections":[{"kind":"FragmentSpread","name":{"kind":"Name","value":"EventFragment"}}]}}]}}]}}]}}]}},{"kind":"FragmentDefinition","name":{"kind":"Name","value":"EventFragment"},"typeCondition":{"kind":"NamedType","name":{"kind":"Name","value":"GenericData"}},"selectionSet":{"kind":"SelectionSet","selections":[{"kind":"Field","name":{"kind":"Name","value":"id"}},{"kind":"Field","name":{"kind":"Name","value":"title"}},{"kind":"Field","name":{"kind":"Name","value":"address"}},{"kind":"Field","name":{"kind":"Name","value":"postcode"}},{"kind":"Field","name":{"kind":"Name","value":"startTime"}},{"kind":"Field","name":{"kind":"Name","value":"publicUrl"}},{"kind":"Field","name":{"kind":"Name","value":"description"}},{"kind":"Field","name":{"kind":"Name","value":"dataType"},"selectionSet":{"kind":"SelectionSet","selections":[{"kind":"Field","name":{"kind":"Name","value":"id"}},{"kind":"Field","name":{"kind":"Name","value":"dataSet"},"selectionSet":{"kind":"SelectionSet","selections":[{"kind":"Field","name":{"kind":"Name","value":"externalDataSource"},"selectionSet":{"kind":"SelectionSet","selections":[{"kind":"Field","name":{"kind":"Name","value":"dataType"}}]}}]}}]}}]}},{"kind":"FragmentDefinition","name":{"kind":"Name","value":"ConstituencyViewFragment"},"typeCondition":{"kind":"NamedType","name":{"kind":"Name","value":"Area"}},"selectionSet":{"kind":"SelectionSet","selections":[{"kind":"Field","name":{"kind":"Name","value":"id"}},{"kind":"Field","name":{"kind":"Name","value":"gss"}},{"kind":"Field","name":{"kind":"Name","value":"name"}},{"kind":"Field","name":{"kind":"Name","value":"fitBounds"}},{"kind":"Field","name":{"kind":"Name","value":"samplePostcode"},"selectionSet":{"kind":"SelectionSet","selections":[{"kind":"Field","name":{"kind":"Name","value":"postcode"}}]}},{"kind":"Field","alias":{"kind":"Name","value":"mp"},"name":{"kind":"Name","value":"person"},"arguments":[{"kind":"Argument","name":{"kind":"Name","value":"filters"},"value":{"kind":"ObjectValue","fields":[{"kind":"ObjectField","name":{"kind":"Name","value":"personType"},"value":{"kind":"StringValue","value":"MP","block":false}}]}}],"selectionSet":{"kind":"SelectionSet","selections":[{"kind":"Field","name":{"kind":"Name","value":"id"}},{"kind":"Field","name":{"kind":"Name","value":"name"}},{"kind":"Field","name":{"kind":"Name","value":"photo"},"selectionSet":{"kind":"SelectionSet","selections":[{"kind":"Field","name":{"kind":"Name","value":"url"}}]}},{"kind":"Field","alias":{"kind":"Name","value":"party"},"name":{"kind":"Name","value":"personDatum"},"arguments":[{"kind":"Argument","name":{"kind":"Name","value":"filters"},"value":{"kind":"ObjectValue","fields":[{"kind":"ObjectField","name":{"kind":"Name","value":"dataType_Name"},"value":{"kind":"StringValue","value":"party","block":false}}]}}],"selectionSet":{"kind":"SelectionSet","selections":[{"kind":"Field","alias":{"kind":"Name","value":"name"},"name":{"kind":"Name","value":"data"}},{"kind":"Field","name":{"kind":"Name","value":"shade"}}]}},{"kind":"Field","alias":{"kind":"Name","value":"email"},"name":{"kind":"Name","value":"personDatum"},"arguments":[{"kind":"Argument","name":{"kind":"Name","value":"filters"},"value":{"kind":"ObjectValue","fields":[{"kind":"ObjectField","name":{"kind":"Name","value":"dataType_Name"},"value":{"kind":"StringValue","value":"email","block":false}}]}}],"selectionSet":{"kind":"SelectionSet","selections":[{"kind":"Field","name":{"kind":"Name","value":"data"}}]}}]}},{"kind":"Field","alias":{"kind":"Name","value":"ppcs"},"name":{"kind":"Name","value":"people"},"arguments":[{"kind":"Argument","name":{"kind":"Name","value":"filters"},"value":{"kind":"ObjectValue","fields":[{"kind":"ObjectField","name":{"kind":"Name","value":"personType"},"value":{"kind":"StringValue","value":"PPC","block":false}}]}}],"selectionSet":{"kind":"SelectionSet","selections":[{"kind":"Field","name":{"kind":"Name","value":"id"}},{"kind":"Field","name":{"kind":"Name","value":"name"}},{"kind":"Field","name":{"kind":"Name","value":"photo"},"selectionSet":{"kind":"SelectionSet","selections":[{"kind":"Field","name":{"kind":"Name","value":"url"}}]}},{"kind":"Field","alias":{"kind":"Name","value":"party"},"name":{"kind":"Name","value":"personDatum"},"arguments":[{"kind":"Argument","name":{"kind":"Name","value":"filters"},"value":{"kind":"ObjectValue","fields":[{"kind":"ObjectField","name":{"kind":"Name","value":"dataType_Name"},"value":{"kind":"StringValue","value":"party","block":false}}]}}],"selectionSet":{"kind":"SelectionSet","selections":[{"kind":"Field","alias":{"kind":"Name","value":"name"},"name":{"kind":"Name","value":"data"}},{"kind":"Field","name":{"kind":"Name","value":"shade"}}]}},{"kind":"Field","alias":{"kind":"Name","value":"email"},"name":{"kind":"Name","value":"personDatum"},"arguments":[{"kind":"Argument","name":{"kind":"Name","value":"filters"},"value":{"kind":"ObjectValue","fields":[{"kind":"ObjectField","name":{"kind":"Name","value":"dataType_Name"},"value":{"kind":"StringValue","value":"email","block":false}}]}}],"selectionSet":{"kind":"SelectionSet","selections":[{"kind":"Field","name":{"kind":"Name","value":"data"}}]}}]}}]}}]} as unknown as DocumentNode<GetEventDataQuery, GetEventDataQueryVariables>;
 export const GetPageDocument = {"kind":"Document","definitions":[{"kind":"OperationDefinition","operation":"query","name":{"kind":"Name","value":"GetPage"},"variableDefinitions":[{"kind":"VariableDefinition","variable":{"kind":"Variable","name":{"kind":"Name","value":"hostname"}},"type":{"kind":"NonNullType","type":{"kind":"NamedType","name":{"kind":"Name","value":"String"}}}},{"kind":"VariableDefinition","variable":{"kind":"Variable","name":{"kind":"Name","value":"path"}},"type":{"kind":"NamedType","name":{"kind":"Name","value":"String"}}}],"selectionSet":{"kind":"SelectionSet","selections":[{"kind":"Field","name":{"kind":"Name","value":"hubPageByPath"},"arguments":[{"kind":"Argument","name":{"kind":"Name","value":"hostname"},"value":{"kind":"Variable","name":{"kind":"Name","value":"hostname"}}},{"kind":"Argument","name":{"kind":"Name","value":"path"},"value":{"kind":"Variable","name":{"kind":"Name","value":"path"}}}],"selectionSet":{"kind":"SelectionSet","selections":[{"kind":"Field","name":{"kind":"Name","value":"id"}},{"kind":"Field","name":{"kind":"Name","value":"title"}},{"kind":"Field","name":{"kind":"Name","value":"path"}},{"kind":"Field","name":{"kind":"Name","value":"puckJsonContent"}},{"kind":"Field","name":{"kind":"Name","value":"seoTitle"}},{"kind":"Field","name":{"kind":"Name","value":"searchDescription"}},{"kind":"Field","name":{"kind":"Name","value":"hub"},"selectionSet":{"kind":"SelectionSet","selections":[{"kind":"Field","name":{"kind":"Name","value":"faviconUrl"}},{"kind":"Field","name":{"kind":"Name","value":"seoTitle"}},{"kind":"Field","name":{"kind":"Name","value":"seoImageUrl"}},{"kind":"Field","name":{"kind":"Name","value":"searchDescription"}},{"kind":"Field","name":{"kind":"Name","value":"primaryColour"}},{"kind":"Field","name":{"kind":"Name","value":"secondaryColour"}},{"kind":"Field","name":{"kind":"Name","value":"customCss"}},{"kind":"Field","name":{"kind":"Name","value":"navLinks"},"selectionSet":{"kind":"SelectionSet","selections":[{"kind":"Field","name":{"kind":"Name","value":"link"}},{"kind":"Field","name":{"kind":"Name","value":"label"}}]}}]}}]}}]}}]} as unknown as DocumentNode<GetPageQuery, GetPageQueryVariables>;
 export const GetMemberListDocument = {"kind":"Document","definitions":[{"kind":"OperationDefinition","operation":"query","name":{"kind":"Name","value":"GetMemberList"},"variableDefinitions":[{"kind":"VariableDefinition","variable":{"kind":"Variable","name":{"kind":"Name","value":"currentOrganisationId"}},"type":{"kind":"NonNullType","type":{"kind":"NamedType","name":{"kind":"Name","value":"ID"}}}}],"selectionSet":{"kind":"SelectionSet","selections":[{"kind":"Field","name":{"kind":"Name","value":"myOrganisations"},"arguments":[{"kind":"Argument","name":{"kind":"Name","value":"filters"},"value":{"kind":"ObjectValue","fields":[{"kind":"ObjectField","name":{"kind":"Name","value":"id"},"value":{"kind":"Variable","name":{"kind":"Name","value":"currentOrganisationId"}}}]}}],"selectionSet":{"kind":"SelectionSet","selections":[{"kind":"Field","name":{"kind":"Name","value":"externalDataSources"},"selectionSet":{"kind":"SelectionSet","selections":[{"kind":"Field","name":{"kind":"Name","value":"id"}},{"kind":"Field","name":{"kind":"Name","value":"name"}},{"kind":"Field","name":{"kind":"Name","value":"importedDataCount"}},{"kind":"Field","name":{"kind":"Name","value":"crmType"}},{"kind":"Field","name":{"kind":"Name","value":"dataType"}}]}},{"kind":"Field","name":{"kind":"Name","value":"sharingPermissionsFromOtherOrgs"},"selectionSet":{"kind":"SelectionSet","selections":[{"kind":"Field","name":{"kind":"Name","value":"externalDataSource"},"selectionSet":{"kind":"SelectionSet","selections":[{"kind":"Field","name":{"kind":"Name","value":"id"}},{"kind":"Field","name":{"kind":"Name","value":"name"}},{"kind":"Field","name":{"kind":"Name","value":"importedDataCount"}},{"kind":"Field","name":{"kind":"Name","value":"crmType"}},{"kind":"Field","name":{"kind":"Name","value":"dataType"}},{"kind":"Field","name":{"kind":"Name","value":"organisation"},"selectionSet":{"kind":"SelectionSet","selections":[{"kind":"Field","name":{"kind":"Name","value":"name"}}]}}]}}]}}]}}]}}]} as unknown as DocumentNode<GetMemberListQuery, GetMemberListQueryVariables>;
 export const AreaExplorerSummaryDocument = {"kind":"Document","definitions":[{"kind":"OperationDefinition","operation":"query","name":{"kind":"Name","value":"AreaExplorerSummary"},"variableDefinitions":[{"kind":"VariableDefinition","variable":{"kind":"Variable","name":{"kind":"Name","value":"gss"}},"type":{"kind":"NonNullType","type":{"kind":"NamedType","name":{"kind":"Name","value":"String"}}}}],"selectionSet":{"kind":"SelectionSet","selections":[{"kind":"Field","name":{"kind":"Name","value":"area"},"arguments":[{"kind":"Argument","name":{"kind":"Name","value":"gss"},"value":{"kind":"Variable","name":{"kind":"Name","value":"gss"}}}],"selectionSet":{"kind":"SelectionSet","selections":[{"kind":"Field","name":{"kind":"Name","value":"id"}},{"kind":"Field","name":{"kind":"Name","value":"fitBounds"}},{"kind":"Field","name":{"kind":"Name","value":"name"}},{"kind":"Field","name":{"kind":"Name","value":"areaType"},"selectionSet":{"kind":"SelectionSet","selections":[{"kind":"Field","name":{"kind":"Name","value":"name"}},{"kind":"Field","name":{"kind":"Name","value":"description"}}]}},{"kind":"Field","name":{"kind":"Name","value":"samplePostcode"},"selectionSet":{"kind":"SelectionSet","selections":[{"kind":"Field","name":{"kind":"Name","value":"parliamentaryConstituency2024"}},{"kind":"Field","name":{"kind":"Name","value":"adminWard"}},{"kind":"Field","name":{"kind":"Name","value":"adminDistrict"}},{"kind":"Field","name":{"kind":"Name","value":"europeanElectoralRegion"}},{"kind":"Field","name":{"kind":"Name","value":"codes"},"selectionSet":{"kind":"SelectionSet","selections":[{"kind":"Field","name":{"kind":"Name","value":"adminWard"}},{"kind":"Field","name":{"kind":"Name","value":"adminDistrict"}},{"kind":"Field","name":{"kind":"Name","value":"parliamentaryConstituency2024"}}]}}]}}]}}]}}]} as unknown as DocumentNode<AreaExplorerSummaryQuery, AreaExplorerSummaryQueryVariables>;
-export const AreaLayerDataDocument = {"kind":"Document","definitions":[{"kind":"OperationDefinition","operation":"query","name":{"kind":"Name","value":"AreaLayerData"},"variableDefinitions":[{"kind":"VariableDefinition","variable":{"kind":"Variable","name":{"kind":"Name","value":"gss"}},"type":{"kind":"NonNullType","type":{"kind":"NamedType","name":{"kind":"Name","value":"String"}}}},{"kind":"VariableDefinition","variable":{"kind":"Variable","name":{"kind":"Name","value":"externalDataSource"}},"type":{"kind":"NonNullType","type":{"kind":"NamedType","name":{"kind":"Name","value":"String"}}}}],"selectionSet":{"kind":"SelectionSet","selections":[{"kind":"Field","alias":{"kind":"Name","value":"directlyRelated"},"name":{"kind":"Name","value":"genericDataFromSourceAboutArea"},"arguments":[{"kind":"Argument","name":{"kind":"Name","value":"gss"},"value":{"kind":"Variable","name":{"kind":"Name","value":"gss"}}},{"kind":"Argument","name":{"kind":"Name","value":"sourceId"},"value":{"kind":"Variable","name":{"kind":"Name","value":"externalDataSource"}}},{"kind":"Argument","name":{"kind":"Name","value":"rollup"},"value":{"kind":"BooleanValue","value":false}},{"kind":"Argument","name":{"kind":"Name","value":"points"},"value":{"kind":"BooleanValue","value":false}}],"selectionSet":{"kind":"SelectionSet","selections":[{"kind":"Field","name":{"kind":"Name","value":"json"}},{"kind":"Field","name":{"kind":"Name","value":"id"}},{"kind":"Field","name":{"kind":"Name","value":"startTime"}},{"kind":"Field","name":{"kind":"Name","value":"postcode"}},{"kind":"Field","name":{"kind":"Name","value":"date"}},{"kind":"Field","name":{"kind":"Name","value":"description"}},{"kind":"Field","name":{"kind":"Name","value":"name"}},{"kind":"Field","name":{"kind":"Name","value":"fullName"}},{"kind":"Field","name":{"kind":"Name","value":"lastName"}},{"kind":"Field","name":{"kind":"Name","value":"firstName"}},{"kind":"Field","name":{"kind":"Name","value":"title"}},{"kind":"Field","name":{"kind":"Name","value":"publicUrl"}}]}},{"kind":"Field","alias":{"kind":"Name","value":"directAndIndirectlyRelated"},"name":{"kind":"Name","value":"genericDataFromSourceAboutArea"},"arguments":[{"kind":"Argument","name":{"kind":"Name","value":"gss"},"value":{"kind":"Variable","name":{"kind":"Name","value":"gss"}}},{"kind":"Argument","name":{"kind":"Name","value":"sourceId"},"value":{"kind":"Variable","name":{"kind":"Name","value":"externalDataSource"}}},{"kind":"Argument","name":{"kind":"Name","value":"points"},"value":{"kind":"BooleanValue","value":true}},{"kind":"Argument","name":{"kind":"Name","value":"rollup"},"value":{"kind":"BooleanValue","value":true}}],"selectionSet":{"kind":"SelectionSet","selections":[{"kind":"Field","name":{"kind":"Name","value":"json"}},{"kind":"Field","name":{"kind":"Name","value":"id"}},{"kind":"Field","name":{"kind":"Name","value":"startTime"}},{"kind":"Field","name":{"kind":"Name","value":"postcode"}},{"kind":"Field","name":{"kind":"Name","value":"date"}},{"kind":"Field","name":{"kind":"Name","value":"description"}},{"kind":"Field","name":{"kind":"Name","value":"name"}},{"kind":"Field","name":{"kind":"Name","value":"fullName"}},{"kind":"Field","name":{"kind":"Name","value":"lastName"}},{"kind":"Field","name":{"kind":"Name","value":"firstName"}},{"kind":"Field","name":{"kind":"Name","value":"title"}},{"kind":"Field","name":{"kind":"Name","value":"publicUrl"}}]}},{"kind":"Field","alias":{"kind":"Name","value":"summary"},"name":{"kind":"Name","value":"genericDataSummaryFromSourceAboutArea"},"arguments":[{"kind":"Argument","name":{"kind":"Name","value":"gss"},"value":{"kind":"Variable","name":{"kind":"Name","value":"gss"}}},{"kind":"Argument","name":{"kind":"Name","value":"sourceId"},"value":{"kind":"Variable","name":{"kind":"Name","value":"externalDataSource"}}},{"kind":"Argument","name":{"kind":"Name","value":"rollup"},"value":{"kind":"BooleanValue","value":true}},{"kind":"Argument","name":{"kind":"Name","value":"points"},"value":{"kind":"BooleanValue","value":true}}],"selectionSet":{"kind":"SelectionSet","selections":[{"kind":"Field","name":{"kind":"Name","value":"aggregated"}},{"kind":"Field","name":{"kind":"Name","value":"metadata"},"selectionSet":{"kind":"SelectionSet","selections":[{"kind":"Field","name":{"kind":"Name","value":"first"}},{"kind":"Field","name":{"kind":"Name","value":"second"}},{"kind":"Field","name":{"kind":"Name","value":"third"}},{"kind":"Field","name":{"kind":"Name","value":"last"}},{"kind":"Field","name":{"kind":"Name","value":"total"}},{"kind":"Field","name":{"kind":"Name","value":"count"}},{"kind":"Field","name":{"kind":"Name","value":"mean"}},{"kind":"Field","name":{"kind":"Name","value":"median"}}]}}]}}]}}]} as unknown as DocumentNode<AreaLayerDataQuery, AreaLayerDataQueryVariables>;
+export const AreaLayerDataDocument = {"kind":"Document","definitions":[{"kind":"OperationDefinition","operation":"query","name":{"kind":"Name","value":"AreaLayerData"},"variableDefinitions":[{"kind":"VariableDefinition","variable":{"kind":"Variable","name":{"kind":"Name","value":"gss"}},"type":{"kind":"NonNullType","type":{"kind":"NamedType","name":{"kind":"Name","value":"String"}}}},{"kind":"VariableDefinition","variable":{"kind":"Variable","name":{"kind":"Name","value":"externalDataSource"}},"type":{"kind":"NonNullType","type":{"kind":"NamedType","name":{"kind":"Name","value":"String"}}}},{"kind":"VariableDefinition","variable":{"kind":"Variable","name":{"kind":"Name","value":"mode"}},"type":{"kind":"NamedType","name":{"kind":"Name","value":"AreaQueryMode"}}}],"selectionSet":{"kind":"SelectionSet","selections":[{"kind":"Field","alias":{"kind":"Name","value":"data"},"name":{"kind":"Name","value":"genericDataFromSourceAboutArea"},"arguments":[{"kind":"Argument","name":{"kind":"Name","value":"gss"},"value":{"kind":"Variable","name":{"kind":"Name","value":"gss"}}},{"kind":"Argument","name":{"kind":"Name","value":"sourceId"},"value":{"kind":"Variable","name":{"kind":"Name","value":"externalDataSource"}}},{"kind":"Argument","name":{"kind":"Name","value":"mode"},"value":{"kind":"Variable","name":{"kind":"Name","value":"mode"}}}],"selectionSet":{"kind":"SelectionSet","selections":[{"kind":"Field","name":{"kind":"Name","value":"json"}},{"kind":"Field","name":{"kind":"Name","value":"id"}},{"kind":"Field","name":{"kind":"Name","value":"startTime"}},{"kind":"Field","name":{"kind":"Name","value":"postcode"}},{"kind":"Field","name":{"kind":"Name","value":"date"}},{"kind":"Field","name":{"kind":"Name","value":"description"}},{"kind":"Field","name":{"kind":"Name","value":"name"}},{"kind":"Field","name":{"kind":"Name","value":"publicUrl"}},{"kind":"Field","name":{"kind":"Name","value":"area"},"selectionSet":{"kind":"SelectionSet","selections":[{"kind":"Field","name":{"kind":"Name","value":"id"}},{"kind":"Field","name":{"kind":"Name","value":"gss"}},{"kind":"Field","name":{"kind":"Name","value":"name"}},{"kind":"Field","name":{"kind":"Name","value":"areaType"},"selectionSet":{"kind":"SelectionSet","selections":[{"kind":"Field","name":{"kind":"Name","value":"name"}}]}}]}}]}},{"kind":"Field","alias":{"kind":"Name","value":"summary"},"name":{"kind":"Name","value":"genericDataSummaryFromSourceAboutArea"},"arguments":[{"kind":"Argument","name":{"kind":"Name","value":"gss"},"value":{"kind":"Variable","name":{"kind":"Name","value":"gss"}}},{"kind":"Argument","name":{"kind":"Name","value":"sourceId"},"value":{"kind":"Variable","name":{"kind":"Name","value":"externalDataSource"}}},{"kind":"Argument","name":{"kind":"Name","value":"mode"},"value":{"kind":"Variable","name":{"kind":"Name","value":"mode"}}}],"selectionSet":{"kind":"SelectionSet","selections":[{"kind":"Field","name":{"kind":"Name","value":"aggregated"}},{"kind":"Field","name":{"kind":"Name","value":"metadata"},"selectionSet":{"kind":"SelectionSet","selections":[{"kind":"Field","name":{"kind":"Name","value":"first"}},{"kind":"Field","name":{"kind":"Name","value":"second"}},{"kind":"Field","name":{"kind":"Name","value":"third"}},{"kind":"Field","name":{"kind":"Name","value":"last"}},{"kind":"Field","name":{"kind":"Name","value":"total"}},{"kind":"Field","name":{"kind":"Name","value":"count"}},{"kind":"Field","name":{"kind":"Name","value":"mean"}},{"kind":"Field","name":{"kind":"Name","value":"median"}}]}}]}}]}}]} as unknown as DocumentNode<AreaLayerDataQuery, AreaLayerDataQueryVariables>;
 export const RecordExplorerSummaryDocument = {"kind":"Document","definitions":[{"kind":"OperationDefinition","operation":"query","name":{"kind":"Name","value":"RecordExplorerSummary"},"variableDefinitions":[{"kind":"VariableDefinition","variable":{"kind":"Variable","name":{"kind":"Name","value":"id"}},"type":{"kind":"NonNullType","type":{"kind":"NamedType","name":{"kind":"Name","value":"String"}}}}],"selectionSet":{"kind":"SelectionSet","selections":[{"kind":"Field","alias":{"kind":"Name","value":"import"},"name":{"kind":"Name","value":"importedDataGeojsonPoint"},"arguments":[{"kind":"Argument","name":{"kind":"Name","value":"genericDataId"},"value":{"kind":"Variable","name":{"kind":"Name","value":"id"}}}],"selectionSet":{"kind":"SelectionSet","selections":[{"kind":"Field","name":{"kind":"Name","value":"id"}},{"kind":"Field","name":{"kind":"Name","value":"geometry"},"selectionSet":{"kind":"SelectionSet","selections":[{"kind":"Field","name":{"kind":"Name","value":"type"}},{"kind":"Field","name":{"kind":"Name","value":"coordinates"}}]}},{"kind":"Field","alias":{"kind":"Name","value":"record"},"name":{"kind":"Name","value":"properties"},"selectionSet":{"kind":"SelectionSet","selections":[{"kind":"Field","name":{"kind":"Name","value":"id"}},{"kind":"Field","name":{"kind":"Name","value":"dataType"},"selectionSet":{"kind":"SelectionSet","selections":[{"kind":"Field","name":{"kind":"Name","value":"id"}},{"kind":"Field","name":{"kind":"Name","value":"name"}},{"kind":"Field","name":{"kind":"Name","value":"dataSet"},"selectionSet":{"kind":"SelectionSet","selections":[{"kind":"Field","name":{"kind":"Name","value":"id"}},{"kind":"Field","name":{"kind":"Name","value":"externalDataSource"},"selectionSet":{"kind":"SelectionSet","selections":[{"kind":"Field","name":{"kind":"Name","value":"id"}},{"kind":"Field","name":{"kind":"Name","value":"name"}},{"kind":"Field","name":{"kind":"Name","value":"organisation"},"selectionSet":{"kind":"SelectionSet","selections":[{"kind":"Field","name":{"kind":"Name","value":"id"}},{"kind":"Field","name":{"kind":"Name","value":"name"}}]}},{"kind":"Field","name":{"kind":"Name","value":"crmType"}},{"kind":"Field","name":{"kind":"Name","value":"dataType"}}]}}]}}]}},{"kind":"Field","name":{"kind":"Name","value":"postcode"}},{"kind":"Field","name":{"kind":"Name","value":"postcodeData"},"selectionSet":{"kind":"SelectionSet","selections":[{"kind":"Field","name":{"kind":"Name","value":"adminWard"}},{"kind":"Field","name":{"kind":"Name","value":"adminDistrict"}},{"kind":"Field","name":{"kind":"Name","value":"europeanElectoralRegion"}},{"kind":"Field","name":{"kind":"Name","value":"codes"},"selectionSet":{"kind":"SelectionSet","selections":[{"kind":"Field","name":{"kind":"Name","value":"adminWard"}},{"kind":"Field","name":{"kind":"Name","value":"adminDistrict"}}]}}]}},{"kind":"Field","name":{"kind":"Name","value":"title"}},{"kind":"Field","name":{"kind":"Name","value":"firstName"}},{"kind":"Field","name":{"kind":"Name","value":"lastName"}},{"kind":"Field","name":{"kind":"Name","value":"fullName"}},{"kind":"Field","name":{"kind":"Name","value":"email"}},{"kind":"Field","name":{"kind":"Name","value":"phone"}},{"kind":"Field","name":{"kind":"Name","value":"startTime"}},{"kind":"Field","name":{"kind":"Name","value":"endTime"}},{"kind":"Field","name":{"kind":"Name","value":"publicUrl"}},{"kind":"Field","name":{"kind":"Name","value":"address"}},{"kind":"Field","name":{"kind":"Name","value":"description"}},{"kind":"Field","name":{"kind":"Name","value":"json"}},{"kind":"Field","name":{"kind":"Name","value":"remoteUrl"}}]}}]}}]}}]} as unknown as DocumentNode<RecordExplorerSummaryQuery, RecordExplorerSummaryQueryVariables>;
 export const MapReportLayerGeoJsonPointDocument = {"kind":"Document","definitions":[{"kind":"OperationDefinition","operation":"query","name":{"kind":"Name","value":"MapReportLayerGeoJSONPoint"},"variableDefinitions":[{"kind":"VariableDefinition","variable":{"kind":"Variable","name":{"kind":"Name","value":"genericDataId"}},"type":{"kind":"NonNullType","type":{"kind":"NamedType","name":{"kind":"Name","value":"String"}}}}],"selectionSet":{"kind":"SelectionSet","selections":[{"kind":"Field","name":{"kind":"Name","value":"importedDataGeojsonPoint"},"arguments":[{"kind":"Argument","name":{"kind":"Name","value":"genericDataId"},"value":{"kind":"Variable","name":{"kind":"Name","value":"genericDataId"}}}],"selectionSet":{"kind":"SelectionSet","selections":[{"kind":"Field","name":{"kind":"Name","value":"id"}},{"kind":"Field","name":{"kind":"Name","value":"type"}},{"kind":"Field","name":{"kind":"Name","value":"geometry"},"selectionSet":{"kind":"SelectionSet","selections":[{"kind":"Field","name":{"kind":"Name","value":"type"}},{"kind":"Field","name":{"kind":"Name","value":"coordinates"}}]}},{"kind":"Field","name":{"kind":"Name","value":"properties"},"selectionSet":{"kind":"SelectionSet","selections":[{"kind":"Field","name":{"kind":"Name","value":"id"}},{"kind":"Field","name":{"kind":"Name","value":"lastUpdate"}},{"kind":"Field","name":{"kind":"Name","value":"name"}},{"kind":"Field","name":{"kind":"Name","value":"phone"}},{"kind":"Field","name":{"kind":"Name","value":"email"}},{"kind":"Field","name":{"kind":"Name","value":"postcodeData"},"selectionSet":{"kind":"SelectionSet","selections":[{"kind":"Field","name":{"kind":"Name","value":"postcode"}}]}},{"kind":"Field","name":{"kind":"Name","value":"address"}},{"kind":"Field","name":{"kind":"Name","value":"json"}},{"kind":"Field","name":{"kind":"Name","value":"remoteUrl"}},{"kind":"Field","name":{"kind":"Name","value":"dataType"},"selectionSet":{"kind":"SelectionSet","selections":[{"kind":"Field","name":{"kind":"Name","value":"id"}},{"kind":"Field","name":{"kind":"Name","value":"dataSet"},"selectionSet":{"kind":"SelectionSet","selections":[{"kind":"Field","name":{"kind":"Name","value":"id"}},{"kind":"Field","name":{"kind":"Name","value":"externalDataSource"},"selectionSet":{"kind":"SelectionSet","selections":[{"kind":"Field","name":{"kind":"Name","value":"id"}},{"kind":"Field","name":{"kind":"Name","value":"name"}},{"kind":"Field","name":{"kind":"Name","value":"dataType"}}]}}]}}]}}]}}]}}]}}]} as unknown as DocumentNode<MapReportLayerGeoJsonPointQuery, MapReportLayerGeoJsonPointQueryVariables>;
 export const MapReportLayerAnalyticsDocument = {"kind":"Document","definitions":[{"kind":"OperationDefinition","operation":"query","name":{"kind":"Name","value":"MapReportLayerAnalytics"},"variableDefinitions":[{"kind":"VariableDefinition","variable":{"kind":"Variable","name":{"kind":"Name","value":"reportID"}},"type":{"kind":"NonNullType","type":{"kind":"NamedType","name":{"kind":"Name","value":"ID"}}}}],"selectionSet":{"kind":"SelectionSet","selections":[{"kind":"Field","name":{"kind":"Name","value":"mapReport"},"arguments":[{"kind":"Argument","name":{"kind":"Name","value":"pk"},"value":{"kind":"Variable","name":{"kind":"Name","value":"reportID"}}}],"selectionSet":{"kind":"SelectionSet","selections":[{"kind":"Field","name":{"kind":"Name","value":"id"}},{"kind":"Field","name":{"kind":"Name","value":"layers"},"selectionSet":{"kind":"SelectionSet","selections":[{"kind":"Field","name":{"kind":"Name","value":"id"}},{"kind":"Field","name":{"kind":"Name","value":"name"}},{"kind":"Field","name":{"kind":"Name","value":"mapboxPaint"}},{"kind":"Field","name":{"kind":"Name","value":"mapboxLayout"}},{"kind":"Field","name":{"kind":"Name","value":"source"}},{"kind":"Field","name":{"kind":"Name","value":"sourceData"},"selectionSet":{"kind":"SelectionSet","selections":[{"kind":"Field","name":{"kind":"Name","value":"id"}},{"kind":"Field","name":{"kind":"Name","value":"dataType"}},{"kind":"Field","name":{"kind":"Name","value":"organisation"},"selectionSet":{"kind":"SelectionSet","selections":[{"kind":"Field","name":{"kind":"Name","value":"name"}}]}}]}}]}}]}}]}}]} as unknown as DocumentNode<MapReportLayerAnalyticsQuery, MapReportLayerAnalyticsQueryVariables>;
@@ -13387,32 +3837,7 @@
     "OutputInterface": [
       "ObtainJSONWebTokenType"
     ]
->>>>>>> 98c743fa
   }
-}
-const result: PossibleTypesResultData = {
-  possibleTypes: {
-    AirtableSourceMailchimpSourceActionNetworkSourceEditableGoogleSheetsSourceTicketTailorSource:
-      [
-        'ActionNetworkSource',
-        'AirtableSource',
-        'EditableGoogleSheetsSource',
-        'MailchimpSource',
-        'TicketTailorSource',
-      ],
-    Analytics: [
-      'ActionNetworkSource',
-      'AirtableSource',
-      'EditableGoogleSheetsSource',
-      'ExternalDataSource',
-      'MailchimpSource',
-      'SharedDataSource',
-      'TicketTailorSource',
-    ],
-    CommonData: ['AreaData', 'GenericData', 'PersonData'],
-    CreateMapReportPayload: ['MapReport', 'OperationInfo'],
-    Feature: ['MapReportMemberFeature', 'MultiPolygonFeature', 'PointFeature'],
-    OutputInterface: ['ObtainJSONWebTokenType'],
-  },
-}
-export default result+};
+      export default result;
+    