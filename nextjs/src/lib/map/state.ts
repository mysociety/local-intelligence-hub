--- conflicted
+++ resolved
@@ -1,13 +1,9 @@
-<<<<<<< HEAD
 import { DataSourceType, MapBounds } from '@/__generated__/graphql'
 import {
   BoundaryType,
   POLITICAL_BOUNDARIES,
 } from '@/app/reports/[id]/politicalTilesets'
 import { Tileset } from '@/app/reports/[id]/types'
-=======
-import { AnalyticalAreaType, DataSourceType } from '@/__generated__/graphql'
->>>>>>> 84bc5b7b
 import { atom, useAtom } from 'jotai'
 import { MapboxGeoJSONFeature } from 'mapbox-gl'
 import { parseAsString, useQueryState, useQueryStates } from 'nuqs'
@@ -60,7 +56,7 @@
 export type ExplorerAreaBreadCrumbMapping = {
   value: string | undefined
   code: string | undefined
-  type: AnalyticalAreaType
+  type: BoundaryType
 }
 
 export const starredStateResolver = explorerStateResolver.extend({
