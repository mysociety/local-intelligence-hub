--- conflicted
+++ resolved
@@ -3,12 +3,6 @@
 
 export type ImageProps = {
   url: string
-<<<<<<< HEAD
-  width?: { value: number; unit: string }
-  height?: { value: number; unit: string }
-  alt?: string
-  caption?: string
-=======
   alt?: string
   caption?: string
 }
@@ -142,121 +136,7 @@
       {uploading && <p>Uploading...</p>}
     </div>
   )
->>>>>>> af078df1
 }
-
-const FileUploadField = ({
-  name,
-  id,
-  value,
-  onChange,
-  readOnly,
-}: {
-  field: CustomField<string>
-  name: string
-  id: string
-  value: string
-  onChange: (value: string) => void
-  readOnly?: boolean
-}) => {
-  const [uploading, setUploading] = useState(false)
-  const fileInputRef = React.useRef<HTMLInputElement>(null)
-
-  const handleFileUpload = async (
-    event: React.ChangeEvent<HTMLInputElement>
-  ) => {
-    const file = event.target.files?.[0]
-    if (!file) return
-
-    setUploading(true)
-
-    try {
-      const formData = new FormData()
-      formData.append('file', file)
-
-      const response = await fetch('/api/upload', {
-        method: 'POST',
-        body: formData,
-      })
-
-      if (!response.ok) throw new Error('Upload failed')
-
-      const data = await response.json()
-      const fileUrl = data.url
-
-      onChange(fileUrl)
-    } catch (error) {
-      console.error('Error uploading file:', error)
-      alert('File upload failed. Please try again.')
-    } finally {
-      setUploading(false)
-    }
-  }
-
-  const handleRemoveImage = () => {
-    onChange('')
-    if (fileInputRef.current) {
-      fileInputRef.current.value = ''
-    }
-  }
-
-  return (
-    <div>
-      {!readOnly && (
-        <>
-          <input
-            type="file"
-            id={id}
-            name={name}
-            accept="image/*"
-            onChange={handleFileUpload}
-            disabled={uploading}
-            ref={fileInputRef}
-          />
-          {value && (
-            <button type="button" onClick={handleRemoveImage} style={{}}>
-              Remove Image
-            </button>
-          )}
-        </>
-      )}
-      {uploading && <p>Uploading...</p>}
-    </div>
-  )
-}
-
-const DimensionField = ({
-  value,
-  onChange,
-  label,
-}: {
-  value?: { value: number; unit: string }
-  onChange: (value: { value: number; unit: string }) => void
-  label: string
-}) => (
-  <div>
-    <label>{label}</label>
-    <div style={{ display: 'flex', gap: '8px', alignItems: 'center' }}>
-      <input
-        type="number"
-        value={value?.value || ''}
-        onChange={(e) =>
-          onChange({ value: Number(e.target.value), unit: value?.unit || 'px' })
-        }
-        style={{ width: '70px' }}
-      />
-      <select
-        value={value?.unit || 'px'}
-        onChange={(e) =>
-          onChange({ value: value?.value || 0, unit: e.target.value })
-        }
-      >
-        <option value="px">px</option>
-        <option value="%">%</option>
-      </select>
-    </div>
-  </div>
-)
 
 export const Image: ComponentConfig<ImageProps> = {
   label: 'Image',
@@ -265,53 +145,15 @@
       type: 'custom',
       render: FileUploadField,
     },
-<<<<<<< HEAD
-    width: {
-      type: 'custom',
-      label: 'Width',
-      render: ({ value, onChange }) => (
-        <DimensionField value={value} onChange={onChange} label="Width" />
-      ),
-    },
-    height: {
-      type: 'custom',
-      label: 'Height',
-      render: ({ value, onChange }) => (
-        <DimensionField value={value} onChange={onChange} label="Height" />
-      ),
-    },
     alt: {
       type: 'text',
       label: 'Alt Text',
     },
-=======
-    alt: {
-      type: 'text',
-      label: 'Alt Text',
-    },
->>>>>>> af078df1
     caption: {
       type: 'textarea',
       label: 'Caption',
     },
   },
-<<<<<<< HEAD
-  render: ({ url, width, height, alt, caption }) => {
-    const widthStyle =
-      width && width.value ? `${width.value}${width.unit}` : '100%'
-    const heightStyle =
-      height && height.value ? `${height.value}${height.unit}` : '200px'
-
-    const containerStyle = {
-      width: widthStyle,
-      height: heightStyle,
-      backgroundColor: url ? 'transparent' : '#d3d3d3',
-      display: 'flex',
-      justifyContent: 'center',
-      alignItems: 'center',
-      borderRadius: '8px',
-      overflow: 'hidden',
-=======
   render: ({ url, alt, caption }) => {
     const containerStyle = {
       width: '100%',
@@ -322,7 +164,6 @@
       borderRadius: '8px',
       overflow: 'hidden',
       marginBottom: '25px',
->>>>>>> af078df1
     }
 
     return (
@@ -336,15 +177,6 @@
                 width: '100%',
                 height: '100%',
                 objectFit: 'cover',
-<<<<<<< HEAD
-              }}
-            />
-          ) : (
-            <span style={{ color: '#888', fontSize: '14px' }}>No Image</span>
-          )}
-        </div>
-        {caption && <figcaption>{caption}</figcaption>}
-=======
                 borderRadius: '8px',
               }}
             />
@@ -359,7 +191,6 @@
         {caption && (
           <figcaption style={{ marginBottom: '25px' }}>{caption}</figcaption>
         )}
->>>>>>> af078df1
       </figure>
     )
   },
