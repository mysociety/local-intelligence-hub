"use client"

import {
  DataSourceType,
  MapReportConstituencyStatsQuery,
  MapReportConstituencyStatsQueryVariables,
  MapReportLayerAnalyticsQuery,
  MapReportLayerAnalyticsQueryVariables,
  MapReportLayerGeoJsonPointQuery,
  MapReportLayerGeoJsonPointQueryVariables,
  MapReportRegionStatsQuery,
  MapReportRegionStatsQueryVariables,
  MapReportWardStatsQuery,
  MapReportWardStatsQueryVariables,
} from "@/__generated__/graphql";
import { Fragment, useContext, useEffect, useState } from "react";
import Map, { Layer, Source, LayerProps, Popup, ViewState, MapboxGeoJSONFeature } from "react-map-gl";
import { gql, useFragment, useQuery } from "@apollo/client";
import { ReportContext } from "@/app/reports/[id]/context";
import { LoadingIcon } from "@/components/ui/loadingIcon";
import { scaleLinear, scaleSequential } from 'd3-scale'
import { interpolateInferno } from 'd3-scale-chromatic'
import { Point } from "geojson"
import { atom, useAtom } from "jotai";
import { ErrorBoundary } from "next/dist/client/components/error-boundary";
import { z } from "zod";
import { layerColour, useLoadedMap, isConstituencyPanelOpenAtom, MAP_REPORT_LAYERS_SUMMARY, layerIdColour } from "@/app/reports/[id]/lib";
import { constituencyPanelTabAtom } from "@/app/reports/[id]/ConstituenciesPanel";
import { authenticationHeaders } from "@/lib/auth";

const MAX_REGION_ZOOM = 8
export const MAX_CONSTITUENCY_ZOOM = 10
const MIN_MEMBERS_ZOOM = 12

const viewStateAtom = atom<Partial<ViewState>>({
  longitude: -2.296605,
  latitude: 53.593349,
  zoom: 6
})

const selectedSourceMarkerAtom = atom<MapboxGeoJSONFeature | null>(null)

export const selectedConstituencyAtom = atom<string | null>(null)

export function ReportMap () {
  const { id, displayOptions } = useContext(ReportContext)
  const analytics = useQuery<MapReportLayerAnalyticsQuery, MapReportLayerAnalyticsQueryVariables>(MAP_REPORT_LAYER_ANALYTICS, {
    variables: {
      reportID: id,
    }
  })

  const regionAnalytics = useQuery<MapReportRegionStatsQuery, MapReportRegionStatsQueryVariables>(MAP_REPORT_REGION_STATS, {
    variables: {
      reportID: id,
    }
  })

  const constituencyAnalytics = useQuery<MapReportConstituencyStatsQuery, MapReportConstituencyStatsQueryVariables>(MAP_REPORT_CONSTITUENCY_STATS, {
    variables: {
      reportID: id,
    }
  })

  const wardAnalytics = useQuery<MapReportWardStatsQuery, MapReportWardStatsQueryVariables>(MAP_REPORT_WARD_STATS, {
    variables: {
      reportID: id,
    }
  })

  const mapbox = useLoadedMap()

  useEffect(() => {
    console.log("Map", mapbox.loadedMap)
  }, [mapbox.loadedMap])

  const TILESETS: Record<"EERs" | "constituencies" | "wards", {
    name: string,
    singular: string,
    mapboxSourceId: string,
    sourceLayerId?: string,
    promoteId: string,
    labelId: string,
    mapboxSourceProps?: { maxzoom?: number },
    mapboxLayerProps?: Omit<LayerProps, 'type' | 'url' | 'id' | 'paint' | 'layout'>,
    data: MapReportRegionStatsQuery['mapReport']['importedDataCountByRegion'],
    downloadUrl?: string
  }> = {
    EERs: {
      name: "regions",
      singular: "region",
      mapboxSourceId: "commonknowledge.awsfhx20",
      downloadUrl: "https://ckan.publishing.service.gov.uk/dataset/european-electoral-regions-december-2018-boundaries-uk-buc1/resource/b268c97f-2507-4477-9149-0a0c5d2bfbca",
      sourceLayerId: "European_Electoral_Regions_De-bxyqod",
      promoteId: "eer18cd",
      labelId: "eer18nm",
      data: regionAnalytics.data?.mapReport.importedDataCountByRegion || [],
      mapboxSourceProps: {
      //   maxzoom: MAX_REGION_ZOOM
      },
      mapboxLayerProps: {
        maxzoom: MAX_REGION_ZOOM
      }
    },
    constituencies: {
      name: "GE2019 constituencies",
      singular: "constituency",
      mapboxSourceId: "commonknowledge.4xqg91lc",
      sourceLayerId: "Westminster_Parliamentary_Con-6i1rlq",
      promoteId: "pcon16cd",
      labelId: "pcon16nm",
      data: constituencyAnalytics.data?.mapReport.importedDataCountByConstituency || [],
      mapboxSourceProps: {},
      mapboxLayerProps: {
        minzoom: MAX_REGION_ZOOM,
        maxzoom: MAX_CONSTITUENCY_ZOOM,
      }
    },
    wards: {
      name: "wards",
      singular: "ward",
      mapboxSourceId: "commonknowledge.0rzbo365",
      sourceLayerId: "Wards_Dec_2023_UK_Boundaries_-7wzb6g",
      promoteId: "WD23CD",
      labelId: "WD23NM",
      data: wardAnalytics.data?.mapReport.importedDataCountByWard || [],
      mapboxSourceProps: {},
      mapboxLayerProps: {
        minzoom: MAX_CONSTITUENCY_ZOOM,
      }
    }
  }

  function addChloroplethDataToMapbox(
    gss: string,
    count: number,
    mapboxSourceId: string,
    sourceLayerId: string,
  ) {
    mapbox.loadedMap?.setFeatureState({
      source: mapboxSourceId,
      sourceLayer: sourceLayerId,
      id: gss,
    }, {
      count: count
    })
  }

  useEffect(function setFeatureState() {
    if (!mapbox.loadedMap) return
    Object.values(TILESETS)?.forEach((tileset) => {
      tileset.data?.forEach((area) => {
        if (area?.gss && area?.count && tileset.sourceLayerId) {
          try {
            addChloroplethDataToMapbox(area.gss, area.count, tileset.mapboxSourceId, tileset.sourceLayerId)
          } catch {
            mapbox.loadedMap?.on('load', () => {
              addChloroplethDataToMapbox(area.gss!, area.count, tileset.mapboxSourceId, tileset.sourceLayerId!) 
            })
          }
        }
      })
    })
  }, [regionAnalytics, constituencyAnalytics, wardAnalytics, TILESETS, mapbox.loadedMap])

  const requiredImages = [
    {
      url: () => new URL('/markers/default.png', window.location.href).toString(),
      name: 'meep-marker-0'
    },
    {
      url: () => new URL('/markers/default-2.png', window.location.href).toString(),
      name: 'meep-marker-1'
    },
    {
      url: () => new URL('/markers/selected.png', window.location.href).toString(),
      name: 'meep-marker-selected'
    },
  ]

  const [loadedImages, setLoadedImages] = useState<string[]>([])

  useEffect(function loadIcons() {
    if (!mapbox.loadedMap) return
    requiredImages.forEach((requiredImage) => {
      console.log("Loading", requiredImage.url())
      // Load an image from an external URL.
      mapbox.loadedMap!.loadImage(
        requiredImage.url(),
        (error, image) => {
          try {
            if (error) throw error;
            if (!image) throw new Error('Marker icon did not load')
            mapbox.loadedMap!.addImage(requiredImage.name, image);
            setLoadedImages(loadedImages => [...loadedImages, requiredImage.name])
          } catch (e) {
            console.error("Failed to load image", e)
          }
        }
      )
    })
  }, [mapbox.loadedMap, setLoadedImages])

  const [selectedSourceMarker, setSelectedSourceMarker] = useAtom(selectedSourceMarkerAtom)
  const [selectedConstituency, setSelectedConstituency] = useAtom(selectedConstituencyAtom)
  const [tab, setTab] = useAtom(constituencyPanelTabAtom)
  // const isConstituencyPanelOpenAtom
  const [isConstituencyPanelOpen, setIsConstituencyPanelOpen] = useAtom(isConstituencyPanelOpenAtom)

  useEffect(function selectConstituency() {
    mapbox.loadedMap?.on('mouseover', `${TILESETS.constituencies.mapboxSourceId}-fill`, () => {
      const canvas = mapbox.loadedMap?.getCanvas()
      if (!canvas) return
      canvas.style.cursor = 'pointer'
    })
    mapbox.loadedMap?.on('mouseleave', `${TILESETS.constituencies.mapboxSourceId}-fill`, () => {
      const canvas = mapbox.loadedMap?.getCanvas()
      if (!canvas) return
      canvas.style.cursor = ''
    })
    mapbox.loadedMap?.on('click', `${TILESETS.constituencies.mapboxSourceId}-fill`, event => {
      try {
        const feature = event.features?.[0]
        if (feature) {
          if (feature.source === TILESETS.constituencies.mapboxSourceId) {
            const id = feature.properties?.[TILESETS.constituencies.promoteId]
            if (id) {
              setSelectedConstituency(id)
              setIsConstituencyPanelOpen(true)
              setTab("selected")
            }
          }
        }
      } catch (e) {
        console.error("Failed to select constituency", e)
      }
    })
  }, [mapbox.loadedMap])

  const [viewState, setViewState] = useAtom(viewStateAtom)

  const { data: selectedPointData, loading: selectedPointLoading } = useQuery<
    MapReportLayerGeoJsonPointQuery,
    MapReportLayerGeoJsonPointQueryVariables
  >(MAP_REPORT_LAYER_POINT, {
    skip: !selectedSourceMarker?.properties?.id,
    variables: {
      genericDataId: String(selectedSourceMarker?.properties?.id),
    },
  });

  const loadingLayers = [
    { execution: analytics, label: "Report layers" },
    { execution: regionAnalytics, label: "Regional stats" },
    { execution: constituencyAnalytics, label: "Constituency stats" },
    { execution: wardAnalytics, label: "Ward stats" }
  ]
  const loading = loadingLayers.some((query) => query.execution.loading)

  return (
    <>
      {loading ? (
        <div className="absolute w-full h-full inset-0 z-10 pointer-events-none">
          <div className="flex flex-col items-center justify-center w-full h-full">
            <LoadingIcon />
            {loadingLayers
              .filter((query) => query.execution.loading)
              .map((query) => (
                <div key={query.label} className="text-meepGray-200 px-2">
                  Loading {query.label}
                </div>
              ))}
          </div>
        </div>
      ) : null}
      <Map
        mapboxAccessToken={process.env.NEXT_PUBLIC_MAPBOX_ACCESS_TOKEN}
        {...viewState}
        onMove={(e) => setViewState(e.viewState)}
        mapStyle={
          displayOptions.showStreetDetails
            ? "mapbox://styles/commonknowledge/clubx087l014y01mj1bv63yg8"
            : "mapbox://styles/commonknowledge/clty3prwh004601pr4nqn7l9s"
        }
        onClick={() => setSelectedSourceMarker(null)}
        transformRequest={(url, resourceType) => {
          if (
            url.includes(process.env.NEXT_PUBLIC_BACKEND_BASE_URL!) &&
            !url.includes("tiles.json")
          ) {
            return {
              url,
              headers: authenticationHeaders(),
              method: "GET",
            };
          }
          return { url };
        }}
      >
<<<<<<< HEAD
        {mapbox.loaded && (
          <>
            {Object.entries(TILESETS).map(([key, tileset]) => {
              let min =
                tileset.data.reduce(
                  (min, p) => (p?.count! < min ? p?.count! : min),
                  tileset.data?.[0]?.count!
                ) || 0;
              let max =
                tileset.data.reduce(
                  (max, p) => (p?.count! > max ? p?.count! : max),
                  tileset.data?.[0]?.count!
                ) || 1;

              // Ensure min and max are different to fix interpolation errors
              if (min === max) {
                if (min >= 1) {
                  min = min - 1
                } else {
                  max = max + 1
                }
=======
        {Object.entries(TILESETS)
          .map(([key, tileset]) => {
            const min =
              tileset.data.reduce(
                (min, p) => (p?.count! < min ? p?.count! : min),
                tileset.data?.[0]?.count!
              ) || 0;
            const max =
              tileset.data.reduce(
                (max, p) => (p?.count! > max ? p?.count! : max),
                tileset.data?.[0]?.count!
              ) || 1;

            // Uses 0-1 for easy interpolation
            // go from 0-100% and return real numbers
            const legendScale = scaleLinear().domain([0, 1]).range([min, max]);

            // Map real numbers to colours
            const colourScale = scaleSequential()
              .domain([min, max])
              .interpolator(interpolateInferno);

            // Text scale
            const textScale = scaleLinear().domain([min, max]).range([1, 1.5]);

            const inDataFilter = [
              "in",
              ["get", tileset.promoteId],
              ["literal", tileset.data.map((d) => d.gss)],
            ];

            const steps = Math.min(max, 30);
            const colourStops = new Array(steps - 1)
              .fill(0)
              .map((_, i) => i / steps)
              .map((n) => [legendScale(n), colourScale(legendScale(n))])
              .flat();

            const SOURCE_FILL = `${tileset.name}_SOURCE_FILL`
            const SOURCE_STROKE = `${tileset.name}_SOURCE_STROKE`
            const SOURCE_LABEL = `${tileset.name}_SOURCE_LABEL`
            const SOURCE_POINTS = `${tileset.name}_SOURCE_POINTS`

            return (
              <Fragment key={tileset.mapboxSourceId}>
                <PlaceholderLayer id={SOURCE_FILL} />
                <PlaceholderLayer id={SOURCE_STROKE} />
                <PlaceholderLayer id={SOURCE_LABEL} />
                <PlaceholderLayer id={SOURCE_POINTS} />
                <Source
                  id={tileset.mapboxSourceId}
                  type="vector"
                  url={`mapbox://${tileset.mapboxSourceId}`}
                  promoteId={tileset.promoteId}
                  {...(tileset.mapboxSourceProps || {})}
                />
                {/* Shade area by count */}
                <Layer
                  beforeId={SOURCE_FILL}
                  id={`${tileset.mapboxSourceId}-fill`}
                  source={tileset.mapboxSourceId}
                  source-layer={tileset.sourceLayerId}
                  type="fill"
                  {...(tileset.data ? { filter: inDataFilter } : {})}
                  paint={{
                    // Shade the map by the count of imported data
                    "fill-color": [
                      "interpolate",
                      ["linear"],
                      ["to-number", ["feature-state", "count"], 0],
                      ...colourStops,
                    ],
                    "fill-opacity": [
                      "interpolate",
                      ["linear"],
                      ["zoom"],
                      MAX_REGION_ZOOM,
                      0.5,
                      MAX_CONSTITUENCY_ZOOM,
                      0.2,
                    ],
                  }}
                  {...(tileset.mapboxLayerProps || {})}
                />
                {/* Border of the boundary */}
                <Layer
                  beforeId={SOURCE_STROKE}
                  {...(tileset.data ? { filter: inDataFilter } : {})}
                  id={`${tileset.mapboxSourceId}-line`}
                  source={tileset.mapboxSourceId}
                  source-layer={tileset.sourceLayerId}
                  type="line"
                  paint={{
                    "line-color": "white",
                    "line-width": 1.5,
                    "line-opacity": 0.5,
                  }}
                  {...(tileset.mapboxLayerProps || {})}
                />
                <Source
                  id={`${tileset.mapboxSourceId}-db-point`}
                  type="geojson"
                  data={{
                    type: "FeatureCollection",
                    features: tileset.data
                      .filter((d) => d.gssArea?.point?.geometry)
                      .map((d) => {
                        return {
                          type: "Feature",
                          geometry: d.gssArea?.point
                            ?.geometry! as GeoJSON.Point,
                          properties: {
                            count: d.count,
                            label: d.label,
                          },
                        };
                      }),
                  }}
                />
                <Layer
                  beforeId={SOURCE_LABEL}
                  id={`${tileset.mapboxSourceId}-label-count`}
                  source={`${tileset.mapboxSourceId}-db-point`}
                  type="symbol"
                  layout={{
                    "symbol-spacing": 1000,
                    "text-field": ["get", "count"],
                    "text-size": [
                      "interpolate",
                      ["linear"],
                      ["get", "count"],
                      min,
                      textScale(min) * 17,
                      max,
                      textScale(max) * 17,
                    ],
                    "symbol-placement": "point",
                    "text-offset": [0, -0.5],
                    "text-allow-overlap": true,
                    "text-ignore-placement": true,
                    "text-font": [
                      "DIN Offc Pro Medium",
                      "Arial Unicode MS Bold",
                    ],
                  }}
                  paint={{
                    "text-color": "white",
                    "text-halo-color": "black",
                    "text-halo-width": 0.3,
                  }}
                  {...(tileset.mapboxLayerProps || {})}
                />
                <Layer
                  beforeId={SOURCE_LABEL}
                  id={`${tileset.mapboxSourceId}-label-name`}
                  source={`${tileset.mapboxSourceId}-db-point`}
                  type="symbol"
                  layout={{
                    "symbol-spacing": 1000,
                    "text-field": ["get", "label"],
                    "text-size": [
                      "interpolate",
                      ["linear"],
                      ["get", "count"],
                      min,
                      textScale(min) * 9,
                      max,
                      textScale(max) * 9,
                    ],
                    "text-font": [
                      "DIN Offc Pro Medium",
                      "Arial Unicode MS Bold",
                    ],
                    "symbol-placement": "point",
                    "text-offset": [0, 0.6],
                  }}
                  paint={{
                    "text-color": "white",
                    "text-opacity": 0.9,
                    "text-halo-color": "black",
                    "text-halo-width": 0.3,
                  }}
                  {...(tileset.mapboxLayerProps || {})}
                />
              </Fragment>
            );
          })}
        <PlaceholderLayer id={"PLACEHOLDER_SELECTION"} />
        {!!selectedConstituency && (
          <Layer
            beforeId={"PLACEHOLDER_SELECTION"}
            filter={[
              "in",
              ["get", TILESETS.constituencies.promoteId],
              ["literal", selectedConstituency],
            ]}
            id={`${TILESETS.constituencies}-selected-line`}
            source={TILESETS.constituencies.mapboxSourceId}
            source-layer={TILESETS.constituencies.sourceLayerId}
            type="line"
            paint={{
              "line-color": "white",
              "line-width": 4,
              "line-opacity": 1,
            }}
          />
        )}
        <PlaceholderLayer id={"PLACEHOLDER_MARKERS"} />
        {/* Wait for all icons to load */}
        {analytics.data?.mapReport.layers
        .map((layer, index) => {
          return (
            <ExternalDataSourcePointMarkers
              key={layer?.source?.id || index}
              index={index}
              externalDataSourceId={layer?.source?.id}
              layer={layer}
            />
          );
        })}
        {!!selectedSourceMarker?.properties?.id && (
          <ErrorBoundary errorComponent={() => <></>}>
            <Popup
              key={selectedSourceMarker.properties.id}
              longitude={
                (selectedSourceMarker.geometry as Point)?.coordinates?.[0] || 0
              }
              latitude={
                (selectedSourceMarker.geometry as Point)?.coordinates[1] || 0
>>>>>>> 2506fe09
              }

              // Uses 0-1 for easy interpolation
              // go from 0-100% and return real numbers
              const legendScale = scaleLinear()
                .domain([0, 1])
                .range([min, max]);

              // Map real numbers to colours
              const colourScale = scaleSequential()
                .domain([min, max])
                .interpolator(interpolateInferno);

              // Text scale
              const textScale = scaleLinear()
                .domain([min, max])
                .range([1, 1.5]);

              const inDataFilter = [
                "in",
                ["get", tileset.promoteId],
                ["literal", tileset.data.map((d) => d.gss)],
              ];

              let steps = Math.min(max, 30); // Max 30 steps
              steps = Math.max(steps, 3); // Min 3 steps (for valid Mapbox fill-color rule)
              const colourStops = new Array(steps)
                .fill(0)
                .map((_, i) => i / steps)
                .map((n) => {
                  return [legendScale(n), colourScale(legendScale(n))]
                })
                .flat();

              const SOURCE_FILL = `${tileset.name}_SOURCE_FILL`;
              const SOURCE_STROKE = `${tileset.name}_SOURCE_STROKE`;
              const SOURCE_LABEL = `${tileset.name}_SOURCE_LABEL`;
              const SOURCE_POINTS = `${tileset.name}_SOURCE_POINTS`;

              return (
                <Fragment key={tileset.mapboxSourceId}>
                  <PlaceholderLayer id={SOURCE_FILL} />
                  <PlaceholderLayer id={SOURCE_STROKE} />
                  <PlaceholderLayer id={SOURCE_LABEL} />
                  <PlaceholderLayer id={SOURCE_POINTS} />
                  <Source
                    id={tileset.mapboxSourceId}
                    type="vector"
                    url={`mapbox://${tileset.mapboxSourceId}`}
                    promoteId={tileset.promoteId}
                    {...(tileset.mapboxSourceProps || {})}
                  />
                  {/* Shade area by count */}
                  <Layer
                    beforeId={SOURCE_FILL}
                    id={`${tileset.mapboxSourceId}-fill`}
                    source={tileset.mapboxSourceId}
                    source-layer={tileset.sourceLayerId}
                    type="fill"
                    {...(tileset.data ? { filter: inDataFilter } : {})}
                    paint={{
                      // Shade the map by the count of imported data
                      "fill-color": [
                        "interpolate",
                        ["linear"],
                        ["to-number", ["feature-state", "count"], 0],
                        ...colourStops,
                      ],
                      "fill-opacity": [
                        "interpolate",
                        ["linear"],
                        ["zoom"],
                        MAX_REGION_ZOOM,
                        0.5,
                        MAX_CONSTITUENCY_ZOOM,
                        0.2,
                      ],
                    }}
                    {...(tileset.mapboxLayerProps || {})}
                  />
                  {/* Border of the boundary */}
                  <Layer
                    beforeId={SOURCE_STROKE}
                    {...(tileset.data ? { filter: inDataFilter } : {})}
                    id={`${tileset.mapboxSourceId}-line`}
                    source={tileset.mapboxSourceId}
                    source-layer={tileset.sourceLayerId}
                    type="line"
                    paint={{
                      "line-color": "white",
                      "line-width": 1.5,
                      "line-opacity": 0.5,
                    }}
                    {...(tileset.mapboxLayerProps || {})}
                  />
                  <Source
                    id={`${tileset.mapboxSourceId}-db-point`}
                    type="geojson"
                    data={{
                      type: "FeatureCollection",
                      features: tileset.data
                        .filter((d) => d.gssArea?.point?.geometry)
                        .map((d) => {
                          return {
                            type: "Feature",
                            geometry: d.gssArea?.point
                              ?.geometry! as GeoJSON.Point,
                            properties: {
                              count: d.count,
                              label: d.label,
                            },
                          };
                        }),
                    }}
                  />
                  <Layer
                    beforeId={SOURCE_LABEL}
                    id={`${tileset.mapboxSourceId}-label-count`}
                    source={`${tileset.mapboxSourceId}-db-point`}
                    type="symbol"
                    layout={{
                      "symbol-spacing": 1000,
                      "text-field": ["get", "count"],
                      "text-size": [
                        "interpolate",
                        ["linear"],
                        ["get", "count"],
                        min,
                        textScale(min) * 17,
                        max,
                        textScale(max) * 17,
                      ],
                      "symbol-placement": "point",
                      "text-offset": [0, -0.5],
                      "text-allow-overlap": true,
                      "text-ignore-placement": true,
                      "text-font": [
                        "DIN Offc Pro Medium",
                        "Arial Unicode MS Bold",
                      ],
                    }}
                    paint={{
                      "text-color": "white",
                      "text-halo-color": "black",
                      "text-halo-width": 0.3,
                    }}
                    {...(tileset.mapboxLayerProps || {})}
                  />
                  <Layer
                    beforeId={SOURCE_LABEL}
                    id={`${tileset.mapboxSourceId}-label-name`}
                    source={`${tileset.mapboxSourceId}-db-point`}
                    type="symbol"
                    layout={{
                      "symbol-spacing": 1000,
                      "text-field": ["get", "label"],
                      "text-size": [
                        "interpolate",
                        ["linear"],
                        ["get", "count"],
                        min,
                        textScale(min) * 9,
                        max,
                        textScale(max) * 9,
                      ],
                      "text-font": [
                        "DIN Offc Pro Medium",
                        "Arial Unicode MS Bold",
                      ],
                      "symbol-placement": "point",
                      "text-offset": [0, 0.6],
                    }}
                    paint={{
                      "text-color": "white",
                      "text-opacity": 0.9,
                      "text-halo-color": "black",
                      "text-halo-width": 0.3,
                    }}
                    {...(tileset.mapboxLayerProps || {})}
                  />
                </Fragment>
              );
            })}
            <PlaceholderLayer id={"PLACEHOLDER_SELECTION"} />
            {!!selectedConstituency && (
              <Layer
                beforeId={"PLACEHOLDER_SELECTION"}
                filter={[
                  "in",
                  ["get", TILESETS.constituencies.promoteId],
                  ["literal", selectedConstituency],
                ]}
                id={`${TILESETS.constituencies}-selected-line`}
                source={TILESETS.constituencies.mapboxSourceId}
                source-layer={TILESETS.constituencies.sourceLayerId}
                type="line"
                paint={{
                  "line-color": "white",
                  "line-width": 4,
                  "line-opacity": 1,
                }}
              />
            )}
            <PlaceholderLayer id={"PLACEHOLDER_MARKERS"} />
            {/* Wait for all icons to load */}
            {analytics.data?.mapReport.layers.map((layer, index) => {
              return (
                <ExternalDataSourcePointMarkers
                  key={layer?.source?.id || index}
                  index={index}
                  externalDataSourceId={layer?.source?.id}
                />
              );
            })}
            {!!selectedSourceMarker?.properties?.id && (
              <ErrorBoundary errorComponent={() => <></>}>
                <Popup
                  key={selectedSourceMarker.properties.id}
                  longitude={
                    (selectedSourceMarker.geometry as Point)
                      ?.coordinates?.[0] || 0
                  }
                  latitude={
                    (selectedSourceMarker.geometry as Point)?.coordinates[1] ||
                    0
                  }
                  closeOnClick={false}
                  className="text-black [&>.mapboxgl-popup-content]:p-0 [&>.mapboxgl-popup-content]:overflow-auto w-[150px] [&>.mapboxgl-popup-tip]:!border-t-meepGray-200"
                  closeButton={false}
                  closeOnMove={false}
                  anchor="bottom"
                  offset={[0, -35] as any}
                >
                  {selectedPointLoading ? (
                    <div className="font-IBMPlexMono p-2 space-y-1 bg-white">
                      <div className="-space-y-1">
                        <div className="text-meepGray-400">LOADING</div>
                      </div>
                    </div>
                  ) : (
                    <>
                      <div className="font-IBMPlexMono p-2 space-y-1 bg-white">
                        {!!selectedPointData?.importedDataGeojsonPoint
                          ?.properties?.name && (
                          <div className="-space-y-1">
                            <div className="text-meepGray-400">NAME</div>
                            <div>
                              {
                                selectedPointData?.importedDataGeojsonPoint
                                  .properties.name
                              }
                            </div>
                          </div>
                        )}
                        {!!selectedPointData?.importedDataGeojsonPoint
                          ?.properties?.postcodeData?.postcode && (
                          <div className="-space-y-1">
                            <div className="text-meepGray-400">POSTCODE</div>
                            <pre>
                              {
                                selectedPointData?.importedDataGeojsonPoint
                                  .properties.postcodeData.postcode
                              }
                            </pre>
                          </div>
                        )}
                      </div>
                      {(analytics.data?.mapReport.layers.length || 0) > 1 && (
                        <footer className="pb-2 px-2 text-meepGray-400 font-IBMPlexMono text-xs">
                          From{" "}
                          {
                            selectedPointData?.importedDataGeojsonPoint
                              ?.properties?.dataType.dataSet.externalDataSource
                              .name
                          }
                        </footer>
                      )}
                      <footer className="flex-divide-x bg-meepGray-200 text-meepGray-500 flex flex-row justify-around w-full py-1 px-2 text-center">
                        {!!selectedPointData?.importedDataGeojsonPoint
                          ?.properties?.phone && (
                          <a
                            href={`tel:${selectedPointData?.importedDataGeojsonPoint?.properties?.phone}`}
                            target="_blank"
                          >
                            Call
                          </a>
                        )}
                        {!!selectedPointData?.importedDataGeojsonPoint
                          ?.properties?.phone && (
                          <a
                            href={`sms:${selectedPointData?.importedDataGeojsonPoint?.properties?.phone}`}
                            target="_blank"
                          >
                            SMS
                          </a>
                        )}
                        {!!selectedPointData?.importedDataGeojsonPoint
                          ?.properties?.email && (
                          <a
                            href={`mailto:${selectedPointData?.importedDataGeojsonPoint?.properties.email}`}
                            target="_blank"
                          >
                            Email
                          </a>
                        )}
                        {!!selectedPointData?.importedDataGeojsonPoint
                          ?.properties?.remoteUrl && (
                          <a
                            href={`${selectedPointData?.importedDataGeojsonPoint?.properties?.remoteUrl}`}
                            target="_blank"
                          >
                            Link
                          </a>
                        )}
                      </footer>
                    </>
                  )}
                </Popup>
              </ErrorBoundary>
            )}
          </>
        )}
      </Map>
    </>
  );
}

function ExternalDataSourcePointMarkers ({ externalDataSourceId, index, layer }: { externalDataSourceId: string, index: number, layer: MapReportLayerAnalyticsQuery['mapReport']['layers'][0] }) {
  const mapbox = useLoadedMap()
  const [selectedSourceMarker, setSelectedSourceMarker] =  useAtom(selectedSourceMarkerAtom)

  useEffect(function selectMarker() {
    mapbox.loadedMap?.on('mouseover', `${externalDataSourceId}-marker`, () => {
      const canvas = mapbox.loadedMap?.getCanvas()
      if (!canvas) return
      canvas.style.cursor = 'pointer'
    })
    mapbox.loadedMap?.on('mouseleave', `${externalDataSourceId}-marker`, () => {
      const canvas = mapbox.loadedMap?.getCanvas()
      if (!canvas) return
      canvas.style.cursor = ''
    })
    mapbox.loadedMap?.on('click', `${externalDataSourceId}-marker`, event => {
      const feature = event.features?.[0]
      if (feature?.properties?.id) {
        setSelectedSourceMarker(feature)
      }
    })
  }, [mapbox.loadedMap, externalDataSourceId])
  
  return (
    <>
      <Source
        id={externalDataSourceId}
        type="vector"
        url={`${process.env.NEXT_PUBLIC_BACKEND_BASE_URL}/tiles/external-data-source/${externalDataSourceId}/tiles.json`}
        minzoom={MIN_MEMBERS_ZOOM}
      >
        {layer.source.dataType === DataSourceType.Member && index <= 1 ? (
          <Layer
            beforeId={"PLACEHOLDER_MARKERS"}
            id={`${externalDataSourceId}-marker`}
            source={externalDataSourceId}
            source-layer={"generic_data"}
            type="symbol"
            layout={{
              "icon-image": `meep-marker-${index}`,
              "icon-allow-overlap": true,
              "icon-ignore-placement": true,
              "icon-size": 0.75,
              "icon-anchor": "bottom"
            }}
            minzoom={MIN_MEMBERS_ZOOM}
            {...(
              selectedSourceMarker?.properties?.id
              ? { filter: ["!=", selectedSourceMarker?.properties?.id, ["get", "id"]] }
              : {}
            )}
          />
        ) : (
          <Layer
            beforeId={"PLACEHOLDER_MARKERS"}
            id={`${externalDataSourceId}-marker`}
            source={externalDataSourceId}
            source-layer={"generic_data"}
            type="circle"
            paint={{
              "circle-radius": layer.source.dataType === DataSourceType.Member ? 5 : 15,
              "circle-color": layerIdColour(externalDataSourceId),
            }}
            minzoom={MIN_MEMBERS_ZOOM}
            {...(
              selectedSourceMarker?.properties?.id
              ? { filter: ["!=", selectedSourceMarker?.properties?.id, ["get", "id"]] }
              : {}
            )}
          />
        )}
        {layer.source.dataType === DataSourceType.Member && !!selectedSourceMarker?.properties?.id && (
          <Layer
            beforeId={"PLACEHOLDER_MARKERS"}
            id={`${externalDataSourceId}-marker-selected`}
            source={externalDataSourceId}
            source-layer={"generic_data"}
            type="symbol"
            layout={{
              "icon-image": "meep-marker-selected",
              "icon-size": 0.75,
              "icon-anchor": "bottom",
              "icon-allow-overlap": true,
              "icon-ignore-placement": true
            }}
            minzoom={MIN_MEMBERS_ZOOM}
            filter={["==", selectedSourceMarker.properties.id, ["get", "id"]]}
          />
        )}
      </Source>
    </>
  )
}

/**
 * Placeholder layer to refer to in `beforeId`.
 * See https://github.com/visgl/react-map-gl/issues/939#issuecomment-625290200
 */
export function PlaceholderLayer (props: Partial<LayerProps>) {
  return (
    <Layer
      {...props}
      type='background'
      layout={{ visibility: 'none' }}
      paint={{}}
    />
  )
}

const MAP_REPORT_LAYER_POINT = gql`
query MapReportLayerGeoJSONPoint($genericDataId: String!) {
  importedDataGeojsonPoint(genericDataId: $genericDataId) {
    id
    type
    geometry {
      type
      coordinates
    }
    properties {
      id
      lastUpdate
      name
      phone
      email
      postcodeData {
        postcode
      }
      json
      remoteUrl
      dataType {
        dataSet {
          externalDataSource {
            name
          }
        }
      }
    }
  }
}
`

export const MAP_REPORT_LAYER_ANALYTICS = gql`
  query MapReportLayerAnalytics($reportID: ID!) {
    mapReport(pk: $reportID) {
      id
      layers {
        id
        name
        customMarkerText
        source {
          id
          dataType
          organisation {
            name
          }
        }
      }
    }
  }
`

const MAP_REPORT_REGION_STATS = gql`
  query MapReportRegionStats($reportID: ID!) {
    mapReport(pk: $reportID) {
      id
      importedDataCountByRegion {
        label
        gss
        count
        gssArea {
          point {
            id
            type
            geometry {
              type
              coordinates
            }
          }
        }
      }
    }
  }
`

const MAP_REPORT_CONSTITUENCY_STATS = gql`
  query MapReportConstituencyStats($reportID: ID!) {
    mapReport(pk: $reportID) {
      id
      importedDataCountByConstituency {
        label
        gss
        count
        gssArea {
          point {
            id
            type
            geometry {
              type
              coordinates
            }
          }
        }
      }
    }
  }
`

const MAP_REPORT_WARD_STATS = gql`
  query MapReportWardStats($reportID: ID!) {
    mapReport(pk: $reportID) {
      id
      importedDataCountByWard {
        label
        gss
        count
        gssArea {
          point {
            id
            type
            geometry {
              type
              coordinates
            }
          }
        }
      }
    }
  }
`<|MERGE_RESOLUTION|>--- conflicted
+++ resolved
@@ -297,7 +297,6 @@
           return { url };
         }}
       >
-<<<<<<< HEAD
         {mapbox.loaded && (
           <>
             {Object.entries(TILESETS).map(([key, tileset]) => {
@@ -319,237 +318,6 @@
                 } else {
                   max = max + 1
                 }
-=======
-        {Object.entries(TILESETS)
-          .map(([key, tileset]) => {
-            const min =
-              tileset.data.reduce(
-                (min, p) => (p?.count! < min ? p?.count! : min),
-                tileset.data?.[0]?.count!
-              ) || 0;
-            const max =
-              tileset.data.reduce(
-                (max, p) => (p?.count! > max ? p?.count! : max),
-                tileset.data?.[0]?.count!
-              ) || 1;
-
-            // Uses 0-1 for easy interpolation
-            // go from 0-100% and return real numbers
-            const legendScale = scaleLinear().domain([0, 1]).range([min, max]);
-
-            // Map real numbers to colours
-            const colourScale = scaleSequential()
-              .domain([min, max])
-              .interpolator(interpolateInferno);
-
-            // Text scale
-            const textScale = scaleLinear().domain([min, max]).range([1, 1.5]);
-
-            const inDataFilter = [
-              "in",
-              ["get", tileset.promoteId],
-              ["literal", tileset.data.map((d) => d.gss)],
-            ];
-
-            const steps = Math.min(max, 30);
-            const colourStops = new Array(steps - 1)
-              .fill(0)
-              .map((_, i) => i / steps)
-              .map((n) => [legendScale(n), colourScale(legendScale(n))])
-              .flat();
-
-            const SOURCE_FILL = `${tileset.name}_SOURCE_FILL`
-            const SOURCE_STROKE = `${tileset.name}_SOURCE_STROKE`
-            const SOURCE_LABEL = `${tileset.name}_SOURCE_LABEL`
-            const SOURCE_POINTS = `${tileset.name}_SOURCE_POINTS`
-
-            return (
-              <Fragment key={tileset.mapboxSourceId}>
-                <PlaceholderLayer id={SOURCE_FILL} />
-                <PlaceholderLayer id={SOURCE_STROKE} />
-                <PlaceholderLayer id={SOURCE_LABEL} />
-                <PlaceholderLayer id={SOURCE_POINTS} />
-                <Source
-                  id={tileset.mapboxSourceId}
-                  type="vector"
-                  url={`mapbox://${tileset.mapboxSourceId}`}
-                  promoteId={tileset.promoteId}
-                  {...(tileset.mapboxSourceProps || {})}
-                />
-                {/* Shade area by count */}
-                <Layer
-                  beforeId={SOURCE_FILL}
-                  id={`${tileset.mapboxSourceId}-fill`}
-                  source={tileset.mapboxSourceId}
-                  source-layer={tileset.sourceLayerId}
-                  type="fill"
-                  {...(tileset.data ? { filter: inDataFilter } : {})}
-                  paint={{
-                    // Shade the map by the count of imported data
-                    "fill-color": [
-                      "interpolate",
-                      ["linear"],
-                      ["to-number", ["feature-state", "count"], 0],
-                      ...colourStops,
-                    ],
-                    "fill-opacity": [
-                      "interpolate",
-                      ["linear"],
-                      ["zoom"],
-                      MAX_REGION_ZOOM,
-                      0.5,
-                      MAX_CONSTITUENCY_ZOOM,
-                      0.2,
-                    ],
-                  }}
-                  {...(tileset.mapboxLayerProps || {})}
-                />
-                {/* Border of the boundary */}
-                <Layer
-                  beforeId={SOURCE_STROKE}
-                  {...(tileset.data ? { filter: inDataFilter } : {})}
-                  id={`${tileset.mapboxSourceId}-line`}
-                  source={tileset.mapboxSourceId}
-                  source-layer={tileset.sourceLayerId}
-                  type="line"
-                  paint={{
-                    "line-color": "white",
-                    "line-width": 1.5,
-                    "line-opacity": 0.5,
-                  }}
-                  {...(tileset.mapboxLayerProps || {})}
-                />
-                <Source
-                  id={`${tileset.mapboxSourceId}-db-point`}
-                  type="geojson"
-                  data={{
-                    type: "FeatureCollection",
-                    features: tileset.data
-                      .filter((d) => d.gssArea?.point?.geometry)
-                      .map((d) => {
-                        return {
-                          type: "Feature",
-                          geometry: d.gssArea?.point
-                            ?.geometry! as GeoJSON.Point,
-                          properties: {
-                            count: d.count,
-                            label: d.label,
-                          },
-                        };
-                      }),
-                  }}
-                />
-                <Layer
-                  beforeId={SOURCE_LABEL}
-                  id={`${tileset.mapboxSourceId}-label-count`}
-                  source={`${tileset.mapboxSourceId}-db-point`}
-                  type="symbol"
-                  layout={{
-                    "symbol-spacing": 1000,
-                    "text-field": ["get", "count"],
-                    "text-size": [
-                      "interpolate",
-                      ["linear"],
-                      ["get", "count"],
-                      min,
-                      textScale(min) * 17,
-                      max,
-                      textScale(max) * 17,
-                    ],
-                    "symbol-placement": "point",
-                    "text-offset": [0, -0.5],
-                    "text-allow-overlap": true,
-                    "text-ignore-placement": true,
-                    "text-font": [
-                      "DIN Offc Pro Medium",
-                      "Arial Unicode MS Bold",
-                    ],
-                  }}
-                  paint={{
-                    "text-color": "white",
-                    "text-halo-color": "black",
-                    "text-halo-width": 0.3,
-                  }}
-                  {...(tileset.mapboxLayerProps || {})}
-                />
-                <Layer
-                  beforeId={SOURCE_LABEL}
-                  id={`${tileset.mapboxSourceId}-label-name`}
-                  source={`${tileset.mapboxSourceId}-db-point`}
-                  type="symbol"
-                  layout={{
-                    "symbol-spacing": 1000,
-                    "text-field": ["get", "label"],
-                    "text-size": [
-                      "interpolate",
-                      ["linear"],
-                      ["get", "count"],
-                      min,
-                      textScale(min) * 9,
-                      max,
-                      textScale(max) * 9,
-                    ],
-                    "text-font": [
-                      "DIN Offc Pro Medium",
-                      "Arial Unicode MS Bold",
-                    ],
-                    "symbol-placement": "point",
-                    "text-offset": [0, 0.6],
-                  }}
-                  paint={{
-                    "text-color": "white",
-                    "text-opacity": 0.9,
-                    "text-halo-color": "black",
-                    "text-halo-width": 0.3,
-                  }}
-                  {...(tileset.mapboxLayerProps || {})}
-                />
-              </Fragment>
-            );
-          })}
-        <PlaceholderLayer id={"PLACEHOLDER_SELECTION"} />
-        {!!selectedConstituency && (
-          <Layer
-            beforeId={"PLACEHOLDER_SELECTION"}
-            filter={[
-              "in",
-              ["get", TILESETS.constituencies.promoteId],
-              ["literal", selectedConstituency],
-            ]}
-            id={`${TILESETS.constituencies}-selected-line`}
-            source={TILESETS.constituencies.mapboxSourceId}
-            source-layer={TILESETS.constituencies.sourceLayerId}
-            type="line"
-            paint={{
-              "line-color": "white",
-              "line-width": 4,
-              "line-opacity": 1,
-            }}
-          />
-        )}
-        <PlaceholderLayer id={"PLACEHOLDER_MARKERS"} />
-        {/* Wait for all icons to load */}
-        {analytics.data?.mapReport.layers
-        .map((layer, index) => {
-          return (
-            <ExternalDataSourcePointMarkers
-              key={layer?.source?.id || index}
-              index={index}
-              externalDataSourceId={layer?.source?.id}
-              layer={layer}
-            />
-          );
-        })}
-        {!!selectedSourceMarker?.properties?.id && (
-          <ErrorBoundary errorComponent={() => <></>}>
-            <Popup
-              key={selectedSourceMarker.properties.id}
-              longitude={
-                (selectedSourceMarker.geometry as Point)?.coordinates?.[0] || 0
-              }
-              latitude={
-                (selectedSourceMarker.geometry as Point)?.coordinates[1] || 0
->>>>>>> 2506fe09
               }
 
               // Uses 0-1 for easy interpolation
@@ -767,7 +535,7 @@
             {!!selectedSourceMarker?.properties?.id && (
               <ErrorBoundary errorComponent={() => <></>}>
                 <Popup
-                  key={selectedSourceMarker.properties.id}
+              key={selectedSourceMarker.properties.id}
                   longitude={
                     (selectedSourceMarker.geometry as Point)
                       ?.coordinates?.[0] || 0
@@ -782,9 +550,17 @@
                   closeOnMove={false}
                   anchor="bottom"
                   offset={[0, -35] as any}
-                >
-                  {selectedPointLoading ? (
-                    <div className="font-IBMPlexMono p-2 space-y-1 bg-white">
+            >
+              {selectedPointLoading ? (
+                <div className="font-IBMPlexMono p-2 space-y-1 bg-white">
+                  <div className="-space-y-1">
+                    <div className="text-meepGray-400">LOADING</div>
+                  </div>
+                </div>
+              ) : (
+                <>
+                  <div className="font-IBMPlexMono p-2 space-y-1 bg-white">
+                    {!!selectedPointData?.importedDataGeojsonPoint?.properties?.name && (
                       <div className="-space-y-1">
                         <div className="text-meepGray-400">LOADING</div>
                       </div>
@@ -877,7 +653,7 @@
   );
 }
 
-function ExternalDataSourcePointMarkers ({ externalDataSourceId, index, layer }: { externalDataSourceId: string, index: number, layer: MapReportLayerAnalyticsQuery['mapReport']['layers'][0] }) {
+function ExternalDataSourcePointMarkers ({ externalDataSourceId, index }: { externalDataSourceId: string, index: number }) {
   const mapbox = useLoadedMap()
   const [selectedSourceMarker, setSelectedSourceMarker] =  useAtom(selectedSourceMarkerAtom)
 
@@ -908,7 +684,7 @@
         url={`${process.env.NEXT_PUBLIC_BACKEND_BASE_URL}/tiles/external-data-source/${externalDataSourceId}/tiles.json`}
         minzoom={MIN_MEMBERS_ZOOM}
       >
-        {layer.source.dataType === DataSourceType.Member && index <= 1 ? (
+        {index <= 1 ? (
           <Layer
             beforeId={"PLACEHOLDER_MARKERS"}
             id={`${externalDataSourceId}-marker`}
@@ -937,8 +713,8 @@
             source-layer={"generic_data"}
             type="circle"
             paint={{
-              "circle-radius": layer.source.dataType === DataSourceType.Member ? 5 : 15,
-              "circle-color": layerIdColour(externalDataSourceId),
+              "circle-radius": 5,
+              "circle-color": layerColour(index, externalDataSourceId),
             }}
             minzoom={MIN_MEMBERS_ZOOM}
             {...(
@@ -948,7 +724,7 @@
             )}
           />
         )}
-        {layer.source.dataType === DataSourceType.Member && !!selectedSourceMarker?.properties?.id && (
+        {!!selectedSourceMarker?.properties?.id && (
           <Layer
             beforeId={"PLACEHOLDER_MARKERS"}
             id={`${externalDataSourceId}-marker-selected`}
@@ -1025,10 +801,8 @@
       layers {
         id
         name
-        customMarkerText
         source {
           id
-          dataType
           organisation {
             name
           }
