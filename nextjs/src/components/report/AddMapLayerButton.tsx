"use client"

import { DataSourceType, ExternalDataSource, GetMemberListQuery, MapReportLayersSummaryFragment, SharedDataSource } from "@/__generated__/graphql"
import { Button } from "@/components/ui/button"
import {
  Dialog,
  DialogContent,
  DialogDescription,
  DialogFooter,
  DialogHeader,
  DialogTitle,
  DialogTrigger,
} from "@/components/ui/dialog"
import { Input } from "@/components/ui/input"
import { Label } from "@/components/ui/label"
import {
  Command,
  CommandEmpty,
  CommandGroup,
  CommandInput,
  CommandItem,
} from "@/components/ui/command"
import {
  Popover,
  PopoverContent,
  PopoverTrigger,
} from "@/components/ui/popover"
import { gql, useFragment, useQuery } from "@apollo/client"
import { useContext, useMemo, useState } from "react"
import { Check, ChevronsUpDown, Plus, RefreshCcw } from "lucide-react"
import { cn } from "@/lib/utils"
import { useForm } from "react-hook-form"
import { Form, FormField } from "../ui/form"
import { ReportContext } from "@/app/reports/[id]/context"
import { useRouter } from "next/navigation"
import { MAP_REPORT_LAYERS_SUMMARY } from "@/app/reports/[id]/lib"
import { DataSourceIcon } from "../DataSourceIcon"
import pluralize from "pluralize"
import { CRMSelection } from "../CRMButtonItem"
import { LoadingIcon } from "../ui/loadingIcon"

type Source = {
  name: string,
  id: string
}

export type SourceOption = (
  GetMemberListQuery['myOrganisations'][0]['sharingPermissionsFromOtherOrgs'][0]['externalDataSource'] | 
  GetMemberListQuery['myOrganisations'][0]['externalDataSources'][0]
)

export function AddMapLayerButton({ addLayer, filter }: { addLayer(layer: Source): void, filter?: (s: SourceOption) => boolean }) {
  const { id  } = useContext(ReportContext)
  const form = useForm<{ source?: Source }>()
  const [open, setOpen] = useState(false)

  return (
    <Dialog open={open} onOpenChange={(o) => setOpen(o)}>
      <DialogTrigger asChild>
        <Button variant="outline" size='sm'>
          <Plus className="w-4" /> add data source
        </Button>
      </DialogTrigger>
        <DialogContent className="sm:max-w-[425px]">
<<<<<<< HEAD
          <Form {...form}>
            <form onSubmit={form.handleSubmit(d => {
              setOpen(false)
              if (!d.source) return 
              addLayer(d.source)
            })}>
              <DialogHeader>
                <DialogTitle>Add a map layer</DialogTitle>
                <DialogDescription>
                  Select a data source from your org or one that{"'"}s been shared with you.
                </DialogDescription>
              </DialogHeader>
              <div className="grid gap-4 py-4">
                <FormField
                  control={form.control}
                  name="source"
                  render={({ field }) => (
                    <MapLayerSelector value={field.value} onChange={field.onChange} />
                  )}
                />
              </div>
              <DialogFooter>
                <Button type="submit">Add layer</Button>
              </DialogFooter>
            </form>
          </Form>
=======
          <form onSubmit={form.handleSubmit(d => {
            setOpen(false)
            if (!d.source) return 
            addLayer(d.source)
          })}>
            <DialogHeader>
              <DialogTitle>Add a map layer</DialogTitle>
              <DialogDescription>
                Select a data source from your org or one that{"'"}s been shared with you.
              </DialogDescription>
            </DialogHeader>
            <div className="grid gap-4 py-4">
              <FormField
                control={form.control}
                name="source"
                render={({ field }) => (
                  <MapLayerSelector value={field.value} onChange={field.onChange} filter={filter} />
                )}
              />
            </div>
            <DialogFooter>
              <Button type="submit">Add layer</Button>
            </DialogFooter>
          </form>
>>>>>>> 2506fe09
        </DialogContent>
    </Dialog>
  )
}

export function MapLayerSelector ({ value, onChange, filter }: { value?: Source, onChange: (value: Source) => void, filter?: (s: SourceOption) => boolean }) {
  const [open, setOpen] = useState(false)
  const { id, report } = useContext(ReportContext)
  const dataSources = useQuery<GetMemberListQuery>(MEMBER_LISTS)
  const router = useRouter()
  const layers = useFragment<MapReportLayersSummaryFragment>({
    fragment: MAP_REPORT_LAYERS_SUMMARY,
    fragmentName: "MapReportLayersSummary",
    from: {
      __typename: "MapReport",
      id,
    },
  });

  const useableSources = useMemo(() => {
    const data: Array<SourceOption> = [
      ...dataSources.data?.myOrganisations[0]?.externalDataSources.filter(
        d => filter ? filter(d) : true
      ) || [],
      ...dataSources.data?.myOrganisations[0]?.sharingPermissionsFromOtherOrgs.map(
        p => p.externalDataSource
      ).filter(
        d => filter ? filter(d) : true
      ) || []
    ]
    return data
  }, [dataSources.data, filter])

  const selectedSource = useableSources.find(s => s.id === value?.id)
 
  return (
    <Popover open={open} onOpenChange={setOpen}>
      <PopoverTrigger asChild>
        <Button
          variant="outline"
          role="combobox"
          aria-expanded={open}
          className="justify-between group h-14"
        >
          {value && selectedSource
            ? (
              <div className='py-2 text-sm'>
                <CRMSelection
                  source={selectedSource}
                  // @ts-ignore
                  isShared={!!selectedSource.organisation}
                />
              </div>
            ) : "Select data source"}
          <ChevronsUpDown className="ml-2 h-4 w-4 shrink-0 opacity-50" />
        </Button>
      </PopoverTrigger>
      <PopoverContent className="p-0">
        <Command className='w-full'>
          <CommandInput placeholder="Search your data sources..." />
          <CommandEmpty onClick={() => {
            router.push("/data-sources/create?dataType=MEMBER")
          }}>
            No data sources found. Click to connect.
          </CommandEmpty>
          <CommandGroup>
            {useableSources.map((source) => {
              const alreadySelected = source.id === value
              const alreadyUsed = layers.data?.layers?.some(sL => sL?.source?.id === source.id)
              return (
                <CommandItem
                  value={source.name}
                  key={source.id}
                  disabled={alreadySelected || alreadyUsed}
                  onSelect={() => {
                    onChange(source)
                    setOpen(false)
                  }}
                  className="flex flex-row items-center gap-1"
                >
                  <Check
                    className={cn(
                      "mr-2 h-4 w-4",
                      alreadySelected || alreadyUsed ? "opacity-100" : "opacity-0"
                    )}
                  />
                  <CRMSelection
                    source={source}
                    // @ts-ignore
                    isShared={!!source.organisation}
                  />
                </CommandItem>
              )
            })}
            {dataSources.loading ? (
              <CommandItem disabled>
                <LoadingIcon className={"mr-2 h-4 w-4 inline-block"} />
                Loading...
              </CommandItem>
            ) : (
              <CommandItem
                onSelect={() => {
                  dataSources.refetch()
                }}
              >
                <RefreshCcw className={"mr-2 h-4 w-4"} />
                Reload data sources
              </CommandItem>
            )}
            <CommandItem
              onSelect={() => {
                router.push("/data-sources/create?dataType=MEMBER")
              }}
            >
              <Plus className={"mr-2 h-4 w-4"} />
              Connect a new data source
            </CommandItem>
          </CommandGroup>
        </Command>
      </PopoverContent>
    </Popover>
  )
}

const MEMBER_LISTS = gql`
  query GetMemberList {
    myOrganisations {
      externalDataSources {
        id
        name
        importedDataCount
        crmType
        dataType
      }
      sharingPermissionsFromOtherOrgs {
        externalDataSource {
          id
          name
          importedDataCount
          crmType
          dataType
          organisation {
            name
          }
        }
      }
    }
  }
`<|MERGE_RESOLUTION|>--- conflicted
+++ resolved
@@ -62,34 +62,6 @@
         </Button>
       </DialogTrigger>
         <DialogContent className="sm:max-w-[425px]">
-<<<<<<< HEAD
-          <Form {...form}>
-            <form onSubmit={form.handleSubmit(d => {
-              setOpen(false)
-              if (!d.source) return 
-              addLayer(d.source)
-            })}>
-              <DialogHeader>
-                <DialogTitle>Add a map layer</DialogTitle>
-                <DialogDescription>
-                  Select a data source from your org or one that{"'"}s been shared with you.
-                </DialogDescription>
-              </DialogHeader>
-              <div className="grid gap-4 py-4">
-                <FormField
-                  control={form.control}
-                  name="source"
-                  render={({ field }) => (
-                    <MapLayerSelector value={field.value} onChange={field.onChange} />
-                  )}
-                />
-              </div>
-              <DialogFooter>
-                <Button type="submit">Add layer</Button>
-              </DialogFooter>
-            </form>
-          </Form>
-=======
           <form onSubmit={form.handleSubmit(d => {
             setOpen(false)
             if (!d.source) return 
@@ -114,7 +86,6 @@
               <Button type="submit">Add layer</Button>
             </DialogFooter>
           </form>
->>>>>>> 2506fe09
         </DialogContent>
     </Dialog>
   )
