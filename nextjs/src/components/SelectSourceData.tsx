--- conflicted
+++ resolved
@@ -8,32 +8,18 @@
   DialogDescription,
   DialogHeader,
   DialogTitle,
-<<<<<<< HEAD
-  DialogTrigger,
-} from "@/components/ui/dialog"
-import { SourcePath } from "@/lib/data";
-import { AutoUpdateConfig, EnrichmentLayersQuery } from "@/__generated__/graphql";
-import { CommandSeparator } from "cmdk";
-import { DataSourceFieldLabel, DataSourceIcon } from "./DataSourceIcon";
-import { twMerge } from "tailwind-merge";
-import { ExternalLink } from "lucide-react";
-import useFuse from "@/hooks/filter";
-import { Input } from "./ui/input";
-import { LoadingIcon } from "./ui/loadingIcon";
-import { CRMSelection } from "./CRMButtonItem";
-import { useAtomValue } from "jotai";
-import { currentOrganisationIdAtom } from "@/data/organisation";
-=======
 } from '@/components/ui/dialog'
+import { currentOrganisationIdAtom } from '@/data/organisation'
 import useFuse from '@/hooks/filter'
 import { SourcePath } from '@/lib/data'
+import { useAtomValue } from 'jotai'
 import { ExternalLink } from 'lucide-react'
 import * as React from 'react'
 import { twMerge } from 'tailwind-merge'
+import { CRMSelection } from './CRMButtonItem'
 import { DataSourceFieldLabel, DataSourceIcon } from './DataSourceIcon'
 import { Input } from './ui/input'
 import { LoadingIcon } from './ui/loadingIcon'
->>>>>>> af2948e0
 
 type Source = EnrichmentLayersQuery['mappingSources'][0]
 
@@ -143,12 +129,8 @@
     </div>
   )
 
-<<<<<<< HEAD
-  function SourceList () {
+  function SourceList() {
     const orgId = useAtomValue(currentOrganisationIdAtom)
-=======
-  function SourceList() {
->>>>>>> af2948e0
     return (
       <div className="flex flex-col gap-3">
         {/* List of sources - click to scroll to the source's fields */}
@@ -163,33 +145,26 @@
                     block: 'start',
                   })
               }}
-<<<<<<< HEAD
-              className='flex flex-row cursor-pointer items-center gap-2 text-xs text-meepGray-300'>
-                {source.externalDataSource?.crmType ? (
-                  <CRMSelection
-                    source={{
-                      // We don't need to waste DB queries fetching an unused count
-                      // but CRMSelection expects it and making it optional is a pain
-                      importedDataCount: 0,
-                      ...source.externalDataSource
-                    }}
-                    displayCount={false}
-                    isShared={source.externalDataSource?.organisation.id !== orgId}
-                  />
-                ) : (
-                  <div>
-                    {source.name || source.slug}
-                  </div>
-                )}
-=======
               className="flex flex-row cursor-pointer items-center gap-2 text-xs text-meepGray-300"
             >
-              <div className="w-4 flex-shrink-0 flex-grow-0 overflow-hidden">
-                <DataSourceIcon crmType={source.externalDataSource?.crmType} />
->>>>>>> af2948e0
-              </div>
-              {source.name || source.slug}
-            </div>
+              {source.externalDataSource?.crmType ? (
+                <CRMSelection
+                  source={{
+                    // We don't need to waste DB queries fetching an unused count
+                    // but CRMSelection expects it and making it optional is a pain
+                    importedDataCount: 0,
+                    ...source.externalDataSource,
+                  }}
+                  displayCount={false}
+                  isShared={
+                    source.externalDataSource?.organisation.id !== orgId
+                  }
+                />
+              ) : (
+                <div>{source.name || source.slug}</div>
+              )}
+            </div>
+            {source.name || source.slug}
           </div>
         ))}
       </div>
@@ -200,25 +175,18 @@
     return (
       <div className="grid gap-12">
         {/* Full list of sources and fields */}
-        {!filteredSources?.filteredList?.length && (
-<<<<<<< HEAD
-          searchTerm ? (
-            <div className='text-meepGray-300 text-lg p-12 text-center'>
-              No data found for {"'"}{searchTerm}{"'"}
+        {!filteredSources?.filteredList?.length &&
+          (searchTerm ? (
+            <div className="text-meepGray-300 text-lg p-12 text-center">
+              No data found for {"'"}
+              {searchTerm}
+              {"'"}
             </div>
           ) : (
-            <div className='text-meepGray-300 text-lg p-12 text-center'>
+            <div className="text-meepGray-300 text-lg p-12 text-center">
               Loading data sources...
             </div>
-          )
-=======
-          <div className="text-meepGray-300 text-lg p-12 text-center">
-            No data found for {"'"}
-            {searchTerm}
-            {"'"}
-          </div>
->>>>>>> af2948e0
-        )}
+          ))}
         {filteredSources?.filteredList?.map((source, i, arr) => (
           <div key={source.slug} id={`${scrollElId}-${source.slug}`}>
             <header className="mb-6">
