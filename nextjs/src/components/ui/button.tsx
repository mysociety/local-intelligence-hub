import * as React from "react";
import { Slot } from "@radix-ui/react-slot";
import { cva, type VariantProps } from "class-variance-authority";

import { cn } from "@/lib/utils";

const buttonVariants = cva(
<<<<<<< HEAD
  "inline-flex items-center justify-center whitespace-nowrap rounded-sm text-buttonText ring-offset-background transition-colors focus-visible:outline-none focus-visible:ring-2 focus-visible:ring-ring focus-visible:ring-offset-2 disabled:pointer-events-none disabled:opacity-50",
=======
  "inline-flex items-center justify-center whitespace-nowrap rounded-sm font-medium ring-offset-background transition-colors focus-visible:outline-none focus-visible:ring-2 focus-visible:ring-ring focus-visible:ring-offset-2 disabled:pointer-events-none disabled:opacity-50",
>>>>>>> 895c1346
  {
    variants: {
      variant: {
        brand: "bg-brandBlue",
        default: "bg-primary text-primary-foreground hover:bg-primary/90",
        destructive:
          "bg-destructive text-destructive-foreground hover:bg-destructive/90",
        outline:
          "border border-input bg-background hover:bg-accent hover:text-accent-foreground",
        secondary:
          "bg-secondary text-secondary-foreground hover:bg-secondary/80",
        ghost: "hover:bg-accent hover:text-accent-foreground",
        link: "text-primary underline-offset-4 hover:underline",
<<<<<<< HEAD
        reverse: "bg-white"
      },
      size: {
        default: "text-[17px] px-md py-xs",
=======
        reverse:
          "bg-white hover:bg-slate-100 !text-gray-900 hover:!text-gray-900",
      },
      size: {
        default: "rounded text-label h-10 px-4 py-2",
>>>>>>> 895c1346
        sm: "text-sm h-9 rounded-md px-3",
        lg: "text-[17px h-11 rounded-md px-8",
        icon: "text-labelLg h-10 w-10",
      },
    },
    defaultVariants: {
      variant: "default",
      size: "default",
    },
  },
);

export interface ButtonProps
  extends React.ButtonHTMLAttributes<HTMLButtonElement>,
<<<<<<< HEAD
  VariantProps<typeof buttonVariants> {
  asChild?: boolean
=======
    VariantProps<typeof buttonVariants> {
  asChild?: boolean;
>>>>>>> 895c1346
}

const Button = React.forwardRef<HTMLButtonElement, ButtonProps>(
  ({ className, variant, size, asChild = false, ...props }, ref) => {
    const Comp = asChild ? Slot : "button";
    return (
      <Comp
        className={cn(buttonVariants({ variant, size, className }))}
        ref={ref}
        {...props}
      />
    );
  },
);
Button.displayName = "Button";

export { Button, buttonVariants };<|MERGE_RESOLUTION|>--- conflicted
+++ resolved
@@ -5,11 +5,7 @@
 import { cn } from "@/lib/utils";
 
 const buttonVariants = cva(
-<<<<<<< HEAD
-  "inline-flex items-center justify-center whitespace-nowrap rounded-sm text-buttonText ring-offset-background transition-colors focus-visible:outline-none focus-visible:ring-2 focus-visible:ring-ring focus-visible:ring-offset-2 disabled:pointer-events-none disabled:opacity-50",
-=======
   "inline-flex items-center justify-center whitespace-nowrap rounded-sm font-medium ring-offset-background transition-colors focus-visible:outline-none focus-visible:ring-2 focus-visible:ring-ring focus-visible:ring-offset-2 disabled:pointer-events-none disabled:opacity-50",
->>>>>>> 895c1346
   {
     variants: {
       variant: {
@@ -23,18 +19,11 @@
           "bg-secondary text-secondary-foreground hover:bg-secondary/80",
         ghost: "hover:bg-accent hover:text-accent-foreground",
         link: "text-primary underline-offset-4 hover:underline",
-<<<<<<< HEAD
-        reverse: "bg-white"
-      },
-      size: {
-        default: "text-[17px] px-md py-xs",
-=======
         reverse:
           "bg-white hover:bg-slate-100 !text-gray-900 hover:!text-gray-900",
       },
       size: {
         default: "rounded text-label h-10 px-4 py-2",
->>>>>>> 895c1346
         sm: "text-sm h-9 rounded-md px-3",
         lg: "text-[17px h-11 rounded-md px-8",
         icon: "text-labelLg h-10 w-10",
@@ -49,13 +38,8 @@
 
 export interface ButtonProps
   extends React.ButtonHTMLAttributes<HTMLButtonElement>,
-<<<<<<< HEAD
-  VariantProps<typeof buttonVariants> {
-  asChild?: boolean
-=======
     VariantProps<typeof buttonVariants> {
   asChild?: boolean;
->>>>>>> 895c1346
 }
 
 const Button = React.forwardRef<HTMLButtonElement, ButtonProps>(
