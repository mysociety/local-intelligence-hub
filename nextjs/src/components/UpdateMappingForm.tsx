--- conflicted
+++ resolved
@@ -2,11 +2,7 @@
 
 import { Button } from "@/components/ui/button";
 import { FormProvider, useFieldArray, useForm } from "react-hook-form";
-<<<<<<< HEAD
-import { EnrichmentLayersQuery, ExternalDataSourceInput, FieldDefinition, PostcodesIoGeographyTypes } from "@/__generated__/graphql";
-=======
 import { DataSourceType, EnrichmentLayersQuery, ExternalDataSourceInput, FieldDefinition, GeographyTypes } from "@/__generated__/graphql";
->>>>>>> 2506fe09
 import { Input } from "@/components/ui/input";
 import { SourcePathSelector } from "@/components/SelectSourceData";
 import { ArrowRight, Plus, RefreshCcw, X } from "lucide-react";
@@ -145,10 +141,10 @@
                           <SelectContent>
                             <SelectGroup>
                               <SelectLabel>Geography type</SelectLabel>
-                              <SelectItem value={PostcodesIoGeographyTypes.Postcode}>Postcode</SelectItem>
-                              <SelectItem value={PostcodesIoGeographyTypes.Ward}>Ward</SelectItem>
-                              <SelectItem value={PostcodesIoGeographyTypes.Council}>Council</SelectItem>
-                              <SelectItem value={PostcodesIoGeographyTypes.Constituency}>Constituency</SelectItem>
+                              <SelectItem value={GeographyTypes.Postcode}>Postcode</SelectItem>
+                              <SelectItem value={GeographyTypes.Ward}>Ward</SelectItem>
+                              <SelectItem value={GeographyTypes.Council}>Council</SelectItem>
+                              <SelectItem value={GeographyTypes.Constituency}>Constituency</SelectItem>
                             </SelectGroup>
                           </SelectContent>
                         </Select>
@@ -157,38 +153,7 @@
                     </FormItem>
                   )}
               />
-<<<<<<< HEAD
               </div>
-=======
-              <FormField
-                control={form.control}
-                name="geographyColumnType"
-                render={({ field }) => (
-                  <FormItem>
-                    <FormLabel>Geography Type</FormLabel>
-                    <FormControl>
-                      {/* @ts-ignore */}
-                      <Select onValueChange={field.onChange} value={field.value}>
-                        <SelectTrigger>
-                          <SelectValue placeholder="Select a geography type" />
-                        </SelectTrigger>
-                        <SelectContent>
-                          <SelectGroup>
-                            <SelectLabel>Geography type</SelectLabel>
-                            <SelectItem value={GeographyTypes.Postcode}>Postcode</SelectItem>
-                            <SelectItem value={GeographyTypes.Ward}>Ward</SelectItem>
-                            <SelectItem value={GeographyTypes.Council}>Council</SelectItem>
-                            <SelectItem value={GeographyTypes.Constituency}>Constituency</SelectItem>
-                            <SelectItem value={GeographyTypes.Address}>Address</SelectItem>
-                          </SelectGroup>
-                        </SelectContent>
-                      </Select>
-                    </FormControl>
-                    <FormMessage />
-                  </FormItem>
-                )}
-            />
->>>>>>> 2506fe09
             </div>
             <Button type="button" onClick={refreshFieldDefinitions} variant='outline' className='flex-shrink-0 ml-auto'>
               <RefreshCcw className='w-4 h-4 mr-2' /> Refresh fields
