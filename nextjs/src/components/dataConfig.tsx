--- conflicted
+++ resolved
@@ -66,7 +66,7 @@
   const shareURL = () => new URL(`/data-sources/share/${report?.data?.mapReport.organisation.slug}`, window.location.toString()).toString()
 
   return (
-    <Card className="bg-meepGray-800 border-1 text-meepGray-200 border border-meepGray-700">
+    <Card className="bg-meepGray-800 border-1 text-meepGray-200 border border-meepGray-700 max-w-xs">
       <CardHeader className='p-3 flex flex-row justify-between items-center'>
         <CardTitle className="text-hSm font-semibold">Map layers</CardTitle>
         <X className='w-4 cursor-pointer' onClick={() => { setOpen(false) }} />
@@ -91,15 +91,14 @@
                 </PopoverTrigger>
                 <PopoverContent className='space-y-4'>
                   {!!layer?.source?.id && (
-<<<<<<< HEAD
                     !layer.sharingPermission ? (
                       <>
                         <div>{layer.source.importedDataCount || 0} records imported</div>
                         <Link href={`/data-sources/inspect/${layer?.source?.id}`} className='underline py-2 text-sm'>
                           Inspect data source <ArrowRight />
                         </Link>
-                        <Button disabled={layer.source.isImporting} onClick={() => importData(client, layer.source!.id)}>
-                          {!layer.source.isImporting ? "Import data" : <span className='flex flex-row gap-2 items-center'>
+                        <Button disabled={layer.source.isImportScheduled} onClick={() => importData(client, layer.source!.id)}>
+                          {!layer.source.isImportScheduled ? "Import data" : <span className='flex flex-row gap-2 items-center'>
                             <LoadingIcon size={"18"} />
                             <span>Importing...</span>
                           </span>}
@@ -142,20 +141,6 @@
                         </div>
                       </div>
                     )
-=======
-                    <>
-                      <div>{layer.source.importedDataCount || 0} records imported</div>
-                      <Button onClick={() => router.push(`/data-sources/inspect/${layer?.source?.id}`)}>
-                        Inspect data source <ArrowRight />
-                      </Button>
-                      <Button disabled={layer.source.isImportScheduled} onClick={() => importData(client, layer.source!.id)}>
-                        {!layer.source.isImportScheduled ? "Import data" : <span className='flex flex-row gap-2 items-center'>
-                          <LoadingIcon size={"18"} />
-                          <span>Importing...</span>
-                        </span>}
-                      </Button>
-                    </>
->>>>>>> 50b93ec5
                   )}
                   <Button onClick={() => {
                     removeLayer(layer?.source?.id!)
