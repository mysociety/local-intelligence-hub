--- conflicted
+++ resolved
@@ -27,12 +27,7 @@
   } catch (e: any) {
     console.error(e.message);
   }
-<<<<<<< HEAD
-
-  return data?.me;
-=======
   return data?.publicUser;
->>>>>>> 27eee941
 };
 
 export const useRequireAuth = async () => {
