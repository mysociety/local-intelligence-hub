--- conflicted
+++ resolved
@@ -1,12 +1,8 @@
 export default function Home() {
   return (
-<<<<<<< HEAD
-    <><h1 className="font-PPRightGrotesk">Empowering organisers and activists with mapping tools and data enrichment ✊</h1>
-      <p className="font-IBMPlexSans text-base">Take your organising to the next level with our free to use tools that enhance your existing membership lists with geographic and political data. </p></>
-=======
     <>
-      <h1>Mapped</h1>
+      <h1 className="font-PPRightGrotesk">Empowering organisers and activists with mapping tools and data enrichment ✊</h1>
+      <p className="font-IBMPlexSans text-base">Take your organising to the next level with our free to use tools that enhance your existing membership lists with geographic and political data. </p>
     </>
->>>>>>> cd95d18b
   );
 }