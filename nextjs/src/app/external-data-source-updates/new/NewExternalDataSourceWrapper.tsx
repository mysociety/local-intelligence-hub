"use client";

import { useState } from "react";
import { createContext } from "react";
import { twMerge } from "tailwind-merge";

export const NewExternalDataSourceUpdateConfigContext = createContext<{
  step: number;
  setStep: React.Dispatch<React.SetStateAction<number>>;
}>({
  step: 0,
  setStep: () => {},
});

export default function NewExternalDataSourceWrapper({
  children,
}: {
  children: React.ReactNode;
}) {
  const [step, setStep] = useState<number>(0);

  return (
    <NewExternalDataSourceUpdateConfigContext.Provider
      value={{
        step,
        setStep,
      }}
    >
      <div className="p-6 max-w-6xl mx-auto flex flex-row gap-20">
        <div>
          <aside className="w-[180px] flex flex-col justify-start items-start gap-4 relative">
            <div className="h-full absolute top-0 left-5 border-l border-x-meepGray-400 z-10" />
            <Step number={1} state={step > 1 ? "completed" : "active"}>
              Choose platform
            </Step>
            <Step
              number={2}
              state={
                step > 2 ? "completed" : step === 2 ? "active" : "disabled"
              }
            >
              Provide information
            </Step>
            <Step
              number={3}
              state={
                step > 3 ? "completed" : step === 3 ? "active" : "disabled"
              }
            >
              Select data layers
            </Step>
            <Step number={4} state={step === 4 ? "active" : "disabled"}>
              Activate sync
            </Step>
          </aside>
        </div>
        <main className="space-y-7">{children}</main>
      </div>
    </NewExternalDataSourceUpdateConfigContext.Provider>
  );
}

export function Step({
  number,
  state,
  children,
}: {
  number: number;
  state: "active" | "completed" | "disabled";
  children: React.ReactNode;
}) {
  return (
    <div>
      <div className="flex items-center gap-2 z-20 relative">
        <span
          className={twMerge(
            state === "active"
              ? "bg-white text-meepGray-700"
              : state === "completed"
                ? "bg-meepGray-500 text-white"
                : "bg-meepGray-700 text-meepGray-600",
            "rounded w-10 h-10 inline-flex items-center justify-center shrink-0 grow-0",
          )}
        >
          <div className="inline">{number}</div>
        </span>
        <span
<<<<<<< HEAD
          className={state === "disabled" ? "text-meepGray-400" : "text-white"}
=======
          className={state === "disabled" ? "text-meepGray-600" : "text-white"}
>>>>>>> 74076229
        >
          {children}
        </span>
      </div>
    </div>
  );
}<|MERGE_RESOLUTION|>--- conflicted
+++ resolved
@@ -85,11 +85,7 @@
           <div className="inline">{number}</div>
         </span>
         <span
-<<<<<<< HEAD
-          className={state === "disabled" ? "text-meepGray-400" : "text-white"}
-=======
           className={state === "disabled" ? "text-meepGray-600" : "text-white"}
->>>>>>> 74076229
         >
           {children}
         </span>
