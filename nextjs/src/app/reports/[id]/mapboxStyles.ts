import { scaleLinear, scaleSequential } from 'd3-scale'
import { interpolateBlues } from 'd3-scale-chromatic'
import {
  FillLayerSpecification,
  LineLayerSpecification,
  SymbolLayerSpecification,
} from 'mapbox-gl'
import { Tileset } from './types'
<<<<<<< HEAD
import { StatisticByArea } from './useBoundaryAnalytics'
=======
import { BoundaryAnalytics } from './useBoundaryAnalytics'
>>>>>>> 4a396ab6

export function getChoroplethFill(
  data: { count: number }[]
): FillLayerSpecification['paint'] {
  let min =
    data.reduce(
      (min, p) => (p?.count! < min ? p?.count! : min),
      data?.[0]?.count!
    ) || 0
  let max =
    data.reduce(
      (max, p) => (p?.count! > max ? p?.count! : max),
      data?.[0]?.count!
    ) || 1

  // Ensure min and max are different to fix interpolation errors
  if (min === max) {
    if (min >= 1) {
      min = min - 1
    } else {
      max = max + 1
    }
  }

  // Uses 0-1 for easy interpolation
  // go from 0-100% and return real numbers
  const legendScale = scaleLinear().domain([0, 1]).range([min, max])

  // Map real numbers to colours
  const colourScale = scaleSequential()
    .domain([min, max])
    .interpolator(interpolateBlues)
    .interpolator((t) => interpolateBlues(1 - t))

  let steps = Math.min(max, 30) // Max 30 steps
  steps = Math.max(steps, 3) // Min 3 steps (for valid Mapbox fill-color rule)
  const colourStops = new Array(steps)
    .fill(0)
    .map((_, i) => i / steps)
    .map((n) => {
      return [legendScale(n), colourScale(legendScale(n))]
    })
    .flat()

  return {
    // Shade the map by the count of imported data
    'fill-color': [
      'interpolate',
      ['linear'],
      ['to-number', ['feature-state', 'count'], 0],
      ...colourStops,
    ],
    'fill-opacity': 0.75,
  }
}

export function getChoroplethEdge(): LineLayerSpecification['paint'] {
  return {
    'line-color': 'white',
    'line-opacity': [
      'interpolate',
      ['exponential', 1],
      ['zoom'],
      //
      8,
      0.3,
      //
      12,
      1,
    ],
    'line-width': [
      'interpolate',
      ['exponential', 1],
      ['zoom'],
      //
      8,
      0.3,
      //
      12,
      2,
    ],
  }
}

export function getSelectedChoroplethEdge(): LineLayerSpecification['paint'] {
  return {
    'line-color': 'white',
    'line-width': 5,
  }
}
export const getChoroplethFillFilter = (
<<<<<<< HEAD
  data: StatisticByArea,
=======
  data: BoundaryAnalytics,
>>>>>>> 4a396ab6
  tileset: Tileset
) => {
  return [
    'in',
    ['get', tileset.promoteId],
    // @ts-ignore
    ['literal', data.map((d) => d.gss || '')],
  ]
}

export const getSelectedChoroplethFillFilter = (
  tileset: Tileset,
  selectedGss: string
) => {
  return ['==', ['get', tileset.promoteId], selectedGss]
}

<<<<<<< HEAD
export function getAreaGeoJSON(data: StatisticByArea) {
=======
export function getAreaGeoJSON(data: BoundaryAnalytics) {
>>>>>>> 4a396ab6
  return {
    type: 'FeatureCollection',
    features: data
      // @ts-ignore
      .filter((d) => d.gssArea?.point?.geometry)
      // @ts-ignore
      .map((d) => ({
        type: 'Feature',
        geometry: d.gssArea?.point?.geometry! as GeoJSON.Point,
        properties: {
          count: d.count,
          label: d.label,
        },
      })),
  }
}

<<<<<<< HEAD
function getStatsForData(data: StatisticByArea) {
=======
function getStatsForData(data: BoundaryAnalytics) {
>>>>>>> 4a396ab6
  let min =
    data.reduce(
      // @ts-ignore
      (min, p) => (p?.count! < min ? p?.count! : min),
      data?.[0]?.count!
    ) || 0
  let max =
    data.reduce(
      // @ts-ignore
      (max, p) => (p?.count! > max ? p?.count! : max),
      data?.[0]?.count!
    ) || 1

  // Ensure min and max are different to fix interpolation errors
  if (min === max) {
    if (min >= 1) {
      min = min - 1
    } else {
      max = max + 1
    }
  }

  const textScale = scaleLinear().domain([min, max]).range([1, 1.5])

  return { min, max, textScale }
}

export const getAreaCountLayout = (
<<<<<<< HEAD
  data: StatisticByArea
=======
  data: BoundaryAnalytics
>>>>>>> 4a396ab6
): SymbolLayerSpecification['layout'] => {
  const { min, max, textScale } = getStatsForData(data)

  return {
    'symbol-spacing': 1000,
    'text-field': ['get', 'count'],
    'text-size': [
      'interpolate',
      ['linear'],
      ['zoom'],
      1,
      [
        'max',
        ['*', ['/', ['get', 'count'], max], textScale(max) * 9],
        textScale(min) * 10,
      ],
      12,
      [
        'max',
        ['*', ['/', ['get', 'count'], max], textScale(max) * 18],
        textScale(min) * 20,
      ],
    ],
    'symbol-placement': 'point',
    'text-offset': [
      'interpolate',
      ['linear'],
      ['zoom'],
      1,
      [0, -0.1],
      12,
      [0, -1],
    ],
    'text-allow-overlap': true,
    'text-ignore-placement': true,
    'text-font': ['DIN Offc Pro Medium', 'Arial Unicode MS Bold'],
  }
}

export const getAreaLabelLayout = (
<<<<<<< HEAD
  data: StatisticByArea
=======
  data: BoundaryAnalytics
>>>>>>> 4a396ab6
): SymbolLayerSpecification['layout'] => {
  const { min, max, textScale } = getStatsForData(data)

  return {
    'symbol-spacing': 1000,
    'text-field': ['get', 'label'],
    'text-size': [
      'interpolate',
      ['linear'],
      ['zoom'],
      1,
      [
        'max',
        ['*', ['/', ['get', 'count'], max], textScale(max) * 9],
        textScale(min) * 10,
      ],
      12,
      [
        'max',
        ['*', ['/', ['get', 'count'], max], textScale(max) * 18],
        textScale(min) * 20,
      ],
    ],
    'text-font': ['DIN Offc Pro Medium', 'Arial Unicode MS Bold'],
    'symbol-placement': 'point',
    'text-offset': [0, 0.6],
  }
}<|MERGE_RESOLUTION|>--- conflicted
+++ resolved
@@ -6,11 +6,7 @@
   SymbolLayerSpecification,
 } from 'mapbox-gl'
 import { Tileset } from './types'
-<<<<<<< HEAD
 import { StatisticByArea } from './useBoundaryAnalytics'
-=======
-import { BoundaryAnalytics } from './useBoundaryAnalytics'
->>>>>>> 4a396ab6
 
 export function getChoroplethFill(
   data: { count: number }[]
@@ -102,17 +98,12 @@
   }
 }
 export const getChoroplethFillFilter = (
-<<<<<<< HEAD
   data: StatisticByArea,
-=======
-  data: BoundaryAnalytics,
->>>>>>> 4a396ab6
   tileset: Tileset
 ) => {
   return [
     'in',
     ['get', tileset.promoteId],
-    // @ts-ignore
     ['literal', data.map((d) => d.gss || '')],
   ]
 }
@@ -124,17 +115,11 @@
   return ['==', ['get', tileset.promoteId], selectedGss]
 }
 
-<<<<<<< HEAD
 export function getAreaGeoJSON(data: StatisticByArea) {
-=======
-export function getAreaGeoJSON(data: BoundaryAnalytics) {
->>>>>>> 4a396ab6
   return {
     type: 'FeatureCollection',
     features: data
-      // @ts-ignore
       .filter((d) => d.gssArea?.point?.geometry)
-      // @ts-ignore
       .map((d) => ({
         type: 'Feature',
         geometry: d.gssArea?.point?.geometry! as GeoJSON.Point,
@@ -146,20 +131,14 @@
   }
 }
 
-<<<<<<< HEAD
 function getStatsForData(data: StatisticByArea) {
-=======
-function getStatsForData(data: BoundaryAnalytics) {
->>>>>>> 4a396ab6
   let min =
     data.reduce(
-      // @ts-ignore
       (min, p) => (p?.count! < min ? p?.count! : min),
       data?.[0]?.count!
     ) || 0
   let max =
     data.reduce(
-      // @ts-ignore
       (max, p) => (p?.count! > max ? p?.count! : max),
       data?.[0]?.count!
     ) || 1
@@ -179,11 +158,7 @@
 }
 
 export const getAreaCountLayout = (
-<<<<<<< HEAD
   data: StatisticByArea
-=======
-  data: BoundaryAnalytics
->>>>>>> 4a396ab6
 ): SymbolLayerSpecification['layout'] => {
   const { min, max, textScale } = getStatsForData(data)
 
@@ -224,11 +199,7 @@
 }
 
 export const getAreaLabelLayout = (
-<<<<<<< HEAD
   data: StatisticByArea
-=======
-  data: BoundaryAnalytics
->>>>>>> 4a396ab6
 ): SymbolLayerSpecification['layout'] => {
   const { min, max, textScale } = getStatsForData(data)
 
