import {
  SourceStatsByBoundaryQuery,
  SourceStatsByBoundaryQueryVariables,
} from '@/__generated__/graphql'
import { QueryResult, gql, useQuery } from '@apollo/client'
import { MapReportExtended } from './reportContext'
import { Tileset } from './types'

export type DataByBoundary =
  SourceStatsByBoundaryQuery['choroplethDataForSource']

type SourceStatsByBoundaryQueryResult = QueryResult<
  SourceStatsByBoundaryQuery,
  SourceStatsByBoundaryQueryVariables
>

const useDataByBoundary = ({
  report,
  tileset,
}: {
  report: MapReportExtended
  tileset: Tileset
  // Source fields are the numeric data columns from the external data source
  getSourceFieldNames?: boolean
}): SourceStatsByBoundaryQueryResult => {
  // If mapBounds is required, send dummy empty bounds on the first request
  // Skipping the first query means that fetchMore() doesn't work
  // fetchMore() is required to add data to the map when the user pans/zooms
  const mapBounds = tileset.useBoundsInDataQuery
    ? { east: 0, west: 0, north: 0, south: 0 }
    : null
  const analyticalAreaType = tileset.analyticalAreaType

  return useQuery<
    SourceStatsByBoundaryQuery,
    SourceStatsByBoundaryQueryVariables
  >(CHOROPLETH_STATS_FOR_SOURCE, {
    variables: {
      sourceId: report?.displayOptions.dataVisualisation.dataSource!,
<<<<<<< HEAD
      analyticalAreaType: analyticalAreaType!,
      field: report?.displayOptions.dataVisualisation.dataSourceField!,
      mapBounds,
=======
      boundaryType: boundaryType!,
      mode: report?.displayOptions.dataVisualisation.choroplethMode,
      field: report?.displayOptions.dataVisualisation.dataSourceField,
      formula: report?.displayOptions.dataVisualisation.formula,
>>>>>>> da232325
    },
    skip:
      !report?.displayOptions.dataVisualisation.dataSource ||
      !analyticalAreaType,
    notifyOnNetworkStatusChange: true, // required to mark loading: true on fetchMore()
  })
}

const CHOROPLETH_STATS_FOR_SOURCE = gql`
  query SourceStatsByBoundary(
    $sourceId: String!
<<<<<<< HEAD
    $analyticalAreaType: AnalyticalAreaType!
    $field: String!
    $mapBounds: MapBounds
  ) {
    choroplethDataForSource(
      sourceId: $sourceId
      analyticalAreaKey: $analyticalAreaType
      field: $field
      mapBounds: $mapBounds
=======
    $boundaryType: AnalyticalAreaType!
    $mode: ChoroplethMode
    $field: String
    $formula: String
  ) {
    choroplethDataForSource(
      sourceId: $sourceId
      analyticalAreaKey: $boundaryType
      mode: $mode
      field: $field
      formula: $formula
>>>>>>> da232325
    ) {
      label
      gss
      count
      formattedCount
      gssArea {
        point {
          type
          geometry {
            type
            coordinates
          }
        }
      }
    }
  }
`

export default useDataByBoundary<|MERGE_RESOLUTION|>--- conflicted
+++ resolved
@@ -26,6 +26,8 @@
   // If mapBounds is required, send dummy empty bounds on the first request
   // Skipping the first query means that fetchMore() doesn't work
   // fetchMore() is required to add data to the map when the user pans/zooms
+  // Passing the actual mapBounds with useMapBounds() here resets the query
+  // on every pan, which creates flicker and poor performance
   const mapBounds = tileset.useBoundsInDataQuery
     ? { east: 0, west: 0, north: 0, south: 0 }
     : null
@@ -37,16 +39,11 @@
   >(CHOROPLETH_STATS_FOR_SOURCE, {
     variables: {
       sourceId: report?.displayOptions.dataVisualisation.dataSource!,
-<<<<<<< HEAD
       analyticalAreaType: analyticalAreaType!,
-      field: report?.displayOptions.dataVisualisation.dataSourceField!,
-      mapBounds,
-=======
-      boundaryType: boundaryType!,
       mode: report?.displayOptions.dataVisualisation.choroplethMode,
       field: report?.displayOptions.dataVisualisation.dataSourceField,
       formula: report?.displayOptions.dataVisualisation.formula,
->>>>>>> da232325
+      mapBounds,
     },
     skip:
       !report?.displayOptions.dataVisualisation.dataSource ||
@@ -58,29 +55,19 @@
 const CHOROPLETH_STATS_FOR_SOURCE = gql`
   query SourceStatsByBoundary(
     $sourceId: String!
-<<<<<<< HEAD
     $analyticalAreaType: AnalyticalAreaType!
-    $field: String!
+    $mode: ChoroplethMode
+    $field: String
+    $formula: String
     $mapBounds: MapBounds
   ) {
     choroplethDataForSource(
       sourceId: $sourceId
       analyticalAreaKey: $analyticalAreaType
-      field: $field
-      mapBounds: $mapBounds
-=======
-    $boundaryType: AnalyticalAreaType!
-    $mode: ChoroplethMode
-    $field: String
-    $formula: String
-  ) {
-    choroplethDataForSource(
-      sourceId: $sourceId
-      analyticalAreaKey: $boundaryType
       mode: $mode
       field: $field
       formula: $formula
->>>>>>> da232325
+      mapBounds: $mapBounds
     ) {
       label
       gss
