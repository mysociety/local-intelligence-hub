--- conflicted
+++ resolved
@@ -241,19 +241,9 @@
   areaName: string
 }) {
   const explorer = useExplorer()
-<<<<<<< HEAD
   const report = useReport()
   const layer = report.report.layers.find((l) => l.id === display.layerId)
   const sourceId = layer?.source
-=======
-
-  const [areaQueryMode, setAreaQueryMode] = useState<AreaQueryMode>(
-    AreaQueryMode.Overlapping
-  )
-  const [dataDisplayMode, setDataDisplayMode] = useState<DataDisplayModes>(
-    DataDisplayModes.RawData
-  )
->>>>>>> 069130c7
 
   const data = useQuery<AreaLayerDataQuery, AreaLayerDataQueryVariables>(
     AREA_LAYER_DATA,
@@ -354,25 +344,17 @@
         </Popover>
       }
     >
-      {!layer ? (
+      {data.loading ? (
+        <div className="text-meepGray-400">
+          <LoadingIcon size={'32px'} />
+        </div>
+      ) : data.error || !data.data ? (
         <div className="text-meepGray-400 py-2">No data available</div>
       ) : (
-<<<<<<< HEAD
-        <>
-          {data.loading ? (
-            <div className="text-meepGray-400">
-              <LoadingIcon size={'32px'} />
-            </div>
-          ) : data.error || !data.data ? (
-            <div className="text-meepGray-400 py-2">No data available</div>
-=======
         <div className="text-meepGray-400">
-          {layer.inspectorType === InspectorDisplayType.Properties ? (
-            dataDisplayMode === DataDisplayModes.Aggregated ? (
-              <PropertiesDisplay
-                data={data.data?.summary?.aggregated}
-                config={layer.inspectorConfig}
-              />
+          {display.displayType === InspectorDisplayType.Properties ? (
+            display.dataDisplayMode === DataDisplayMode.Aggregated ? (
+              <PropertiesDisplay data={data.data?.summary?.aggregated} />
             ) : // There's a list of data
             data.data.data.length > 1 ||
               // There's only one data item, but it's not the current area
@@ -383,129 +365,68 @@
               <RelatedDataCarousel data={data.data.data} />
             ) : !!data.data?.data?.length ? (
               // There's only one data item, and it's the current area
-              <PropertiesDisplay
-                data={data.data?.data?.[0]?.json}
-                config={layer.inspectorConfig}
-              />
+              <PropertiesDisplay data={data.data?.data?.[0]?.json} />
             ) : (
               <div className="text-meepGray-400 py-2">No data available</div>
             )
-          ) : layer.inspectorType === InspectorDisplayType.Table ? (
+          ) : display.displayType === InspectorDisplayType.Table ? (
             <TableDisplay
               data={
-                dataDisplayMode === DataDisplayModes.Aggregated
+                display.dataDisplayMode === DataDisplayMode.Aggregated
                   ? data.data?.summary?.aggregated
                   : data.data?.data
               }
-              config={layer.inspectorConfig}
-              title={layer.name}
+              title={display.name || layer.name}
               areaName={areaName}
             />
-          ) : layer.inspectorType === InspectorDisplayType.ElectionResult ? (
+          ) : display.displayType === InspectorDisplayType.ElectionResult ? (
             <ElectionResultsDisplay
-              data={data.data?.summary}
-              config={layer.inspectorConfig}
+              data={
+                display.dataDisplayMode === DataDisplayMode.Aggregated
+                  ? data.data?.summary?.aggregated
+                  : data.data?.data?.[0]?.json
+              }
             />
-          ) : layer.inspectorType === InspectorDisplayType.BigNumber ? (
+          ) : display.displayType === InspectorDisplayType.BigNumber ? (
             <BigNumberDisplay
-              count={data.data?.data?.length}
+              count={
+                display.dataDisplayMode === DataDisplayMode.Aggregated
+                  ? data.data?.summary?.aggregated
+                  : data.data?.data?.length
+              }
               dataType={layer.sourceData.dataType}
             />
-          ) : layer.inspectorType === InspectorDisplayType.BigRecord ? (
+          ) : display.displayType === InspectorDisplayType.BigRecord ? (
             <BigRecord
               item={data.data?.data?.[0]}
-              config={layer.inspectorConfig}
               dataType={layer.sourceData.dataType}
             />
-          ) : layer.inspectorType === InspectorDisplayType.List ? (
+          ) : display.displayType === InspectorDisplayType.List ? (
             <ListDisplay
               data={data.data?.data}
-              config={layer.inspectorConfig}
               dataType={layer.sourceData.dataType}
             />
->>>>>>> 069130c7
           ) : (
-            <div className="text-meepGray-400">
-              {display.displayType === InspectorDisplayType.Properties ? (
-                display.dataDisplayMode === DataDisplayMode.Aggregated ? (
-                  <PropertiesDisplay data={data.data?.summary?.aggregated} />
-                ) : // There's a list of data
-                data.data.data.length > 1 ||
-                  // There's only one data item, but it's not the current area
-                  (!!data.data.data.length &&
-                    !data.data.data.some(
-                      (d) => d.area?.gss === explorer.state.id
-                    )) ? (
-                  <RelatedDataCarousel data={data.data.data} />
-                ) : !!data.data?.data?.length ? (
-                  // There's only one data item, and it's the current area
-                  <PropertiesDisplay data={data.data?.data?.[0]?.json} />
-                ) : (
-                  <div className="text-meepGray-400 py-2">
-                    No data available
-                  </div>
-                )
-              ) : display.displayType === InspectorDisplayType.Table ? (
-                <TableDisplay
-                  data={
-                    display.dataDisplayMode === DataDisplayMode.Aggregated
-                      ? data.data?.summary?.aggregated
-                      : data.data?.data
-                  }
-                  title={display.name || layer.name}
-                  areaName={areaName}
-                />
-              ) : display.displayType ===
-                InspectorDisplayType.ElectionResult ? (
-                <ElectionResultsDisplay
-                  data={
-                    display.dataDisplayMode === DataDisplayMode.Aggregated
-                      ? data.data?.summary?.aggregated
-                      : data.data?.data?.[0]?.json
-                  }
-                />
-              ) : display.displayType === InspectorDisplayType.BigNumber ? (
-                <BigNumberDisplay
-                  count={
-                    display.dataDisplayMode === DataDisplayMode.Aggregated
-                      ? data.data?.summary?.aggregated
-                      : data.data?.data?.length
-                  }
-                  dataType={layer.sourceData.dataType}
-                />
-              ) : display.displayType === InspectorDisplayType.BigRecord ? (
-                <BigRecord
-                  item={data.data?.data?.[0]}
-                  dataType={layer.sourceData.dataType}
-                />
-              ) : display.displayType === InspectorDisplayType.List ? (
-                <ListDisplay
-                  data={data.data?.data}
-                  dataType={layer.sourceData.dataType}
-                />
-              ) : (
-                JSON.stringify(data.data)
-              )}
-            </div>
+            JSON.stringify(data.data)
           )}
-          <a
-            className="text-meepGray-400 text-sm flex flex-row items-center gap-1 mt-2"
-            {...(!!layer.sourceData.remoteUrl && {
-              href: layer.sourceData.remoteUrl,
-              target: '_blank',
-            })}
-          >
-            Source:{' '}
-            <DataSourceIcon
-              crmType={layer.sourceData.crmType}
-              className="w-5 h-5"
-            />{' '}
-            <span className="underline hover:text-meepGray-300">
-              {layer.sourceData.name}
-            </span>
-          </a>
-        </>
+        </div>
       )}
+      <a
+        className="text-meepGray-400 text-sm flex flex-row items-center gap-1 mt-2"
+        {...(!!layer.sourceData.remoteUrl && {
+          href: layer.sourceData.remoteUrl,
+          target: '_blank',
+        })}
+      >
+        Source:{' '}
+        <DataSourceIcon
+          crmType={layer.sourceData.crmType}
+          className="w-5 h-5"
+        />{' '}
+        <span className="underline hover:text-meepGray-300">
+          {layer.sourceData.name}
+        </span>
+      </a>
     </CollapsibleSection>
   )
 }
