--- conflicted
+++ resolved
@@ -8,10 +8,6 @@
 
 function getAuthenticatedFetcher () {
   try {
-<<<<<<< HEAD
-    const token = typeof window !== 'undefined' ? localStorage.getItem("jwt") : '';
-=======
->>>>>>> b0b2cac9
     return createGraphiQLFetcher({
       url: `${process.env.NEXT_PUBLIC_BACKEND_BASE_URL}/graphql`,
       headers: authenticationHeaders()
