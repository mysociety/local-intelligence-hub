--- conflicted
+++ resolved
@@ -1,24 +1,41 @@
 "use client";
 
 import { Button } from "@/components/ui/button";
-import { useContext, useEffect } from "react";
+import { useContext, useEffect, useState } from "react";
 import { useRouter } from "next/navigation";
+import { ApolloError, FetchResult, gql, useLazyQuery, useMutation } from "@apollo/client";
 import { CreateAutoUpdateFormContext } from "../../NewExternalDataSourceWrapper";
-<<<<<<< HEAD
-import { gql, useQuery } from "@apollo/client";
-=======
 import { toast } from "sonner";
 import { FieldPath, FormProvider, NonUndefined, SubmitHandler, useFieldArray, useForm } from "react-hook-form";
->>>>>>> f792eeb9
 import {
-  AutoUpdateCreationReviewQuery,
-  AutoUpdateCreationReviewQueryVariables,
+  Form,
+  FormControl,
+  FormDescription,
+  FormField,
+  FormItem,
+  FormLabel,
+  FormMessage,
+} from "@/components/ui/form";
+import {
+  Select,
+  SelectContent,
+  SelectGroup,
+  SelectItem,
+  SelectLabel,
+  SelectTrigger,
+  SelectValue,
+} from "@/components/ui/select"
+import { Input } from "@/components/ui/input";
+import { LoadingIcon } from "@/components/ui/loadingIcon";
+import {
+  CreateSourceMutation,
+  CreateSourceMutationVariables,
+  DataSourceType,
+  PostcodesIoGeographyTypes,
+  TestSourceConnectionQuery,
+  TestSourceConnectionQueryVariables,
 } from "@/__generated__/graphql";
-import { AutoUpdateCard, DATA_SOURCE_FRAGMENT, TriggerUpdateButton } from "@/components/AutoUpdateCard";
-import { LoadingIcon } from "@/components/ui/loadingIcon";
 import { DataSourceFieldLabel } from "@/components/DataSourceIcon";
-<<<<<<< HEAD
-=======
 import { toastPromise } from "@/lib/toast";
 import spaceCase from 'to-space-case'
 import { PreopulatedSelectField } from "@/components/ExternalDataSourceFields";
@@ -41,59 +58,58 @@
     }
   }
 `;
->>>>>>> f792eeb9
-
-const GET_UPDATE_CONFIG = gql`
-  query AutoUpdateCreationReview($ID: ID!) {
-    externalDataSource(pk: $ID) {
+
+const CREATE_SOURCE = gql`
+  mutation CreateSource($AirtableSource: AirtableSourceInput!) {
+    createSource: createAirtableSource(data: $AirtableSource) {
       id
       name
-      geographyColumn
-      geographyColumnType
+      healthcheck
       dataType
-      connectionDetails {
-        crmType: __typename
-      }
-      autoUpdateEnabled
-      updateMapping {
-        source
-        sourcePath
-        destinationColumn
-      }
-      jobs {
-        lastEventAt
-        status
-      }
-      ...DataSourceCard
     }
   }
-  ${DATA_SOURCE_FRAGMENT}
 `;
 
+type FormInputs = CreateSourceMutationVariables["AirtableSource"] & {
+  // In time there will be more external data sources with their own fields
+  airtable?: CreateSourceMutationVariables["AirtableSource"];
+};
+
 export default function Page({
-  params: { externalDataSourceId },
+  params: { externalDataSourceType },
 }: {
-  params: { externalDataSourceId: string };
+  params: { externalDataSourceType: string };
 }) {
   const router = useRouter();
   const context = useContext(CreateAutoUpdateFormContext);
 
   useEffect(() => {
-    context.setStep(4)
+    context.setStep(2)
   }, [context])
 
-  const pageQuery = useQuery<
-    AutoUpdateCreationReviewQuery,
-    AutoUpdateCreationReviewQueryVariables
-  >(GET_UPDATE_CONFIG, {
+  const form = useForm<FormInputs>({
+    defaultValues: {
+      geographyColumnType: PostcodesIoGeographyTypes.Postcode,
+      dataType: context.dataType,
+      airtable: {}
+    }
+  });
+
+  const source = form.watch();
+
+  // TODO: Make this generic so it can be reused by different sources
+  // Probably want a `test_connection` resolver that can optionally take `airtable` or `action_network` arguments
+  const [testSource, testSourceResult] = useLazyQuery<
+    TestSourceConnectionQuery,
+    TestSourceConnectionQueryVariables
+  >(TEST_SOURCE, {
     variables: {
-      ID: externalDataSourceId,
+      apiKey: source.airtable?.apiKey!,
+      baseId: source.airtable?.baseId!,
+      tableId: source.airtable?.tableId!,
     },
   });
 
-<<<<<<< HEAD
-  if (pageQuery.error) {
-=======
   const [guessed, setGuessed] = useState<
     Partial<Record<FieldPath<FormInputs>, string | undefined | null>>
   >({});
@@ -204,43 +220,17 @@
   }
 
   if (createSourceResult.loading) {
->>>>>>> f792eeb9
     return (
-      <div>
-        <h1>Error</h1>
-        <p>{pageQuery.error.message}</p>
+      <div className="space-y-6">
+        <h1 className="text-hLg">Saving connection...</h1>
+        <p className="text-meepGray-400 max-w-lg">
+          Please wait whilst we save your connection details
+        </p>
+        <LoadingIcon />
       </div>
     );
   }
 
-<<<<<<< HEAD
-  return (
-    <div className="space-y-7">
-      {pageQuery.data?.externalDataSource.geographyColumn ? (
-        <header>
-          <h1 className="text-hLg">Activate data source</h1>
-          <p className="mt-6 text-meepGray-300 max-w-sm">
-            You're almost there!
-          </p>
-          <ul className="list-disc list-outside pl-4 space-y-3 mt-3">
-            <li className="text-meepGray-300 max-w-sm">
-              <span className='align-middle'>
-                Active auto-update webhooks to start updating your data source when the 
-              </span>
-              <DataSourceFieldLabel
-                className='align-middle'
-                label={pageQuery.data?.externalDataSource.geographyColumn}
-                connectionType={pageQuery.data?.externalDataSource.connectionDetails.crmType}
-              />
-              <span className='align-middle'>
-                field changes.
-              </span>
-            </li>
-            <li className="text-meepGray-300 max-w-sm">Trigger an update to see the data source in action.</li>
-          </ul>
-        </header>
-      ) : (
-=======
   function FPreopulatedSelectField ({
     name,
     label,
@@ -388,40 +378,14 @@
   if (externalDataSourceType === "airtable") {
     return (
       <div className="space-y-7">
->>>>>>> f792eeb9
         <header>
-          <h1 className="text-hLg">You{"'"}re done!</h1>
-          <p className="mt-6 text-meepGray-300 max-w-sm">
-            You can now use this data source.
+          <h1 className="text-hLg">Connecting to your Airtable base</h1>
+          <p className="mt-6 text-meepGray-400 max-w-lg">
+            In order to send data across to your Airtable, we{"'"}ll need a few
+            details that gives us permission to make updates to your base, as
+            well as tell us which table to update in the first place.
           </p>
         </header>
-<<<<<<< HEAD
-      )}
-      {pageQuery.loading || !pageQuery.data ? (
-        <LoadingIcon />
-      ) : (
-        <>
-          <div>
-            <AutoUpdateCard
-              externalDataSource={pageQuery.data.externalDataSource}
-            />
-          </div>
-          <div>
-            <TriggerUpdateButton id={externalDataSourceId} className='w-full' variant='reverse' />
-          </div>
-        </>
-      )}
-      <Button
-        variant={"outline"}
-        onClick={() => {
-          router.push(`/data-sources`);
-        }}
-      >
-        View all data sources
-      </Button>
-    </div>
-  );
-=======
         <FormProvider {...form}>
           <Form {...form}>
             <form
@@ -524,5 +488,4 @@
   }
 
   return null;
->>>>>>> f792eeb9
 }