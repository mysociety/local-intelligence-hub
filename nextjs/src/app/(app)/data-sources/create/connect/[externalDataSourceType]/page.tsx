"use client";

import { Button } from "@/components/ui/button";
import { useContext, useEffect, useMemo, useState } from "react";
import { useRouter } from "next/navigation";
import { FetchResult, gql, useLazyQuery, useMutation } from "@apollo/client";
import { CreateAutoUpdateFormContext } from "../../NewExternalDataSourceWrapper";
import { FieldPath, FormProvider, useForm } from "react-hook-form";
import {
  Form,
  FormControl,
  FormDescription,
  FormField,
  FormItem,
  FormLabel,
  FormMessage,
} from "@/components/ui/form";
import {
  Select,
  SelectContent,
  SelectGroup,
  SelectItem,
  SelectLabel,
  SelectTrigger,
  SelectValue,
} from "@/components/ui/select"
import { Input } from "@/components/ui/input";
import { LoadingIcon } from "@/components/ui/loadingIcon";
import {
  CreateExternalDataSourceInput,
  DataSourceType,
  ExternalDataSourceInput,
<<<<<<< HEAD
  TestDataSourceInput,
  GeographyTypes,
  CreateSourceMutation,
=======
  PostcodesIoGeographyTypes,
>>>>>>> dbf3894a
  TestDataSourceQuery,
  TestDataSourceQueryVariables,
} from "@/__generated__/graphql";
import { toastPromise } from "@/lib/toast";
import { PreopulatedSelectField } from "@/components/ExternalDataSourceFields";
import { getFieldsForDataSourceType } from "@/components/UpdateExternalDataSourceFields";

const TEST_DATA_SOURCE = gql`
  query TestDataSource($input: CreateExternalDataSourceInput!) {
    testDataSource(input: $input) {
      __typename
      crmType
      fieldDefinitions {
        label
        value
        description
        editable
      }
      geographyColumn,
      geographyColumnType
      healthcheck
      predefinedColumnNames
      defaultDataType
      remoteName
    }
  }
`;

const CREATE_DATA_SOURCE = gql`
  mutation CreateSource ($input: CreateExternalDataSourceInput!) {
    createExternalDataSource (input: $input) {
      code
      errors {
        message
      }
      result {
        id
        name
        crmType
        dataType
      }
    }
  }
`;


type FormInputs = CreateExternalDataSourceInput & ExternalDataSourceInput

export default function Page({
  params: { externalDataSourceType },
}: {
  params: { externalDataSourceType: keyof CreateExternalDataSourceInput };
}) {
  const router = useRouter();
  const context = useContext(CreateAutoUpdateFormContext);

  const collectFields = useMemo(() => {
    return getFieldsForDataSourceType(context.dataType)
  }, [context.dataType])

  useEffect(() => {
    context.setStep(2)
  }, [context])

  const form = useForm<FormInputs>({
    defaultValues: {
<<<<<<< HEAD
      geographyColumnType: GeographyTypes.Postcode,
      geographyColumn: externalDataSourceType === "mailchimp" ? 'ADDRESS.zip' : '',
      dataType: context.dataType,
      name: '',
      airtable: {
        apiKey: '',
        baseId: '',
        tableId: '',
      },
      mailchimp: {
        apiKey: '',
        listId: ''
      }
=======
      geographyColumnType: PostcodesIoGeographyTypes.Postcode,
      geographyColumn: externalDataSourceType === "mailchimp"
        ? 'ADDRESS.zip' :
        externalDataSourceType === "actionnetwork"
        ? "postal_addresses[0].postal_code"
        : '',
      dataType: context.dataType
>>>>>>> dbf3894a
    },
  });

  const [createSource, createSourceResult] = useMutation<CreateSourceMutation>(CREATE_DATA_SOURCE);
  const [testSource, testSourceResult] = useLazyQuery<TestDataSourceQuery, TestDataSourceQueryVariables>(TEST_DATA_SOURCE);

  const currentSource = testSourceResult.data;

  const [guessed, setGuessed] = useState<
    Partial<Record<FieldPath<FormInputs>, string | undefined | null>>
  >({});

  /**
   * For a field that maps a data source property (e.g. address_field) to
   * a field on the remote data source (e.g. "Address Line 1"), try to guess the
   * remote field based on a list of likely options, while preventing bad matches 
   * (e.g. "Email address" for "Address").
   * 
   * In this example, field = "addressField", guessKeys = ["address", "line1", ...],
   * badKeys = ["email"].
   */
  function useGuessedField(
    field: string,
    guessKeys: string[],
    badKeys: string[] = []
  ) {
    useEffect(() => {
      const guess = testSourceResult.data?.testDataSource.fieldDefinitions?.find(
        (field: ({ label?: string | null, value: string })) => {
          const isMatch = (fieldName: string|null|undefined, guessKey: string) => {
            if (!fieldName) {
              return false;
            }
            const match = fieldName.toLowerCase().replaceAll(' ', '').includes(guessKey.replaceAll(' ', ''))
            if (!match) {
              return false
            }
            for (const badKey of badKeys) {
              const badMatch = fieldName.toLowerCase().replaceAll(' ', '').includes(badKey.replaceAll(' ', ''))
              if (badMatch) {
                return false
              }
            }
            return true
          }
          for (const guessKey of guessKeys) {
            if (
              isMatch(field.label, guessKey) ||
              isMatch(field.value, guessKey)
            ) {
              return true
            }
          }
        }
      )
      if (guess?.value) {
        setGuessed(guesses => ({ ...guesses, [field]: guess?.value }))
        // @ts-ignore
        form.setValue(field, guess?.value)
      }
    }, [testSourceResult.data?.testDataSource.fieldDefinitions, form, setGuessed])
  }

  useGuessedField('geographyColumn', ["postcode", "postal code", "zip code", "zip"])
  useGuessedField('emailField', ["email"])
  useGuessedField('phoneField', ["mobile", "phone"])
  useGuessedField('addressField', ["street", "line1", "address", "location"], ['email'])
  useGuessedField('fullNameField', ["full name", "name"])
  useGuessedField('firstNameField', ["first name", "given name"])
  useGuessedField('titleField', ["title", "name"])
  useGuessedField('descriptionField', ["description", "body", "comments", "notes", "about"])
  useGuessedField('imageField', ["image", "photo", "picture", "avatar", "attachment", "attachments", "file", "files", "graphic", "poster", "logo", "icon"])
  useGuessedField('startTimeField', ["start", "start time", "start date", "begin", "beginning", "start_at", "start_time", "start_date", "date", "time", "datetime", "timestamp", "from"])
  useGuessedField('endTimeField', ["end", "end time", "end date", "finish", "finish time", "finish date", "end_at", "end_time", "end_date", "until"])
  useGuessedField('publicUrlField', ["public url", "public link", "public", "url", "link", "website", "webpage", "web", "page", "site", "address", "href", "uri", "path", "slug", "permalink"])

  useEffect(() => {
    if (testSourceResult.data?.testDataSource?.defaultDataType) {
      form.setValue("dataType", testSourceResult.data.testDataSource.defaultDataType as DataSourceType)
    }
  }, [testSourceResult.data])

  async function submitTestConnection(formData: FormInputs) {
    if (!formData[externalDataSourceType]) {
      throw Error("Need some CRM connection details to proceed!")
    }
<<<<<<< HEAD
    // Get the nested data source key e.g. Airtable or Mailchimp
    const dataSourceKey = externalDataSourceType

    const dataSourceValue = formData[dataSourceKey] || {};
   
    const input: TestDataSourceInput = {
      "type": dataSourceKey, 
      "apiKey": "apiKey" in dataSourceValue ? String(dataSourceValue.apiKey) : '',
      "baseId": "baseId" in dataSourceValue ? String(dataSourceValue.baseId) : '',
      "tableId": "tableId" in dataSourceValue ? String(dataSourceValue.tableId) : '',
      "listId": "listId" in dataSourceValue ? String(dataSourceValue.listId) : '',
=======
    // To avoid mutation of the form data
    const genericCRMData = Object.assign({}, formData)
    const CRMSpecificData = formData[externalDataSourceType]

    // Remove specific CRM data from the generic data
    // TODO: make this less fragile. Currently it assumes any nested
    // object is specific to a CRM.
    for (const key of Object.keys(formData)) {
      if (typeof formData[key as keyof FormInputs] === "object") {
        delete genericCRMData[key as keyof FormInputs]
      }
    }

    let input: TestDataSourceQueryVariables['input'] = {
      [externalDataSourceType]: {
        ...genericCRMData,
        ...CRMSpecificData
      }
>>>>>>> dbf3894a
    }

    {
      toastPromise(testSource({
        variables: { input }
      }), {
        loading: "Testing connection...",
        success: (d: FetchResult<TestDataSourceQuery>) => {
          if (!d.errors && d.data?.testDataSource) {
            return "Connection is healthy";
          }
          throw new Error(d.errors?.map(e => e.message).join(', ') || "Unknown error")
        },
        error: "Connection failed",
      });
    }
  }

  async function submitCreateSource(formData: FormInputs) {
    if (!formData[externalDataSourceType]) {
      throw Error("Need some CRM connection details to proceed!")
    }
    // To avoid mutation of the form data
    const genericCRMData = Object.assign({}, formData)
    const CRMSpecificData = formData[externalDataSourceType]

    // Remove specific CRM data from the generic data
    // TODO: make this less fragile. Currently it assumes any nested
    // object is specific to a CRM.
    for (const key of Object.keys(formData)) {
      if (typeof formData[key as keyof FormInputs] === "object") {
        delete genericCRMData[key as keyof FormInputs]
      }
    }

    let input: CreateExternalDataSourceInput = {
      [externalDataSourceType]: {
        ...genericCRMData,
        ...CRMSpecificData
      }
    }
    toastPromise(createSource({ variables: { input }}),
      {
        loading: "Saving connection...",
        success: (d) => {
          const errors = d.errors || d.data?.createExternalDataSource.errors || []
          if (!errors.length && d.data?.createExternalDataSource.result) {
            if (d.data?.createExternalDataSource.result.dataType === DataSourceType.Member) {
              router.push(
                `/data-sources/create/configure/${d.data.createExternalDataSource.result.id}`,
              );
            } else {
              router.push(
                `/data-sources/inspect/${d.data.createExternalDataSource.result.id}`,
              );
            }
            return "Connection successful";
          }
          throw new Error(errors.map(e => e.message).join(', ') || "Unknown error")
        },
        error(e) {
          return {
            title: "Connection failed",
            description: e.message,
          }
        }
      },
    )
  }

  if (createSourceResult.loading || createSourceResult.data?.createExternalDataSource.result) {
    return (
      <div className="space-y-6">
        <h1 className="text-hLg">Saving connection...</h1>
        <p className="text-meepGray-400 max-w-lg">
          Please wait whilst we save your connection details
        </p>
        <LoadingIcon />
      </div>
    );
  }

  function FPreopulatedSelectField ({
    name,
    label,
    placeholder,
    required = false
  }: {
    name: FieldPath<FormInputs>,
    label?: string,
    placeholder?: string
    required?: boolean
  }) {
    return (
      <PreopulatedSelectField
        name={name}
        label={label}
        placeholder={placeholder}
        fieldDefinitions={testSourceResult.data?.testDataSource.fieldDefinitions}
        control={form.control}
        crmType={testSourceResult.data?.testDataSource.crmType!}
        guess={guessed[name]}
        required={required}
      />
    )
  }

  if (currentSource?.testDataSource?.healthcheck) {
    return (
      <div className="space-y-6">
        <h1 className="text-hLg">Connection successful</h1>
        <p className="text-meepGray-400 max-w-lg">
          Tell us a bit more about the data you{"'"}re connecting to.
        </p>
        <FormProvider {...form}>
          <Form {...form}>
            <form
              onSubmit={form.handleSubmit(submitCreateSource)}
              className="space-y-7 max-w-lg"
            >
              <FormField
                control={form.control}
                name="name"
                render={({ field }) => (
                  <FormItem>
                    <FormLabel>Nickname</FormLabel>
                    <FormControl>
                      {/* @ts-ignore */}
                      <Input placeholder="My members list" {...field} required />
                    </FormControl>
                    <FormDescription>
                      This will be visible to your team.
                    </FormDescription>
                    <FormMessage />
                  </FormItem>
                )}
              />
<<<<<<< HEAD
              <FormField
                control={form.control}
                name="dataType"
                render={({ field }) => (
                  <FormItem>
                    <FormLabel>Data type</FormLabel>
                    <FormControl>
                      {/* @ts-ignore */}
                      <Select onValueChange={field.onChange} defaultValue={field.value} required>
                        <SelectTrigger>
                          <SelectValue placeholder="What kind of data is this?" />
                        </SelectTrigger>
                        <SelectContent>
                          <SelectGroup>
                            <SelectLabel>Type of data source</SelectLabel>
                            <SelectItem value={DataSourceType.Member}>A list of members</SelectItem>
                            <SelectItem value={DataSourceType.Location}>Venues and physical locations</SelectItem>
                            <SelectItem value={DataSourceType.Event}>Calendar events</SelectItem>
                            <SelectItem value={DataSourceType.Story}>Articles, stories and reports</SelectItem>
                            <SelectItem value={DataSourceType.Other}>Other data</SelectItem>
                          </SelectGroup>
                        </SelectContent>
                      </Select>
                    </FormControl>
                    <FormMessage />
                  </FormItem>
                )}
              />
              <div className='grid grid-cols-2 gap-4 w-full'>
                <FPreopulatedSelectField name="geographyColumn" label="geography" required />
=======
              {!currentSource?.testDataSource?.defaultDataType && (
>>>>>>> dbf3894a
                <FormField
                  control={form.control}
                  name="dataType"
                  render={({ field }) => (
                    <FormItem>
                      <FormLabel>Data type</FormLabel>
                      <FormControl>
                        {/* @ts-ignore */}
                        <Select onValueChange={field.onChange} defaultValue={field.value} required>
                          <SelectTrigger>
                            <SelectValue placeholder="What kind of data is this?" />
                          </SelectTrigger>
                          <SelectContent>
                            <SelectGroup>
<<<<<<< HEAD
                              <SelectLabel>Geography type</SelectLabel>
                              <SelectItem value={GeographyTypes.Postcode}>Postcode</SelectItem>
                              <SelectItem value={GeographyTypes.Ward}>Ward</SelectItem>
                              <SelectItem value={GeographyTypes.Council}>Council</SelectItem>
                              <SelectItem value={GeographyTypes.Constituency}>GE2010-2019 Constituency</SelectItem>
                              <SelectItem value={GeographyTypes.Constituency_2025}>GE2024 Constituency</SelectItem>
                              <SelectItem value={GeographyTypes.Address}>Address</SelectItem>
=======
                              <SelectLabel>Type of data source</SelectLabel>
                              <SelectItem value={DataSourceType.Member}>A list of members</SelectItem>
                              <SelectItem value={DataSourceType.Other}>Other data</SelectItem>
>>>>>>> dbf3894a
                            </SelectGroup>
                          </SelectContent>
                        </Select>
                      </FormControl>
                      <FormMessage />
                    </FormItem>
                  )}
                />
<<<<<<< HEAD
                {collectFields?.filter(f => f !== "geographyColumn" && f !== "geographyColumnType")?.map((field) => (
                  <FPreopulatedSelectField key={field} name={field} />
                ))}
              </div>
=======
              )}
              {!currentSource?.testDataSource?.predefinedColumnNames && (
                <div className='grid grid-cols-2 gap-4 w-full'>
                  <FPreopulatedSelectField name="geographyColumn" label="geography" required />
                  <FormField
                    control={form.control}
                    name="geographyColumnType"
                    render={({ field }) => (
                      <FormItem>
                        <FormLabel>Geography Type</FormLabel>
                        <FormControl>
                          {/* @ts-ignore */}
                          <Select onValueChange={field.onChange} defaultValue={field.value} required>
                            <SelectTrigger>
                              <SelectValue placeholder="Select a geography type" />
                            </SelectTrigger>
                            <SelectContent>
                              <SelectGroup>
                                <SelectLabel>Geography type</SelectLabel>
                                <SelectItem value={PostcodesIoGeographyTypes.Postcode}>Postcode</SelectItem>
                                <SelectItem value={PostcodesIoGeographyTypes.Ward}>Ward</SelectItem>
                                <SelectItem value={PostcodesIoGeographyTypes.Council}>Council</SelectItem>
                                <SelectItem value={PostcodesIoGeographyTypes.Constituency}>GE2010-2019 Constituency</SelectItem>
                                <SelectItem value={PostcodesIoGeographyTypes.Constituency_2025}>GE2024 Constituency</SelectItem>
                              </SelectGroup>
                            </SelectContent>
                          </Select>
                        </FormControl>
                        <FormMessage />
                      </FormItem>
                    )}
                  />
                  {form.watch('dataType') === DataSourceType.Member && (
                    <>
                      <FPreopulatedSelectField name="emailField" />
                      <FPreopulatedSelectField name="phoneField" />
                      <FPreopulatedSelectField name="addressField" />
                      <FPreopulatedSelectField name="fullNameField" />
                      <FPreopulatedSelectField name="firstNameField" />
                      <FPreopulatedSelectField name="lastNameField" />
                    </>
                  )}
                </div>
              )}
>>>>>>> dbf3894a
              <Button type='submit' variant="reverse" disabled={createSourceResult.loading}>
                Save connection
              </Button>
            </form>
          </Form>
        </FormProvider>
      </div>
    )
  }

  if (testSourceResult.loading) {
    return (
      <div className="space-y-6">
        <h1 className="text-hLg">Testing connection...</h1>
        <p className="text-meepGray-400 max-w-lg">
          Please wait whilst we try to connect to your CRM using the information
          you provided
        </p>
        <LoadingIcon />
      </div>
    );
  }

  if (externalDataSourceType === "airtable") {
    return (
      <div className="space-y-7">
        <header>
          <h1 className="text-hLg">Connecting to your Airtable base</h1>
          <p className="mt-6 text-meepGray-400 max-w-lg">
            In order to send data across to your Airtable, we{"'"}ll need a few
            details that gives us permission to make updates to your base, as
            well as tell us which table to update in the first place.
          </p>
        </header>
        <Form {...form}>
          <form
            onSubmit={form.handleSubmit(submitTestConnection)}
            className="space-y-7 max-w-lg"
          >
            <div className='text-hSm'>Connection details</div>
            <FormField
              control={form.control}
              name="airtable.apiKey"
              render={({ field }) => (
                <FormItem>
                  <FormLabel>Airtable access token</FormLabel>
                  <FormControl>
                    {/* @ts-ignore */}
                    <Input placeholder="patAB1" {...field} required />
                  </FormControl>
                  <FormDescription>
                    Make sure your token has read and write permissions for
                    table data, table schema and webhooks.{" "}
                    <a
                      className="underline"
                      target="_blank"
                      href="https://support.airtable.com/docs/creating-personal-access-tokens#:~:text=Click%20the%20Developer%20hub%20option,right%20portion%20of%20the%20screen."
                    >
                      Learn how to find your personal access token.
                    </a>
                  </FormDescription>
                  <FormMessage />
                </FormItem>
              )}
            />
            <FormField
              control={form.control}
              name="airtable.baseId"
              render={({ field }) => (
                <FormItem>
                  <FormLabel>Base ID</FormLabel>
                  <FormControl>
                    {/* @ts-ignore */}
                    <Input placeholder="app1234" {...field} required />
                  </FormControl>
                  <FormDescription>
                    The unique identifier for your base.{" "}
                    <a
                      className="underline"
                      target="_blank"
                      href="https://support.airtable.com/docs/en/finding-airtable-ids#:~:text=Finding%20base%20URL%20IDs,-Base%20URLs"
                    >
                      Learn how to find your base ID.
                    </a>
                  </FormDescription>
                  <FormMessage />
                </FormItem>
              )}
            />
            <FormField
              control={form.control}
              name="airtable.tableId"
              render={({ field }) => (
                <FormItem>
                  <FormLabel>Table ID</FormLabel>
                  <FormControl>
                    {/* @ts-ignore */}
                    <Input placeholder="tbl1234" {...field} required />
                  </FormControl>
                  <FormDescription>
                    The unique identifier for your table.{" "}
                    <a
                      className="underline"
                      target="_blank"
                      href="https://support.airtable.com/docs/en/finding-airtable-ids#:~:text=Finding%20base%20URL%20IDs,-Base%20URLs"
                    >
                      Learn how to find your table ID.
                    </a>
                  </FormDescription>
                  <FormMessage />
                </FormItem>
              )}
            />
            <div className="flex flex-row gap-x-4">
              <Button
                variant="outline"
                type="reset"
                onClick={() => {
                  router.back();
                }}
              >
                Back
              </Button>
              <Button type="submit" variant={"reverse"}>
                Test connection
              </Button>
            </div>
          </form>
        </Form>
      </div>
    );
  }

  if (externalDataSourceType === "mailchimp") {
    return (
      <div className="space-y-7">
        <header>
          <h1 className="text-hLg">Connecting to your Mailchimp audience</h1>
          <p className="mt-6 text-meepGray-400 max-w-lg">
            In order to send data across to your Mailchimp audience, we{"'"}ll need a few
            details that gives us permission to make updates to your audience, as
            well as tell us which audience to update in the first place.
          </p>
        </header>
        <Form {...form}>
          <form
            onSubmit={form.handleSubmit(submitTestConnection)}
            className="space-y-7 max-w-lg"
          >
            <div className='text-hSm'>Connection details</div>
            <FormField
              control={form.control}
              name="mailchimp.apiKey"
              render={({ field }) => (
                <FormItem>
                  <FormLabel>MailChimp API key</FormLabel>
                  <FormControl>
                    {/* @ts-ignore */}
                    <Input placeholder="X...-usXX" {...field} required />
                  </FormControl>
                  <FormDescription>
                    {" "}
                    <a
                      className="underline"
                      target="_blank"
                      href="https://mailchimp.com/help/about-api-keys/"
                    >
                      Learn how to find your API key.
                    </a>
                  </FormDescription>
                  <FormMessage />
                </FormItem>
              )}
            />

            <FormField
              control={form.control}
              name="mailchimp.listId"
              render={({ field }) => (
                <FormItem>
                  <FormLabel>Audience ID</FormLabel>
                  <FormControl>
                    {/* @ts-ignore */}
                    <Input placeholder="XXXXXXXXXX" {...field} required />
                  </FormControl>
                  <FormDescription>
                    The unique identifier for your audience.{" "}
                    <a
                      className="underline"
                      target="_blank"
                      href="https://mailchimp.com/help/find-audience-id/"
                    >
                      Learn how to find your audience ID.
                    </a>
                  </FormDescription>
                  <FormMessage />
                </FormItem>
              )}
            />

            <div className="flex flex-row gap-x-4">
              <Button
                variant="outline"
                type="reset"
                onClick={() => {
                  router.back();
                }}
              >
                Back
              </Button>
              <Button type="submit" variant={"reverse"} disabled={testSourceResult.loading}>
                Test connection
              </Button>
            </div>
          </form>
        </Form>
      </div>
    );
  }

  if (externalDataSourceType === "actionnetwork") {
    return (
      <div className="space-y-7">
        <header>
          <h1 className="text-hLg">Connecting to your Action Network instance</h1>
          <p className="mt-6 text-meepGray-400 max-w-lg">
            In order to send data across to your Action Network instance, we{"'"}ll need a few
            details that gives us permission to make updates to your members.
          </p>
        </header>
        <Form {...form}>
          <form
            onSubmit={form.handleSubmit(submitTestConnection)}
            className="space-y-7 max-w-lg"
          >
            <div className='text-hSm'>Connection details</div>
            <FormField
              control={form.control}
              name="actionnetwork.apiKey"
              render={({ field }) => (
                <FormItem>
                  <FormLabel>Action Network API key</FormLabel>
                  <FormControl>
                    {/* @ts-ignore */}
                    <Input placeholder="52b...bce" {...field} required />
                  </FormControl>
                  <FormDescription>
                    Your API keys and sync features can be managed from the {'"'}API & Sync{'"'} link available in the {'"'}Start Organizing{'"'} menu.
                    <a
                      className="underline"
                      target="_blank"
                      href="https://actionnetwork.org/docs/"
                    >
                      Read more.
                    </a>
                  </FormDescription>
                  <FormMessage />
                </FormItem>
              )}
            />

            <div className="flex flex-row gap-x-4">
              <Button
                variant="outline"
                type="reset"
                onClick={() => {
                  router.back();
                }}
              >
                Back
              </Button>
              <Button type="submit" variant={"reverse"} disabled={testSourceResult.loading}>
                Test connection
              </Button>
            </div>
          </form>
        </Form>
      </div>
    );
  }

  return null;
}<|MERGE_RESOLUTION|>--- conflicted
+++ resolved
@@ -30,13 +30,8 @@
   CreateExternalDataSourceInput,
   DataSourceType,
   ExternalDataSourceInput,
-<<<<<<< HEAD
-  TestDataSourceInput,
   GeographyTypes,
   CreateSourceMutation,
-=======
-  PostcodesIoGeographyTypes,
->>>>>>> dbf3894a
   TestDataSourceQuery,
   TestDataSourceQueryVariables,
 } from "@/__generated__/graphql";
@@ -103,11 +98,14 @@
 
   const form = useForm<FormInputs>({
     defaultValues: {
-<<<<<<< HEAD
+      name: '',
       geographyColumnType: GeographyTypes.Postcode,
-      geographyColumn: externalDataSourceType === "mailchimp" ? 'ADDRESS.zip' : '',
+      geographyColumn: externalDataSourceType === "mailchimp"
+      ? 'ADDRESS.zip' :
+      externalDataSourceType === "actionnetwork"
+      ? "postal_addresses[0].postal_code"
+      : '',
       dataType: context.dataType,
-      name: '',
       airtable: {
         apiKey: '',
         baseId: '',
@@ -117,15 +115,6 @@
         apiKey: '',
         listId: ''
       }
-=======
-      geographyColumnType: PostcodesIoGeographyTypes.Postcode,
-      geographyColumn: externalDataSourceType === "mailchimp"
-        ? 'ADDRESS.zip' :
-        externalDataSourceType === "actionnetwork"
-        ? "postal_addresses[0].postal_code"
-        : '',
-      dataType: context.dataType
->>>>>>> dbf3894a
     },
   });
 
@@ -212,19 +201,7 @@
     if (!formData[externalDataSourceType]) {
       throw Error("Need some CRM connection details to proceed!")
     }
-<<<<<<< HEAD
-    // Get the nested data source key e.g. Airtable or Mailchimp
-    const dataSourceKey = externalDataSourceType
-
-    const dataSourceValue = formData[dataSourceKey] || {};
-   
-    const input: TestDataSourceInput = {
-      "type": dataSourceKey, 
-      "apiKey": "apiKey" in dataSourceValue ? String(dataSourceValue.apiKey) : '',
-      "baseId": "baseId" in dataSourceValue ? String(dataSourceValue.baseId) : '',
-      "tableId": "tableId" in dataSourceValue ? String(dataSourceValue.tableId) : '',
-      "listId": "listId" in dataSourceValue ? String(dataSourceValue.listId) : '',
-=======
+
     // To avoid mutation of the form data
     const genericCRMData = Object.assign({}, formData)
     const CRMSpecificData = formData[externalDataSourceType]
@@ -238,28 +215,25 @@
       }
     }
 
-    let input: TestDataSourceQueryVariables['input'] = {
+    const input: TestDataSourceQueryVariables['input'] = {
       [externalDataSourceType]: {
         ...genericCRMData,
         ...CRMSpecificData
       }
->>>>>>> dbf3894a
-    }
-
-    {
-      toastPromise(testSource({
-        variables: { input }
-      }), {
-        loading: "Testing connection...",
-        success: (d: FetchResult<TestDataSourceQuery>) => {
-          if (!d.errors && d.data?.testDataSource) {
-            return "Connection is healthy";
-          }
-          throw new Error(d.errors?.map(e => e.message).join(', ') || "Unknown error")
-        },
-        error: "Connection failed",
-      });
-    }
+    }
+    
+    toastPromise(testSource({
+      variables: { input }
+    }), {
+      loading: "Testing connection...",
+      success: (d: FetchResult<TestDataSourceQuery>) => {
+        if (!d.errors && d.data?.testDataSource) {
+          return "Connection is healthy";
+        }
+        throw new Error(d.errors?.map(e => e.message).join(', ') || "Unknown error")
+      },
+      error: "Connection failed",
+    });
   }
 
   async function submitCreateSource(formData: FormInputs) {
@@ -381,40 +355,7 @@
                   </FormItem>
                 )}
               />
-<<<<<<< HEAD
-              <FormField
-                control={form.control}
-                name="dataType"
-                render={({ field }) => (
-                  <FormItem>
-                    <FormLabel>Data type</FormLabel>
-                    <FormControl>
-                      {/* @ts-ignore */}
-                      <Select onValueChange={field.onChange} defaultValue={field.value} required>
-                        <SelectTrigger>
-                          <SelectValue placeholder="What kind of data is this?" />
-                        </SelectTrigger>
-                        <SelectContent>
-                          <SelectGroup>
-                            <SelectLabel>Type of data source</SelectLabel>
-                            <SelectItem value={DataSourceType.Member}>A list of members</SelectItem>
-                            <SelectItem value={DataSourceType.Location}>Venues and physical locations</SelectItem>
-                            <SelectItem value={DataSourceType.Event}>Calendar events</SelectItem>
-                            <SelectItem value={DataSourceType.Story}>Articles, stories and reports</SelectItem>
-                            <SelectItem value={DataSourceType.Other}>Other data</SelectItem>
-                          </SelectGroup>
-                        </SelectContent>
-                      </Select>
-                    </FormControl>
-                    <FormMessage />
-                  </FormItem>
-                )}
-              />
-              <div className='grid grid-cols-2 gap-4 w-full'>
-                <FPreopulatedSelectField name="geographyColumn" label="geography" required />
-=======
               {!currentSource?.testDataSource?.defaultDataType && (
->>>>>>> dbf3894a
                 <FormField
                   control={form.control}
                   name="dataType"
@@ -429,19 +370,12 @@
                           </SelectTrigger>
                           <SelectContent>
                             <SelectGroup>
-<<<<<<< HEAD
-                              <SelectLabel>Geography type</SelectLabel>
-                              <SelectItem value={GeographyTypes.Postcode}>Postcode</SelectItem>
-                              <SelectItem value={GeographyTypes.Ward}>Ward</SelectItem>
-                              <SelectItem value={GeographyTypes.Council}>Council</SelectItem>
-                              <SelectItem value={GeographyTypes.Constituency}>GE2010-2019 Constituency</SelectItem>
-                              <SelectItem value={GeographyTypes.Constituency_2025}>GE2024 Constituency</SelectItem>
-                              <SelectItem value={GeographyTypes.Address}>Address</SelectItem>
-=======
                               <SelectLabel>Type of data source</SelectLabel>
                               <SelectItem value={DataSourceType.Member}>A list of members</SelectItem>
+                              <SelectItem value={DataSourceType.Location}>Venues and physical locations</SelectItem>
+                              <SelectItem value={DataSourceType.Event}>Calendar events</SelectItem>
+                              <SelectItem value={DataSourceType.Story}>Articles, stories and reports</SelectItem>
                               <SelectItem value={DataSourceType.Other}>Other data</SelectItem>
->>>>>>> dbf3894a
                             </SelectGroup>
                           </SelectContent>
                         </Select>
@@ -450,57 +384,13 @@
                     </FormItem>
                   )}
                 />
-<<<<<<< HEAD
+              )}
+              <div className='grid grid-cols-2 gap-4 w-full'>
+                <FPreopulatedSelectField name="geographyColumn" label="geography" required />
                 {collectFields?.filter(f => f !== "geographyColumn" && f !== "geographyColumnType")?.map((field) => (
                   <FPreopulatedSelectField key={field} name={field} />
                 ))}
               </div>
-=======
-              )}
-              {!currentSource?.testDataSource?.predefinedColumnNames && (
-                <div className='grid grid-cols-2 gap-4 w-full'>
-                  <FPreopulatedSelectField name="geographyColumn" label="geography" required />
-                  <FormField
-                    control={form.control}
-                    name="geographyColumnType"
-                    render={({ field }) => (
-                      <FormItem>
-                        <FormLabel>Geography Type</FormLabel>
-                        <FormControl>
-                          {/* @ts-ignore */}
-                          <Select onValueChange={field.onChange} defaultValue={field.value} required>
-                            <SelectTrigger>
-                              <SelectValue placeholder="Select a geography type" />
-                            </SelectTrigger>
-                            <SelectContent>
-                              <SelectGroup>
-                                <SelectLabel>Geography type</SelectLabel>
-                                <SelectItem value={PostcodesIoGeographyTypes.Postcode}>Postcode</SelectItem>
-                                <SelectItem value={PostcodesIoGeographyTypes.Ward}>Ward</SelectItem>
-                                <SelectItem value={PostcodesIoGeographyTypes.Council}>Council</SelectItem>
-                                <SelectItem value={PostcodesIoGeographyTypes.Constituency}>GE2010-2019 Constituency</SelectItem>
-                                <SelectItem value={PostcodesIoGeographyTypes.Constituency_2025}>GE2024 Constituency</SelectItem>
-                              </SelectGroup>
-                            </SelectContent>
-                          </Select>
-                        </FormControl>
-                        <FormMessage />
-                      </FormItem>
-                    )}
-                  />
-                  {form.watch('dataType') === DataSourceType.Member && (
-                    <>
-                      <FPreopulatedSelectField name="emailField" />
-                      <FPreopulatedSelectField name="phoneField" />
-                      <FPreopulatedSelectField name="addressField" />
-                      <FPreopulatedSelectField name="fullNameField" />
-                      <FPreopulatedSelectField name="firstNameField" />
-                      <FPreopulatedSelectField name="lastNameField" />
-                    </>
-                  )}
-                </div>
-              )}
->>>>>>> dbf3894a
               <Button type='submit' variant="reverse" disabled={createSourceResult.loading}>
                 Save connection
               </Button>
