"use client";

import {
  FetchResult,
  MutationResult,
  gql,
  useQuery,
  useApolloClient,
  ApolloClient,
} from "@apollo/client";
import { AirtableLogo } from "@/components/logos";
import { formatRelative } from "date-fns";
import { Button, buttonVariants } from "@/components/ui/button";
import { toast } from "sonner";
import {
  AutoUpdateSwitch,
  AutoUpdateWebhookRefresh,
  TriggerUpdateButton,
} from "@/components/ExternalDataSourceCard";
import { LoadingIcon } from "@/components/ui/loadingIcon";
import {
  DataSourceType,
  DeleteUpdateConfigMutation,
  DeleteUpdateConfigMutationVariables,
  ExternalDataSourceInput,
  ExternalDataSourceInspectPageQuery,
  ExternalDataSourceInspectPageQueryVariables,
  ImportDataMutation,
  ImportDataMutationVariables,
  ProcrastinateJobStatus,
  UpdateExternalDataSourceMutation,
  UpdateExternalDataSourceMutationVariables,
} from "@/__generated__/graphql";
import { useRouter } from "next/navigation";
import {
  ColumnDef,
  flexRender,
  getCoreRowModel,
  useReactTable,
  getSortedRowModel,
  SortingState,
} from "@tanstack/react-table";
import {
  Table,
  TableBody,
  TableCell,
  TableHead,
  TableHeader,
  TableRow,
} from "@/components/ui/table";
import { ArrowUpDown, ExternalLink, RefreshCcw } from "lucide-react";
import { useEffect, useState } from "react";
import {
  AlertDialog,
  AlertDialogAction,
  AlertDialogCancel,
  AlertDialogContent,
  AlertDialogDescription,
  AlertDialogFooter,
  AlertDialogHeader,
  AlertDialogTitle,
  AlertDialogTrigger,
} from "@/components/ui/alert-dialog";
import { UpdateMappingForm } from "@/components/UpdateMappingForm";
import { UDPATE_EXTERNAL_DATA_SOURCE } from "@/graphql/mutations";
import { AlertCircle } from "lucide-react"
import {
  Alert,
  AlertDescription,
  AlertTitle,
} from "@/components/ui/alert"
import { DataSourceFieldLabel } from "@/components/DataSourceIcon";
import { toastPromise } from "@/lib/toast";
import { contentEditableMutation } from "@/lib/html";
import { UpdateExternalDataSourceFields } from "@/components/UpdateExternalDataSourceFields";
import { ManageSourceSharing } from "./ManageSourceSharing";
import { BatchJobProgressBar } from "@/components/BatchJobProgress";
import { format } from "d3-format";

const GET_UPDATE_CONFIG = gql`
  query ExternalDataSourceInspectPage($ID: ID!) {
    externalDataSource(pk: $ID) {
      id
      name
      dataType
      remoteUrl
      crmType
      connectionDetails {
        ... on AirtableSource {
          apiKey
          baseId
          tableId
        }
        ... on MailchimpSource {
          apiKey
          listId
        }
      }
      lastJob {
        id
        lastEventAt
        status
      }
      autoUpdateEnabled
      webhookHealthcheck
      geographyColumn
      geographyColumnType
      postcodeField
      firstNameField
      lastNameField
      fullNameField
      emailField
      phoneField
      addressField
      titleField
      descriptionField
      imageField
      startTimeField
      endTimeField
      publicUrlField
      isImportScheduled
      importProgress {
        id
        status
        total
        succeeded
        estimatedFinishTime
      }
      isUpdateScheduled
      updateProgress {
        id
        status
        total
        succeeded
        estimatedFinishTime
      }
      importedDataCount
      fieldDefinitions {
        label
        value
        description
      }
      updateMapping {
        source
        sourcePath
        destinationColumn
      }
      sharingPermissions {
        id
      }
      organisationId
    }
  }
`;

const DELETE_UPDATE_CONFIG = gql`
  mutation DeleteUpdateConfig($id: String!) {
    deleteExternalDataSource(data: { id: $id }) {
      id
    }
  }
`;

export default function InspectExternalDataSource({
  externalDataSourceId,
  name,
  dataType,
  remoteUrl,
  crmType
}: {
  externalDataSourceId: string;
  name?: string;
  dataType?: DataSourceType;
  remoteUrl?: string|null;
  crmType?: string;
}) {
  const router = useRouter();
  const client = useApolloClient();
  

  const { loading, error, data, refetch } = useQuery<
    ExternalDataSourceInspectPageQuery,
    ExternalDataSourceInspectPageQueryVariables
  >(GET_UPDATE_CONFIG, {
    variables: {
      ID: externalDataSourceId,
    },
    pollInterval: 5000
  });

  if (!loading && !data?.externalDataSource) {
    return <h2>Couldn{"'"}t find this data source</h2>;
  }

  const source = data?.externalDataSource
  
  const allowMapping = source?.dataType == DataSourceType.Member

  return (
    <div className="p-6 max-w-4xl mx-auto space-y-7">
      <header className="flex flex-row justify-between gap-8">
        <div className='w-full'>
          <div className="text-meepGray-400">
            {dataType === DataSourceType.Member ? "Member list" : "Custom data layer"}
          </div>
          <h1
            className="text-hLg"
            {...contentEditableMutation(updateMutation, "name", "Untitled Data Source")}
          >
            {name}
          </h1>
          {!!remoteUrl && (
            <a href={remoteUrl} className="text-meepGray-300 underline text-sm">
              Visit URL: {remoteUrl} <ExternalLink />
            </a>
          )}
        </div>
        <div>
          {crmType ===
            "AirtableSource" && (
            <div className="inline-flex rounded-xl bg-meepGray-700 px-10 py-6 overflow-hidden flex-row items-center justify-center">
              <AirtableLogo className="w-full" />
            </div>
          )}
        </div>
      </header>
      <div className="border-b border-meepGray-700 pt-10" />
<<<<<<< HEAD
      {(!data?.externalDataSource && loading) || !source ? (
        <div className='py-8 text-center'>
          <LoadingIcon />
        </div>
      ) : (
        <>
        <div className='grid md:grid-cols-2 gap-4 items-start'>
          <section className='space-y-4 max-w-sm'>
            <div>Imported records</div>
            <div className='text-hXlg'>{format(",")(source.importedDataCount || 0)}</div>
            <p className='text-sm text-meepGray-400'>
              Import data from this source into Mapped for use in auto-updates and reports.
            </p>
            <Button disabled={source.isImportScheduled} onClick={() => importData(client, externalDataSourceId)}>
              {!source.isImportScheduled ? "Import all data" : <span className='flex flex-row gap-2 items-center'>
                <LoadingIcon size={"18"} />
                <span>{
                  source.importProgress?.status === ProcrastinateJobStatus.Doing
                    ? "Importing..."
                    : "Scheduled"
                }</span>
              </span>}
            </Button>
            {source.importProgress?.status === ProcrastinateJobStatus.Doing && (
              <BatchJobProgressBar batchJobProgress={source.importProgress} pastTenseVerb="Imported" />
            )}
          </section>
          <section className="space-y-4">
            <header className="flex flex-row justify-between items-center">
              <div>
                <h2 className="text-hSm mb-5">Data fields</h2>
                <p className='text-sm text-meepGray-400'>
                  <span className='align-middle'>
                    Designate special fields for use in Mapped reports
=======
      <div className='grid md:grid-cols-2 gap-4 items-start'>
        <section className='space-y-4 max-w-sm'>
          <div>Imported records</div>
          <div className='text-hXlg'>{format(",")(source.importedDataCount || 0)}</div>
          <p className='text-sm text-meepGray-400'>
            Import data from this source into Mapped for use in auto-updates and reports.
          </p>
          <Button disabled={source.isImportScheduled} onClick={() => importData(client, externalDataSourceId)}>
            {!source.isImportScheduled ? "Import all data" : <span className='flex flex-row gap-2 items-center'>
              <LoadingIcon size={"18"} />
              <span>{
                source.importProgress?.status === ProcrastinateJobStatus.Doing
                  ? "Importing..."
                  : "Scheduled"
              }</span>
            </span>}
          </Button>
          {source.importProgress?.status === ProcrastinateJobStatus.Doing && (
            <BatchJobProgressBar batchJobProgress={source.importProgress} pastTenseVerb="Imported" />
          )}
        </section>
        <section className="space-y-4">
          <header className="flex flex-row justify-between items-center">
            <div>
              <h2 className="text-hSm mb-5">Import fields</h2>
              <p className='text-sm text-meepGray-400'>
                <span className='align-middle'>
                  Designate special fields for use in Mapped reports
                </span>
              </p>
            </div>
          </header>
          <UpdateExternalDataSourceFields
            crmType={source.crmType}
            fieldDefinitions={source.fieldDefinitions}
            initialData={{
              geographyColumn: source.geographyColumn,
              geographyColumnType: source.geographyColumnType,
              firstNameField: source.firstNameField,
              lastNameField: source.lastNameField,
              fullNameField: source.fullNameField,
              emailField: source.emailField,
              phoneField: source.phoneField,
              addressField: source.addressField,
              titleField: source.titleField,
              descriptionField: source.descriptionField,
              imageField: source.imageField,
              startTimeField: source.startTimeField,
              endTimeField: source.endTimeField,
              publicUrlField: source.publicUrlField,
            }}
            dataType={source.dataType}
            onSubmit={updateMutation}
          />
        </section>
      </div>
      {source.dataType === DataSourceType.Member && !!source.sharingPermissions?.length && (
        <>
          <div className="border-b-4 border-meepGray-700 pt-10" />
          <section className="space-y-4">
            <header className="flex flex-row justify-between items-center">
              <div>
                <h2 className="text-hSm mb-5">Sharing</h2>
                <p className='text-sm text-meepGray-400'>
                  <span className='align-middle'>
                    Share this data source with other users in your organization
>>>>>>> 2506fe09
                  </span>
                </p>
              </div>
            </header>
<<<<<<< HEAD
            <UpdateExternalDataSourceFields
              crmType={source.crmType}
              fieldDefinitions={source.fieldDefinitions}
              initialData={{
                geographyColumn: source.geographyColumn,
                geographyColumnType: source.geographyColumnType,
                firstNameField: source.firstNameField,
                lastNameField: source.lastNameField,
                fullNameField: source.fullNameField,
                emailField: source.emailField,
                phoneField: source.phoneField,
                addressField: source.addressField,
              }}
              onSubmit={updateMutation}
            />
          </section>
        </div>
        {!!source.sharingPermissions?.length && (
          <>
            <div className="border-b-4 border-meepGray-700 pt-10" />
            <section className="space-y-4">
              <header className="flex flex-row justify-between items-center">
                <div>
                  <h2 className="text-hSm mb-5">Sharing</h2>
                  <p className='text-sm text-meepGray-400'>
                    <span className='align-middle'>
                      Share this data source with other users in your organization
                    </span>
                  </p>
                </div>
              </header>
              <ManageSourceSharing externalDataSourceId={externalDataSourceId} />
            </section>
          </>
        )}
        {(
          <>
            <div className="border-b-4 border-meepGray-700 pt-10" />
            <section className="space-y-4">
              <header className="grid md:grid-cols-2 gap-4 items-start">
                <section className="space-y-4">
                  <h2 className="text-hSm mb-5">Data updates</h2>
=======
            <ManageSourceSharing externalDataSourceId={externalDataSourceId} />
          </section>
        </>
      )}
      {source.dataType === DataSourceType.Member && (
        <>
          <div className="border-b-4 border-meepGray-700 pt-10" />
          <section className="space-y-4">
            <header className="grid md:grid-cols-2 gap-4 items-start">
              <section className="space-y-4">
                <h2 className="text-hSm mb-5">Data updates</h2>
                <p className='text-sm text-meepGray-400'>
                  <span className='align-middle'>
                    Pull third party data into your data source{"'"}s original location, based on the record{"'"}s 
                  </span>
                  <DataSourceFieldLabel
                    className='align-middle'
                    label={source.geographyColumnType}
                    crmType={source.crmType}
                  />
                </p>
                {allowMapping && (
                  <div className='space-y-4'>
                    {!source.isUpdateScheduled ? (
                      <TriggerUpdateButton id={source.id} />
                    ) : (
                      <>
                        <Button disabled>
                          <span className='flex flex-row gap-2 items-center'>
                            <LoadingIcon size={"18"} />
                            <span>{
                              source.updateProgress?.status === ProcrastinateJobStatus.Doing
                                ? "Updating..."
                                : "Scheduled"
                            }</span>
                          </span>
                        </Button>
                        {source.updateProgress?.status === ProcrastinateJobStatus.Doing && (
                          <BatchJobProgressBar batchJobProgress={source.updateProgress} pastTenseVerb="Updated" />
                        )}
                      </>
                    )}
                  </div>
                )}
              </section>
              {allowMapping && (
                <section className='space-y-4'>
                  <h2 className="text-hSm mb-5">Auto-updates</h2>
>>>>>>> 2506fe09
                  <p className='text-sm text-meepGray-400'>
                    <span className='align-middle'>
                      Pull third party data into your data source{"'"}s original location, based on the record{"'"}s 
                    </span>
                    <DataSourceFieldLabel
                      className='align-middle'
                      label={source.geographyColumnType}
                      crmType={source.crmType}
                    />
                  </p>
                  {allowMapping && (
                    <div className='space-y-4'>
                      {!source.isUpdateScheduled ? (
                        <TriggerUpdateButton id={source.id} />
                      ) : (
                        <>
                          <Button disabled>
                            <span className='flex flex-row gap-2 items-center'>
                              <LoadingIcon size={"18"} />
                              <span>{
                                source.updateProgress?.status === ProcrastinateJobStatus.Doing
                                  ? "Updating..."
                                  : "Scheduled"
                              }</span>
                            </span>
                          </Button>
                          {source.updateProgress?.status === ProcrastinateJobStatus.Doing && (
                            <BatchJobProgressBar batchJobProgress={source.updateProgress} pastTenseVerb="Updated" />
                          )}
                        </>
                      )}
                    </div>
                  )}
                </section>
                {allowMapping && (
                  <section className='space-y-4'>
                    <h2 className="text-hSm mb-5">Auto-updates</h2>
                    <p className='text-sm text-meepGray-400'>
                      Auto-updates are {source.autoUpdateEnabled ? "enabled" : "disabled"} for this data source. Mapped can automatically update this data source based on the mapping you{"'"}ve defined in the Data Mapping section.
                    </p>
                    {source.lastJob ? (
                      <div className="text-meepGray-400">
                        Last sync:{" "}
                        {formatRelative(source.lastJob.lastEventAt, new Date())} (
                        {source.lastJob.status})
                      </div>
                    ) : null}
                    <AutoUpdateSwitch externalDataSource={source} />
                    {source.autoUpdateEnabled && !source.webhookHealthcheck && (
                      <>
                        <Alert variant="destructive">
                          <AlertCircle className="h-4 w-4" />
                          <AlertTitle>Webhooks unhealthy</AlertTitle>
                          <AlertDescription>
                            The webhook is unhealthy. Please refresh the webhook to fix auto-updates.
                          </AlertDescription>
                        </Alert>
                        <AutoUpdateWebhookRefresh externalDataSourceId={externalDataSourceId} />
                      </>
                    )}
                  </section>
                )}
              </header>
              <div className="border-b border-meepGray-700 pt-10" />
              <h2 className="text-hSm !mt-8 my-5">Configure data mapping</h2>
              <UpdateMappingForm
                saveButtonLabel="Update"
                allowMapping={allowMapping}
                crmType={source.crmType}
                fieldDefinitions={source.fieldDefinitions}
                refreshFieldDefinitions={() => { refetch() }}
                initialData={{
                  // Trim out the __typenames
                  geographyColumn: source?.geographyColumn,
                  geographyColumnType: source?.geographyColumnType,
                  updateMapping: source?.updateMapping?.map((m) => ({
                    source: m.source,
                    sourcePath: m.sourcePath,
                    destinationColumn: m.destinationColumn,
                  })),
                }}
                onSubmit={updateMutation}
              />
            </section>
          </>
        )}
        <div className="border-b-4 border-meepGray-700 pt-10" />
        <section className='space-y-4'>
          <h2 className="text-hSm mb-5">Connection</h2>
          {source.connectionDetails.__typename === 'AirtableSource' ? (
            <div className='mt-2'>
              <code>
                {source.connectionDetails.apiKey}
              </code>
              <br />
              <code>
                {source.connectionDetails.baseId}
              </code>
              <br />
              <code>
                {source.connectionDetails.tableId}
              </code>
            </div>
          ) : null}
          {source.connectionDetails.__typename === 'MailchimpSource' ? (
            <div className='mt-2'>
              <code>
                {source.connectionDetails.apiKey}
              </code>
              <br />
              <code>
                {source.connectionDetails.listId}
              </code>
            </div>
          ) : null}
          <AlertDialog>
            <AlertDialogTrigger>
              <Button variant="destructive" asChild={true}>
                <span>Permanently delete</span>
              </Button>
            </AlertDialogTrigger>
            <AlertDialogContent>
              <AlertDialogHeader>
                <AlertDialogTitle>Are you sure?</AlertDialogTitle>
                <AlertDialogDescription className="text-base">
                  This action cannot be undone. This will permanently delete
                  this data source connect from Mapped.
                </AlertDialogDescription>
              </AlertDialogHeader>
              <AlertDialogFooter>
                <AlertDialogCancel
                  className={buttonVariants({ variant: "outline" })}
                >
                  Cancel
                </AlertDialogCancel>
                <AlertDialogAction
                  onClick={() => {
                    del();
                  }}
                  className={buttonVariants({ variant: "destructive" })}
                >
                  Confirm delete
                </AlertDialogAction>
              </AlertDialogFooter>
            </AlertDialogContent>
          </AlertDialog>
        </section>
      </>
      )}
    </div>
  );

  function updateMutation (data: ExternalDataSourceInput, e?: React.BaseSyntheticEvent<object, any, any> | undefined) {
    e?.preventDefault();
    const update = client.mutate<UpdateExternalDataSourceMutation, UpdateExternalDataSourceMutationVariables>({
      mutation: UDPATE_EXTERNAL_DATA_SOURCE,
      variables: {
        input: {
          id: externalDataSourceId,
          ...data
        }
      }
    })
    toast.promise(update, {
      loading: "Saving...",
      success: (d: FetchResult<UpdateExternalDataSourceMutation>) => {
        if (!d.errors && d.data) {
          return "Saved source";
        }
      },
      error: `Couldn't save source`,
    });
  }

  function del() {
    const mutation = client.mutate<
      DeleteUpdateConfigMutation,
      DeleteUpdateConfigMutationVariables
    >({
      mutation: DELETE_UPDATE_CONFIG,
      variables: { id: externalDataSourceId },
    });
    toast.promise(mutation, {
      loading: "Deleting...",
      success: (e: FetchResult<DeleteUpdateConfigMutation>) => {
        if (!e.errors) {
          router.push("/data-sources");
          return `Deleted ${source?.name}`;
        }
      },
      error: `Couldn't delete ${source?.name}`,
    });
  }
}

export function importData (client: ApolloClient<any>, externalDataSourceId: string) {
  const importJob = client.mutate<ImportDataMutation, ImportDataMutationVariables>({
    mutation: gql`
      mutation ImportData($id: String!) {
        importAll(externalDataSourceId: $id) {
          id
          externalDataSource {
            importedDataCount
            isImportScheduled
            importProgress {
              status
              id
              total
              succeeded
              failed
              estimatedFinishTime
            }
          }
        }
      }
    `,
    variables: {
      id: externalDataSourceId
    }
  })
  toastPromise(importJob, {
    loading: "Scheduling data import...",
    success: (d: FetchResult) => {
      if (!d.errors) {
        return {
          title: "Import is processing",
          description: "This may take a few minutes. You can check the logs for progress."
        }
      } else {
        throw new Error("Couldn't schedule data import")
      }
    },
    error: `Couldn't schedule data import`,
  });
}

interface DataTableProps<TData, TValue> {
  columns: ColumnDef<TData, TValue>[];
  data: TData[];
}

export function LogsTable<TData, TValue>({
  columns,
  data,
  sortingState = [],
}: DataTableProps<TData, TValue> & {
  sortingState?: SortingState;
}) {
  const [sorting, setSorting] = useState<SortingState>(sortingState);

  const table = useReactTable({
    data,
    columns,
    getCoreRowModel: getCoreRowModel(),
    onSortingChange: setSorting,
    getSortedRowModel: getSortedRowModel(),
    state: {
      sorting,
    },
  });

  return (
    <div className="rounded-md border border-meepGray-400">
      <Table>
        <TableHeader>
          {table.getHeaderGroups().map((headerGroup) => (
            <TableRow key={headerGroup.id}>
              {headerGroup.headers.map((header) => {
                return (
                  <TableHead key={header.id}>
                    {header.isPlaceholder
                      ? null
                      : flexRender(
                          header.column.columnDef.header,
                          header.getContext(),
                        )}
                  </TableHead>
                );
              })}
            </TableRow>
          ))}
        </TableHeader>
        <TableBody>
          {table.getRowModel().rows?.length ? (
            table.getRowModel().rows.map((row) => (
              <TableRow
                key={row.id}
                data-state={row.getIsSelected() && "selected"}
              >
                {row.getVisibleCells().map((cell) => (
                  <TableCell key={cell.id}>
                    {flexRender(cell.column.columnDef.cell, cell.getContext())}
                  </TableCell>
                ))}
              </TableRow>
            ))
          ) : (
            <TableRow>
              <TableCell colSpan={columns.length} className="h-24 text-center">
                No results.
              </TableCell>
            </TableRow>
          )}
        </TableBody>
      </Table>
    </div>
  );
}<|MERGE_RESOLUTION|>--- conflicted
+++ resolved
@@ -225,7 +225,6 @@
         </div>
       </header>
       <div className="border-b border-meepGray-700 pt-10" />
-<<<<<<< HEAD
       {(!data?.externalDataSource && loading) || !source ? (
         <div className='py-8 text-center'>
           <LoadingIcon />
@@ -236,35 +235,6 @@
           <section className='space-y-4 max-w-sm'>
             <div>Imported records</div>
             <div className='text-hXlg'>{format(",")(source.importedDataCount || 0)}</div>
-            <p className='text-sm text-meepGray-400'>
-              Import data from this source into Mapped for use in auto-updates and reports.
-            </p>
-            <Button disabled={source.isImportScheduled} onClick={() => importData(client, externalDataSourceId)}>
-              {!source.isImportScheduled ? "Import all data" : <span className='flex flex-row gap-2 items-center'>
-                <LoadingIcon size={"18"} />
-                <span>{
-                  source.importProgress?.status === ProcrastinateJobStatus.Doing
-                    ? "Importing..."
-                    : "Scheduled"
-                }</span>
-              </span>}
-            </Button>
-            {source.importProgress?.status === ProcrastinateJobStatus.Doing && (
-              <BatchJobProgressBar batchJobProgress={source.importProgress} pastTenseVerb="Imported" />
-            )}
-          </section>
-          <section className="space-y-4">
-            <header className="flex flex-row justify-between items-center">
-              <div>
-                <h2 className="text-hSm mb-5">Data fields</h2>
-                <p className='text-sm text-meepGray-400'>
-                  <span className='align-middle'>
-                    Designate special fields for use in Mapped reports
-=======
-      <div className='grid md:grid-cols-2 gap-4 items-start'>
-        <section className='space-y-4 max-w-sm'>
-          <div>Imported records</div>
-          <div className='text-hXlg'>{format(",")(source.importedDataCount || 0)}</div>
           <p className='text-sm text-meepGray-400'>
             Import data from this source into Mapped for use in auto-updates and reports.
           </p>
@@ -317,7 +287,7 @@
           />
         </section>
       </div>
-      {source.dataType === DataSourceType.Member && !!source.sharingPermissions?.length && (
+        {!!source.sharingPermissions?.length && (
         <>
           <div className="border-b-4 border-meepGray-700 pt-10" />
           <section className="space-y-4">
@@ -327,60 +297,15 @@
                 <p className='text-sm text-meepGray-400'>
                   <span className='align-middle'>
                     Share this data source with other users in your organization
->>>>>>> 2506fe09
                   </span>
                 </p>
               </div>
             </header>
-<<<<<<< HEAD
-            <UpdateExternalDataSourceFields
-              crmType={source.crmType}
-              fieldDefinitions={source.fieldDefinitions}
-              initialData={{
-                geographyColumn: source.geographyColumn,
-                geographyColumnType: source.geographyColumnType,
-                firstNameField: source.firstNameField,
-                lastNameField: source.lastNameField,
-                fullNameField: source.fullNameField,
-                emailField: source.emailField,
-                phoneField: source.phoneField,
-                addressField: source.addressField,
-              }}
-              onSubmit={updateMutation}
-            />
-          </section>
-        </div>
-        {!!source.sharingPermissions?.length && (
-          <>
-            <div className="border-b-4 border-meepGray-700 pt-10" />
-            <section className="space-y-4">
-              <header className="flex flex-row justify-between items-center">
-                <div>
-                  <h2 className="text-hSm mb-5">Sharing</h2>
-                  <p className='text-sm text-meepGray-400'>
-                    <span className='align-middle'>
-                      Share this data source with other users in your organization
-                    </span>
-                  </p>
-                </div>
-              </header>
-              <ManageSourceSharing externalDataSourceId={externalDataSourceId} />
-            </section>
-          </>
-        )}
-        {(
-          <>
-            <div className="border-b-4 border-meepGray-700 pt-10" />
-            <section className="space-y-4">
-              <header className="grid md:grid-cols-2 gap-4 items-start">
-                <section className="space-y-4">
-                  <h2 className="text-hSm mb-5">Data updates</h2>
-=======
             <ManageSourceSharing externalDataSourceId={externalDataSourceId} />
           </section>
         </>
       )}
-      {source.dataType === DataSourceType.Member && (
+        {(
         <>
           <div className="border-b-4 border-meepGray-700 pt-10" />
           <section className="space-y-4">
@@ -395,44 +320,6 @@
                     className='align-middle'
                     label={source.geographyColumnType}
                     crmType={source.crmType}
-                  />
-                </p>
-                {allowMapping && (
-                  <div className='space-y-4'>
-                    {!source.isUpdateScheduled ? (
-                      <TriggerUpdateButton id={source.id} />
-                    ) : (
-                      <>
-                        <Button disabled>
-                          <span className='flex flex-row gap-2 items-center'>
-                            <LoadingIcon size={"18"} />
-                            <span>{
-                              source.updateProgress?.status === ProcrastinateJobStatus.Doing
-                                ? "Updating..."
-                                : "Scheduled"
-                            }</span>
-                          </span>
-                        </Button>
-                        {source.updateProgress?.status === ProcrastinateJobStatus.Doing && (
-                          <BatchJobProgressBar batchJobProgress={source.updateProgress} pastTenseVerb="Updated" />
-                        )}
-                      </>
-                    )}
-                  </div>
-                )}
-              </section>
-              {allowMapping && (
-                <section className='space-y-4'>
-                  <h2 className="text-hSm mb-5">Auto-updates</h2>
->>>>>>> 2506fe09
-                  <p className='text-sm text-meepGray-400'>
-                    <span className='align-middle'>
-                      Pull third party data into your data source{"'"}s original location, based on the record{"'"}s 
-                    </span>
-                    <DataSourceFieldLabel
-                      className='align-middle'
-                      label={source.geographyColumnType}
-                      crmType={source.crmType}
                     />
                   </p>
                   {allowMapping && (
