"use client";

import {
  FetchResult,
  gql,
  useQuery,
  useApolloClient,
  ApolloClient,
} from "@apollo/client";
import { AirtableLogo } from "@/components/logos";
import { Button, buttonVariants } from "@/components/ui/button";
import { toast } from "sonner";
import {
  AutoUpdateSwitch,
  AutoUpdateWebhookRefresh,
  TriggerUpdateButton,
} from "@/components/ExternalDataSourceCard";
import { LoadingIcon } from "@/components/ui/loadingIcon";
import {
  DataSourceType,
  DeleteUpdateConfigMutation,
  DeleteUpdateConfigMutationVariables,
  ExternalDataSourceInput,
  ExternalDataSourceInspectPageQuery,
  ExternalDataSourceInspectPageQueryVariables,
  ImportDataMutation,
  ImportDataMutationVariables,
  ProcrastinateJobStatus,
  UpdateExternalDataSourceMutation,
  UpdateExternalDataSourceMutationVariables,
} from "@/__generated__/graphql";
import { useRouter } from "next/navigation";
import { ExternalLink, RefreshCcw } from "lucide-react";
import {
  AlertDialog,
  AlertDialogAction,
  AlertDialogCancel,
  AlertDialogContent,
  AlertDialogDescription,
  AlertDialogFooter,
  AlertDialogHeader,
  AlertDialogTitle,
  AlertDialogTrigger,
} from "@/components/ui/alert-dialog";
import { UpdateMappingForm } from "@/components/UpdateMappingForm";
import { UDPATE_EXTERNAL_DATA_SOURCE } from "@/graphql/mutations";
import { AlertCircle } from "lucide-react"
import {
  Alert,
  AlertDescription,
  AlertTitle,
} from "@/components/ui/alert"
import { DataSourceFieldLabel } from "@/components/DataSourceIcon";
import { toastPromise } from "@/lib/toast";
import { contentEditableMutation } from "@/lib/html";
import { UpdateExternalDataSourceFields } from "@/components/UpdateExternalDataSourceFields";
<<<<<<< HEAD
import { ManageSourceSharing } from "./ManageSourceSharing";
=======
import { format } from "d3-format";
import { BatchJobProgressBar } from "@/components/BatchJobProgress";
>>>>>>> 50b93ec5

const GET_UPDATE_CONFIG = gql`
  query ExternalDataSourceInspectPage($ID: ID!) {
    externalDataSource(pk: $ID) {
      id
      name
      dataType
      remoteUrl
      crmType
      connectionDetails {
        ... on AirtableSource {
          baseId
          tableId
          apiKey
        }
      }
      autoUpdateEnabled
      webhookHealthcheck
      geographyColumn
      geographyColumnType
      postcodeField
      firstNameField
      lastNameField
      fullNameField
      emailField
      phoneField
      addressField
      isImportScheduled
      importProgress {
        id
        status
        total
        succeeded
        estimatedFinishTime
      }
      isUpdateScheduled
      updateProgress {
        id
        status
        total
        succeeded
        estimatedFinishTime
      }
      importedDataCount
      fieldDefinitions {
        label
        value
        description
      }
      updateMapping {
        source
        sourcePath
        destinationColumn
      }
      sharingPermissions {
        id
      }
      organisationId
    }
  }
`;

const DELETE_UPDATE_CONFIG = gql`
  mutation DeleteUpdateConfig($id: String!) {
    deleteExternalDataSource(data: { id: $id }) {
      id
    }
  }
`;

export default function InspectExternalDataSource({
  externalDataSourceId,
}: {
  externalDataSourceId: string;
}) {
  const router = useRouter();
  const client = useApolloClient();

  const { loading, error, data, refetch } = useQuery<
    ExternalDataSourceInspectPageQuery,
    ExternalDataSourceInspectPageQueryVariables
  >(GET_UPDATE_CONFIG, {
    variables: {
      ID: externalDataSourceId,
    },
    pollInterval: 10000,
  });

  if (!data?.externalDataSource && loading) {
    return <LoadingIcon />;
  }

  if (!data?.externalDataSource) {
    return <h2>No data sources found</h2>;
  }

  const source = data.externalDataSource
  const sortedJobs = [...source.jobs].sort((a, b) => new Date(b.lastEventAt).getTime() - new Date(a.lastEventAt).getTime());
  const mostRecent = sortedJobs[0]
  
  const allowMapping = source.dataType == DataSourceType.Member

  return (
    <div className="p-6 max-w-4xl mx-auto space-y-7">
      <header className="flex flex-row justify-between gap-8">
        <div className='w-full'>
          <div className="text-meepGray-400">
            {source.dataType === DataSourceType.Member ? "Member list" : "Custom data layer"}
          </div>
          <h1
            className="text-hLg"
            {...contentEditableMutation(updateMutation, "name", "Untitled Data Source")}
          >
            {source.name}
          </h1>
          {!!source.remoteUrl && (
            <a href={source.remoteUrl} className="text-meepGray-300 underline text-sm">
              Visit URL: {source.remoteUrl} <ExternalLink />
            </a>
          )}
        </div>
        <div>
          {source.crmType ===
            "AirtableSource" && (
            <div className="inline-flex rounded-xl bg-meepGray-700 px-10 py-6 overflow-hidden flex-row items-center justify-center">
              <AirtableLogo className="w-full" />
            </div>
          )}
        </div>
      </header>
      {allowMapping && (
        <>
<<<<<<< HEAD
          <div className="border-b border-meepGray-700 pt-10" />
          <div className='grid sm:grid-cols-2 gap-8'>
            <section className='space-y-4'>
              <div>Imported records</div>
              <div className='text-hXlg'>{source.importedDataCount || 0}</div>
              <p className='text-sm text-meepGray-400'>
                Import data from this source into Mapped for use in auto-updates and reports.
              </p>
              <div className="text-meepGray-400">
               Last import:{" "}
                {formatRelative(mostRecent.lastEventAt, new Date())}{" "} 
                ({mostRecent.status})
                </div>
              <Button disabled={source.isImporting} onClick={() => importData(client, externalDataSourceId)}>
                {!source.isImporting ? "Import data" : <span className='flex flex-row gap-2 items-center'>
                  <LoadingIcon size={"18"} />
                  <span>Importing...</span>
                </span>}
              </Button>
            </section>
          </div>
        </>
      )}
      {source.dataType === DataSourceType.Member && (
        <>
          <div className="border-b border-meepGray-700 pt-10" />
          <section className="space-y-4">
            <header className="flex flex-row justify-between items-center">
              <div>
                <h2 className="text-hSm mb-5">Member data fields</h2>
                <p className='text-sm text-meepGray-400'>
                  <span className='align-middle'>
                    Designate special fields for use in Mapped reports
                  </span>
                </p>
              </div>
            </header>
            <UpdateExternalDataSourceFields
              crmType={source.crmType}
              fieldDefinitions={source.fieldDefinitions}
              initialData={{
                firstNameField: source.firstNameField,
                lastNameField: source.lastNameField,
                fullNameField: source.fullNameField,
                emailField: source.emailField,
                phoneField: source.phoneField,
                addressField: source.addressField,
              }}
              onSubmit={updateMutation}
            />
          </section>
        </>
      )}
      {source.dataType === DataSourceType.Member && !!source.sharingPermissions?.length && (
        <>
          <div className="border-b border-meepGray-700 pt-10" />
          <section className="space-y-4">
            <header className="flex flex-row justify-between items-center">
              <div>
                <h2 className="text-hSm mb-5">Sharing</h2>
                <p className='text-sm text-meepGray-400'>
                  <span className='align-middle'>
                    Share this data source with other users in your organization
                  </span>
                </p>
              </div>
            </header>
            <ManageSourceSharing externalDataSourceId={externalDataSourceId} />
=======
        <div className="border-b border-meepGray-700 pt-10" />
        <div className='grid sm:grid-cols-2 gap-8'>
          <section className='space-y-4 max-w-sm'>
            <div>Imported records</div>
            <div className='text-hXlg'>{format(",")(source.importedDataCount || 0)}</div>
            <p className='text-sm text-meepGray-400'>
              Import data from this source into Mapped for use in auto-updates and reports.
            </p>
            <Button disabled={source.isImportScheduled} onClick={() => importData(client, externalDataSourceId)}>
              {!source.isImportScheduled ? "Import data" : <span className='flex flex-row gap-2 items-center'>
                <LoadingIcon size={"18"} />
                <span>{
                  source.importProgress?.status === ProcrastinateJobStatus.Doing
                    ? "Importing..."
                    : "Scheduled"
                }</span>
              </span>}
            </Button>
            {source.importProgress?.status === ProcrastinateJobStatus.Doing && (
              <BatchJobProgressBar batchJobProgress={source.importProgress} pastTenseVerb="Imported" />
            )}
>>>>>>> 50b93ec5
          </section>
        </>
      )}
      {source.dataType === DataSourceType.Member && (
        <>
          <div className="border-b border-meepGray-700 pt-10" />
          <section className="space-y-4">
            <header className="flex flex-row justify-between items-center">
              <div>
                <h2 className="text-hSm mb-5">Data updates</h2>
                <p className='text-sm text-meepGray-400'>
                  <span className='align-middle'>
                    Pull third party data into your data source{"'"}s original location, based on the record{"'"}s 
                  </span>
                  <DataSourceFieldLabel
                    className='align-middle'
                    label={source.geographyColumnType}
                    crmType={source.crmType!}
                  />
                </p>
              </div>
              {allowMapping && !!source.updateMapping?.length && (
                <TriggerUpdateButton id={source.id} />
              )}
            </header>
            <UpdateMappingForm
              saveButtonLabel="Update"
              allowMapping={allowMapping}
              crmType={source.crmType}
              fieldDefinitions={source.fieldDefinitions}
              initialData={{
                // Trim out the __typenames
                geographyColumn: source?.geographyColumn,
                geographyColumnType: source?.geographyColumnType,
                updateMapping: source?.updateMapping?.map((m) => ({
                  source: m.source,
                  sourcePath: m.sourcePath,
                  destinationColumn: m.destinationColumn,
                })),
              }}
              onSubmit={updateMutation}
            />
          </section>
          <div className="border-b border-meepGray-700 pt-10" />
          <section className='space-y-4'>
            <h2 className="text-hSm mb-5">Auto-updates</h2>
            <p className='text-sm text-meepGray-400'>
              Auto-updates are {source.autoUpdateEnabled ? "enabled" : "disabled"} for this data source. Mapped can automatically update this data source based on the mapping you{"'"}ve defined in the Data Mapping section.
            </p>
            <AutoUpdateSwitch externalDataSource={source} />
            {source.autoUpdateEnabled && !source.webhookHealthcheck && (
              <>
                <Alert variant="destructive">
                  <AlertCircle className="h-4 w-4" />
                  <AlertTitle>Webhooks unhealthy</AlertTitle>
                  <AlertDescription>
                    The webhook is unhealthy. Please refresh the webhook to fix auto-updates.
                  </AlertDescription>
                </Alert>
                <AutoUpdateWebhookRefresh externalDataSourceId={externalDataSourceId} />
              </>
            )}
          </section>
        </>
      )}
      <div className="border-b border-meepGray-700 pt-10" />
<<<<<<< HEAD
=======
      <section className="space-y-4">
        <header className="flex flex-row justify-between items-center">
          <div>
            <h2 className="text-hSm mb-5">Data updates</h2>
            <p className='text-sm text-meepGray-400'>
              <span className='align-middle'>
                Pull third party data into your data source{"'"}s original location, based on the record{"'"}s 
              </span>
              <DataSourceFieldLabel
                className='align-middle'
                label={source.geographyColumnType}
                connectionType={source.connectionDetails.__typename!}
              />
            </p>
          </div>
        </header>
        {allowMapping && !!source.updateMapping?.length && (
          <div className='max-w-sm space-y-4'>
            {!source.isUpdateScheduled ? (
              <TriggerUpdateButton id={source.id} />
            ) : (
              <>
                <Button disabled>
                  {!source.isUpdateScheduled ? "Import data" : <span className='flex flex-row gap-2 items-center'>
                    <LoadingIcon size={"18"} />
                    <span>{
                      source.updateProgress?.status === ProcrastinateJobStatus.Doing
                        ? "Updating..."
                        : "Scheduled"
                    }</span>
                  </span>}
                </Button>
                {source.updateProgress?.status === ProcrastinateJobStatus.Doing && (
                  <BatchJobProgressBar batchJobProgress={source.updateProgress} pastTenseVerb="Updated" />
                )}
              </>
            )}
          </div>
        )}
        <UpdateMappingForm
          saveButtonLabel="Update"
          allowMapping={allowMapping}
          connectionType={source.connectionDetails.crmType}
          fieldDefinitions={source.fieldDefinitions}
          initialData={{
            // Trim out the __typenames
            geographyColumn: source?.geographyColumn,
            geographyColumnType: source?.geographyColumnType,
            updateMapping: source?.updateMapping?.map((m) => ({
              source: m.source,
              sourcePath: m.sourcePath,
              destinationColumn: m.destinationColumn,
            })),
          }}
          onSubmit={updateMutation}
        />
      </section>
      <div className="border-b border-meepGray-700 pt-10" />
      {source.dataType === DataSourceType.Member && (
        <section className="space-y-4">
          <header className="flex flex-row justify-between items-center">
            <div>
              <h2 className="text-hSm mb-5">Member data fields</h2>
              <p className='text-sm text-meepGray-400'>
                <span className='align-middle'>
                  Designate special fields for use in Mapped reports
                </span>
              </p>
            </div>
          </header>
          <UpdateExternalDataSourceFields
            connectionType={source.connectionDetails.crmType}
            fieldDefinitions={source.fieldDefinitions}
            initialData={{
              firstNameField: source.firstNameField,
              lastNameField: source.lastNameField,
              fullNameField: source.fullNameField,
              emailField: source.emailField,
              phoneField: source.phoneField,
              addressField: source.addressField,
            }}
            onSubmit={updateMutation}
          />
        </section>
      )}
      <div className="border-b border-meepGray-700 pt-10" />
>>>>>>> 50b93ec5
      <section className='space-y-4'>
        <h2 className="text-hSm mb-5">Connection</h2>
        {!!source.connectionDetails.baseId && (
          <div className='mt-2'>
            <code>
              {source.connectionDetails.apiKey}
            </code>
            <br />
            <code>
              {source.connectionDetails.baseId}
            </code>
            <br />
            <code>
              {source.connectionDetails.tableId}
            </code>
          </div>
        )}
        <AlertDialog>
          <AlertDialogTrigger>
            <Button variant="destructive">Permanently delete</Button>
          </AlertDialogTrigger>
          <AlertDialogContent>
            <AlertDialogHeader>
              <AlertDialogTitle>Are you sure?</AlertDialogTitle>
              <AlertDialogDescription className="text-base">
                This action cannot be undone. This will permanently delete
                this data source connect from Mapped.
              </AlertDialogDescription>
            </AlertDialogHeader>
            <AlertDialogFooter>
              <AlertDialogCancel
                className={buttonVariants({ variant: "outline" })}
              >
                Cancel
              </AlertDialogCancel>
              <AlertDialogAction
                onClick={() => {
                  del();
                }}
                className={buttonVariants({ variant: "destructive" })}
              >
                Confirm delete
              </AlertDialogAction>
            </AlertDialogFooter>
          </AlertDialogContent>
        </AlertDialog>
      </section>
      <div className="border-b border-meepGray-700 pt-10" />
      <section>
        <h2 className="text-hSm mb-5 flex flex-row items-center gap-3">
          <span>Logs</span>
          <RefreshCcw
            className="inline-block cursor-pointer w-4 h-4"
            onClick={async () => {
              const tid = toast.loading("Refreshing");
              await refetch();
              toast.success("Refreshed", {
                duration: 2000,
                id: tid,
              });
            }}
          />
        </h2>
      </section>
    </div>
  );

  function updateMutation (data: ExternalDataSourceInput, e?: React.BaseSyntheticEvent<object, any, any> | undefined) {
    e?.preventDefault();
    const update = client.mutate<UpdateExternalDataSourceMutation, UpdateExternalDataSourceMutationVariables>({
      mutation: UDPATE_EXTERNAL_DATA_SOURCE,
      variables: {
        input: {
          id: externalDataSourceId,
          ...data
        }
      }
    })
    toast.promise(update, {
      loading: "Saving...",
      success: (d: FetchResult<UpdateExternalDataSourceMutation>) => {
        if (!d.errors && d.data) {
          return "Saved source";
        }
      },
      error: `Couldn't save source`,
    });
  }

  function del() {
    const mutation = client.mutate<
      DeleteUpdateConfigMutation,
      DeleteUpdateConfigMutationVariables
    >({
      mutation: DELETE_UPDATE_CONFIG,
      variables: { id: externalDataSourceId },
    });
    toast.promise(mutation, {
      loading: "Deleting...",
      success: (e: FetchResult<DeleteUpdateConfigMutation>) => {
        if (!e.errors) {
          router.push("/data-sources");
          return `Deleted ${source.name}`;
        }
      },
      error: `Couldn't delete ${source.name}`,
    });
  }
}

export function importData (client: ApolloClient<any>, externalDataSourceId: string) {
  const importJob = client.mutate<ImportDataMutation, ImportDataMutationVariables>({
    mutation: gql`
      mutation ImportData($id: String!) {
        importAll(externalDataSourceId: $id) {
          requestId
          externalDataSource {
            id
            importedDataCount
            isImportScheduled
            jobs {
              status
              id
              taskName
              args
              lastEventAt
            }
          }
        }
      }
    `,
    variables: {
      id: externalDataSourceId
    }
  })
  toastPromise(importJob, {
    loading: "Scheduling data import...",
    success: (d: FetchResult) => {
      if (!d.errors) {
        return {
          title: "Import is processing",
          description: "This may take a few minutes. You can check the logs for progress."
        }
      } else {
        throw new Error("Couldn't schedule data import")
      }
    },
    error: `Couldn't schedule data import`,
  });
}<|MERGE_RESOLUTION|>--- conflicted
+++ resolved
@@ -2,12 +2,14 @@
 
 import {
   FetchResult,
+  MutationResult,
   gql,
   useQuery,
   useApolloClient,
   ApolloClient,
 } from "@apollo/client";
 import { AirtableLogo } from "@/components/logos";
+import { formatRelative } from "date-fns";
 import { Button, buttonVariants } from "@/components/ui/button";
 import { toast } from "sonner";
 import {
@@ -30,7 +32,24 @@
   UpdateExternalDataSourceMutationVariables,
 } from "@/__generated__/graphql";
 import { useRouter } from "next/navigation";
-import { ExternalLink, RefreshCcw } from "lucide-react";
+import {
+  ColumnDef,
+  flexRender,
+  getCoreRowModel,
+  useReactTable,
+  getSortedRowModel,
+  SortingState,
+} from "@tanstack/react-table";
+import {
+  Table,
+  TableBody,
+  TableCell,
+  TableHead,
+  TableHeader,
+  TableRow,
+} from "@/components/ui/table";
+import { ArrowUpDown, ExternalLink, RefreshCcw } from "lucide-react";
+import { useEffect, useState } from "react";
 import {
   AlertDialog,
   AlertDialogAction,
@@ -54,12 +73,9 @@
 import { toastPromise } from "@/lib/toast";
 import { contentEditableMutation } from "@/lib/html";
 import { UpdateExternalDataSourceFields } from "@/components/UpdateExternalDataSourceFields";
-<<<<<<< HEAD
 import { ManageSourceSharing } from "./ManageSourceSharing";
-=======
+import { BatchJobProgressBar } from "@/components/BatchJobProgress";
 import { format } from "d3-format";
-import { BatchJobProgressBar } from "@/components/BatchJobProgress";
->>>>>>> 50b93ec5
 
 const GET_UPDATE_CONFIG = gql`
   query ExternalDataSourceInspectPage($ID: ID!) {
@@ -75,6 +91,11 @@
           tableId
           apiKey
         }
+      }
+      lastJob {
+        id
+        lastEventAt
+        status
       }
       autoUpdateEnabled
       webhookHealthcheck
@@ -145,7 +166,7 @@
     variables: {
       ID: externalDataSourceId,
     },
-    pollInterval: 10000,
+    pollInterval: 5000
   });
 
   if (!data?.externalDataSource && loading) {
@@ -157,8 +178,6 @@
   }
 
   const source = data.externalDataSource
-  const sortedJobs = [...source.jobs].sort((a, b) => new Date(b.lastEventAt).getTime() - new Date(a.lastEventAt).getTime());
-  const mostRecent = sortedJobs[0]
   
   const allowMapping = source.dataType == DataSourceType.Member
 
@@ -190,35 +209,29 @@
           )}
         </div>
       </header>
-      {allowMapping && (
-        <>
-<<<<<<< HEAD
-          <div className="border-b border-meepGray-700 pt-10" />
-          <div className='grid sm:grid-cols-2 gap-8'>
-            <section className='space-y-4'>
-              <div>Imported records</div>
-              <div className='text-hXlg'>{source.importedDataCount || 0}</div>
-              <p className='text-sm text-meepGray-400'>
-                Import data from this source into Mapped for use in auto-updates and reports.
-              </p>
-              <div className="text-meepGray-400">
-               Last import:{" "}
-                {formatRelative(mostRecent.lastEventAt, new Date())}{" "} 
-                ({mostRecent.status})
-                </div>
-              <Button disabled={source.isImporting} onClick={() => importData(client, externalDataSourceId)}>
-                {!source.isImporting ? "Import data" : <span className='flex flex-row gap-2 items-center'>
-                  <LoadingIcon size={"18"} />
-                  <span>Importing...</span>
-                </span>}
-              </Button>
-            </section>
-          </div>
-        </>
-      )}
-      {source.dataType === DataSourceType.Member && (
-        <>
-          <div className="border-b border-meepGray-700 pt-10" />
+      <div className="border-b border-meepGray-700 pt-10" />
+      <div className='grid md:grid-cols-2 gap-4 items-start'>
+        <section className='space-y-4 max-w-sm'>
+          <div>Imported records</div>
+          <div className='text-hXlg'>{format(",")(source.importedDataCount || 0)}</div>
+          <p className='text-sm text-meepGray-400'>
+            Import data from this source into Mapped for use in auto-updates and reports.
+          </p>
+          <Button disabled={source.isImportScheduled} onClick={() => importData(client, externalDataSourceId)}>
+            {!source.isImportScheduled ? "Import all data" : <span className='flex flex-row gap-2 items-center'>
+              <LoadingIcon size={"18"} />
+              <span>{
+                source.importProgress?.status === ProcrastinateJobStatus.Doing
+                  ? "Importing..."
+                  : "Scheduled"
+              }</span>
+            </span>}
+          </Button>
+          {source.importProgress?.status === ProcrastinateJobStatus.Doing && (
+            <BatchJobProgressBar batchJobProgress={source.importProgress} pastTenseVerb="Imported" />
+          )}
+        </section>
+        {source.dataType === DataSourceType.Member && (
           <section className="space-y-4">
             <header className="flex flex-row justify-between items-center">
               <div>
@@ -234,6 +247,8 @@
               crmType={source.crmType}
               fieldDefinitions={source.fieldDefinitions}
               initialData={{
+                geographyColumn: source.geographyColumn,
+                geographyColumnType: source.geographyColumnType,
                 firstNameField: source.firstNameField,
                 lastNameField: source.lastNameField,
                 fullNameField: source.fullNameField,
@@ -244,8 +259,8 @@
               onSubmit={updateMutation}
             />
           </section>
-        </>
-      )}
+        )}
+      </div>
       {source.dataType === DataSourceType.Member && !!source.sharingPermissions?.length && (
         <>
           <div className="border-b border-meepGray-700 pt-10" />
@@ -261,38 +276,15 @@
               </div>
             </header>
             <ManageSourceSharing externalDataSourceId={externalDataSourceId} />
-=======
-        <div className="border-b border-meepGray-700 pt-10" />
-        <div className='grid sm:grid-cols-2 gap-8'>
-          <section className='space-y-4 max-w-sm'>
-            <div>Imported records</div>
-            <div className='text-hXlg'>{format(",")(source.importedDataCount || 0)}</div>
-            <p className='text-sm text-meepGray-400'>
-              Import data from this source into Mapped for use in auto-updates and reports.
-            </p>
-            <Button disabled={source.isImportScheduled} onClick={() => importData(client, externalDataSourceId)}>
-              {!source.isImportScheduled ? "Import data" : <span className='flex flex-row gap-2 items-center'>
-                <LoadingIcon size={"18"} />
-                <span>{
-                  source.importProgress?.status === ProcrastinateJobStatus.Doing
-                    ? "Importing..."
-                    : "Scheduled"
-                }</span>
-              </span>}
-            </Button>
-            {source.importProgress?.status === ProcrastinateJobStatus.Doing && (
-              <BatchJobProgressBar batchJobProgress={source.importProgress} pastTenseVerb="Imported" />
-            )}
->>>>>>> 50b93ec5
           </section>
         </>
       )}
       {source.dataType === DataSourceType.Member && (
         <>
-          <div className="border-b border-meepGray-700 pt-10" />
+          <div className="border-b-4 border-meepGray-700 pt-10" />
           <section className="space-y-4">
-            <header className="flex flex-row justify-between items-center">
-              <div>
+            <header className="grid md:grid-cols-2 gap-4 items-start">
+              <section className="space-y-4">
                 <h2 className="text-hSm mb-5">Data updates</h2>
                 <p className='text-sm text-meepGray-400'>
                   <span className='align-middle'>
@@ -301,14 +293,64 @@
                   <DataSourceFieldLabel
                     className='align-middle'
                     label={source.geographyColumnType}
-                    crmType={source.crmType!}
+                    crmType={source.crmType}
                   />
                 </p>
-              </div>
-              {allowMapping && !!source.updateMapping?.length && (
-                <TriggerUpdateButton id={source.id} />
+                {allowMapping && (
+                  <div className='space-y-4'>
+                    {!source.isUpdateScheduled ? (
+                      <TriggerUpdateButton id={source.id} />
+                    ) : (
+                      <>
+                        <Button disabled>
+                          <span className='flex flex-row gap-2 items-center'>
+                            <LoadingIcon size={"18"} />
+                            <span>{
+                              source.updateProgress?.status === ProcrastinateJobStatus.Doing
+                                ? "Updating..."
+                                : "Scheduled"
+                            }</span>
+                          </span>
+                        </Button>
+                        {source.updateProgress?.status === ProcrastinateJobStatus.Doing && (
+                          <BatchJobProgressBar batchJobProgress={source.updateProgress} pastTenseVerb="Updated" />
+                        )}
+                      </>
+                    )}
+                  </div>
+                )}
+              </section>
+              {allowMapping && (
+                <section className='space-y-4'>
+                  <h2 className="text-hSm mb-5">Auto-updates</h2>
+                  <p className='text-sm text-meepGray-400'>
+                    Auto-updates are {source.autoUpdateEnabled ? "enabled" : "disabled"} for this data source. Mapped can automatically update this data source based on the mapping you{"'"}ve defined in the Data Mapping section.
+                  </p>
+                  {source.lastJob ? (
+                    <div className="text-meepGray-400">
+                      Last sync:{" "}
+                      {formatRelative(source.lastJob.lastEventAt, new Date())} (
+                      {source.lastJob.status})
+                    </div>
+                  ) : null}
+                  <AutoUpdateSwitch externalDataSource={source} />
+                  {source.autoUpdateEnabled && !source.webhookHealthcheck && (
+                    <>
+                      <Alert variant="destructive">
+                        <AlertCircle className="h-4 w-4" />
+                        <AlertTitle>Webhooks unhealthy</AlertTitle>
+                        <AlertDescription>
+                          The webhook is unhealthy. Please refresh the webhook to fix auto-updates.
+                        </AlertDescription>
+                      </Alert>
+                      <AutoUpdateWebhookRefresh externalDataSourceId={externalDataSourceId} />
+                    </>
+                  )}
+                </section>
               )}
             </header>
+            <div className="border-b border-meepGray-700 pt-10" />
+            <h2 className="text-hSm !mt-8 my-5">Configure data mapping</h2>
             <UpdateMappingForm
               saveButtonLabel="Update"
               allowMapping={allowMapping}
@@ -327,118 +369,9 @@
               onSubmit={updateMutation}
             />
           </section>
-          <div className="border-b border-meepGray-700 pt-10" />
-          <section className='space-y-4'>
-            <h2 className="text-hSm mb-5">Auto-updates</h2>
-            <p className='text-sm text-meepGray-400'>
-              Auto-updates are {source.autoUpdateEnabled ? "enabled" : "disabled"} for this data source. Mapped can automatically update this data source based on the mapping you{"'"}ve defined in the Data Mapping section.
-            </p>
-            <AutoUpdateSwitch externalDataSource={source} />
-            {source.autoUpdateEnabled && !source.webhookHealthcheck && (
-              <>
-                <Alert variant="destructive">
-                  <AlertCircle className="h-4 w-4" />
-                  <AlertTitle>Webhooks unhealthy</AlertTitle>
-                  <AlertDescription>
-                    The webhook is unhealthy. Please refresh the webhook to fix auto-updates.
-                  </AlertDescription>
-                </Alert>
-                <AutoUpdateWebhookRefresh externalDataSourceId={externalDataSourceId} />
-              </>
-            )}
-          </section>
         </>
       )}
-      <div className="border-b border-meepGray-700 pt-10" />
-<<<<<<< HEAD
-=======
-      <section className="space-y-4">
-        <header className="flex flex-row justify-between items-center">
-          <div>
-            <h2 className="text-hSm mb-5">Data updates</h2>
-            <p className='text-sm text-meepGray-400'>
-              <span className='align-middle'>
-                Pull third party data into your data source{"'"}s original location, based on the record{"'"}s 
-              </span>
-              <DataSourceFieldLabel
-                className='align-middle'
-                label={source.geographyColumnType}
-                connectionType={source.connectionDetails.__typename!}
-              />
-            </p>
-          </div>
-        </header>
-        {allowMapping && !!source.updateMapping?.length && (
-          <div className='max-w-sm space-y-4'>
-            {!source.isUpdateScheduled ? (
-              <TriggerUpdateButton id={source.id} />
-            ) : (
-              <>
-                <Button disabled>
-                  {!source.isUpdateScheduled ? "Import data" : <span className='flex flex-row gap-2 items-center'>
-                    <LoadingIcon size={"18"} />
-                    <span>{
-                      source.updateProgress?.status === ProcrastinateJobStatus.Doing
-                        ? "Updating..."
-                        : "Scheduled"
-                    }</span>
-                  </span>}
-                </Button>
-                {source.updateProgress?.status === ProcrastinateJobStatus.Doing && (
-                  <BatchJobProgressBar batchJobProgress={source.updateProgress} pastTenseVerb="Updated" />
-                )}
-              </>
-            )}
-          </div>
-        )}
-        <UpdateMappingForm
-          saveButtonLabel="Update"
-          allowMapping={allowMapping}
-          connectionType={source.connectionDetails.crmType}
-          fieldDefinitions={source.fieldDefinitions}
-          initialData={{
-            // Trim out the __typenames
-            geographyColumn: source?.geographyColumn,
-            geographyColumnType: source?.geographyColumnType,
-            updateMapping: source?.updateMapping?.map((m) => ({
-              source: m.source,
-              sourcePath: m.sourcePath,
-              destinationColumn: m.destinationColumn,
-            })),
-          }}
-          onSubmit={updateMutation}
-        />
-      </section>
-      <div className="border-b border-meepGray-700 pt-10" />
-      {source.dataType === DataSourceType.Member && (
-        <section className="space-y-4">
-          <header className="flex flex-row justify-between items-center">
-            <div>
-              <h2 className="text-hSm mb-5">Member data fields</h2>
-              <p className='text-sm text-meepGray-400'>
-                <span className='align-middle'>
-                  Designate special fields for use in Mapped reports
-                </span>
-              </p>
-            </div>
-          </header>
-          <UpdateExternalDataSourceFields
-            connectionType={source.connectionDetails.crmType}
-            fieldDefinitions={source.fieldDefinitions}
-            initialData={{
-              firstNameField: source.firstNameField,
-              lastNameField: source.lastNameField,
-              fullNameField: source.fullNameField,
-              emailField: source.emailField,
-              phoneField: source.phoneField,
-              addressField: source.addressField,
-            }}
-            onSubmit={updateMutation}
-          />
-        </section>
-      )}
-      <div className="border-b border-meepGray-700 pt-10" />
->>>>>>> 50b93ec5
+      <div className="border-b-4 border-meepGray-700 pt-10" />
       <section className='space-y-4'>
         <h2 className="text-hSm mb-5">Connection</h2>
         {!!source.connectionDetails.baseId && (
@@ -486,23 +419,6 @@
           </AlertDialogContent>
         </AlertDialog>
       </section>
-      <div className="border-b border-meepGray-700 pt-10" />
-      <section>
-        <h2 className="text-hSm mb-5 flex flex-row items-center gap-3">
-          <span>Logs</span>
-          <RefreshCcw
-            className="inline-block cursor-pointer w-4 h-4"
-            onClick={async () => {
-              const tid = toast.loading("Refreshing");
-              await refetch();
-              toast.success("Refreshed", {
-                duration: 2000,
-                id: tid,
-              });
-            }}
-          />
-        </h2>
-      </section>
     </div>
   );
 
@@ -554,17 +470,17 @@
     mutation: gql`
       mutation ImportData($id: String!) {
         importAll(externalDataSourceId: $id) {
-          requestId
+          id
           externalDataSource {
-            id
             importedDataCount
             isImportScheduled
-            jobs {
+            importProgress {
               status
               id
-              taskName
-              args
-              lastEventAt
+              total
+              succeeded
+              failed
+              estimatedFinishTime
             }
           }
         }
@@ -588,4 +504,77 @@
     },
     error: `Couldn't schedule data import`,
   });
+}
+
+interface DataTableProps<TData, TValue> {
+  columns: ColumnDef<TData, TValue>[];
+  data: TData[];
+}
+
+export function LogsTable<TData, TValue>({
+  columns,
+  data,
+  sortingState = [],
+}: DataTableProps<TData, TValue> & {
+  sortingState?: SortingState;
+}) {
+  const [sorting, setSorting] = useState<SortingState>(sortingState);
+
+  const table = useReactTable({
+    data,
+    columns,
+    getCoreRowModel: getCoreRowModel(),
+    onSortingChange: setSorting,
+    getSortedRowModel: getSortedRowModel(),
+    state: {
+      sorting,
+    },
+  });
+
+  return (
+    <div className="rounded-md border border-meepGray-400">
+      <Table>
+        <TableHeader>
+          {table.getHeaderGroups().map((headerGroup) => (
+            <TableRow key={headerGroup.id}>
+              {headerGroup.headers.map((header) => {
+                return (
+                  <TableHead key={header.id}>
+                    {header.isPlaceholder
+                      ? null
+                      : flexRender(
+                          header.column.columnDef.header,
+                          header.getContext(),
+                        )}
+                  </TableHead>
+                );
+              })}
+            </TableRow>
+          ))}
+        </TableHeader>
+        <TableBody>
+          {table.getRowModel().rows?.length ? (
+            table.getRowModel().rows.map((row) => (
+              <TableRow
+                key={row.id}
+                data-state={row.getIsSelected() && "selected"}
+              >
+                {row.getVisibleCells().map((cell) => (
+                  <TableCell key={cell.id}>
+                    {flexRender(cell.column.columnDef.cell, cell.getContext())}
+                  </TableCell>
+                ))}
+              </TableRow>
+            ))
+          ) : (
+            <TableRow>
+              <TableCell colSpan={columns.length} className="h-24 text-center">
+                No results.
+              </TableCell>
+            </TableRow>
+          )}
+        </TableBody>
+      </Table>
+    </div>
+  );
 }