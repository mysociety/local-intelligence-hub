--- conflicted
+++ resolved
@@ -42,9 +42,5 @@
     template: '%s | Mapped by CK',
     default: 'Mapped by Common Knowledge', // a default is required when creating a template
   },
-<<<<<<< HEAD
   metadataBase: new URL(process.env.NEXT_PUBLIC_FRONTEND_BASE_URL || 'http://localhost:3000')
-=======
-  metadataBase: new URL(process.env.NEXT_PUBLIC_FRONTEND_BASE_URL || "http://localhost:3000")
->>>>>>> 598efa68
 }