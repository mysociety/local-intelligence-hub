--- conflicted
+++ resolved
@@ -1,4 +1,3 @@
-<<<<<<< HEAD
 import React, { useState } from "react";
 import { ComponentConfig, CustomField } from "@measured/puck";
 
@@ -78,21 +77,11 @@
     </div>
   );
 };
-=======
-import { ComponentConfig } from '@measured/puck'
-
-export type ImageProps = {
-  url: string
-  width?: string
-  height?: string
-}
->>>>>>> 2bb413e7
 
 export const Image: ComponentConfig<ImageProps> = {
   label: 'Image',
   fields: {
     url: {
-<<<<<<< HEAD
       type: "custom",
       render: FileUploadField,
     },
@@ -111,20 +100,10 @@
     caption: {
       type: "textarea",
       label: "Caption",
-=======
-      type: 'text',
-    },
-    width: {
-      type: 'text',
-    },
-    height: {
-      type: 'text',
->>>>>>> 2bb413e7
     },
   },
   render: ({ url, width, height, alt, caption }) => {
     return (
-<<<<<<< HEAD
       <figure>
         <img
           className="object-fill w-full rounded-2xl mb-4"
@@ -138,16 +117,5 @@
         {caption && <figcaption>{caption}</figcaption>} 
       </figure>
     );
-=======
-      <img
-        className="object-fill w-full"
-        style={{
-          width: width,
-          height: height,
-        }}
-        src={url}
-      />
-    )
->>>>>>> 2bb413e7
   },
-}+};