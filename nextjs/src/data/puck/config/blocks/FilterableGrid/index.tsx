--- conflicted
+++ resolved
@@ -386,16 +386,11 @@
                             // TODO:
                             // ?.sort((a, b) => compareAsc(a.timestamp, b.timestamp))
                             .map((item, index) => (
-<<<<<<< HEAD
                                 <ErrorBoundary key={index}>
                                     <RenderCard key={index} {...item} />
                                 </ErrorBoundary>
                             ))
                         }
-=======
-                                <RenderCard key={index} {...item} />
-                            ))}
->>>>>>> 404c6f46
                     </div>
                 </section>
             ) : (
