{
  "name": "nextjs",
  "version": "0.1.0",
  "private": true,
  "scripts": {
    "dev": "next dev --turbo",
    "https": "next dev --turbo --experimental-https",
    "build": "next build",
    "start": "next start",
    "lint": "next lint",
    "graphql:compile": "graphql-codegen",
    "graphql:watch": "graphql-codegen -w",
    "prettier": "prettier --write --ignore-path .gitignore ."
  },
  "prettier": {
    "trailingComma": "es5",
    "tabWidth": 2,
    "semi": false,
    "singleQuote": true,
    "endOfLine": "auto",
    "plugins": [
      "prettier-plugin-organize-imports"
    ]
  },
  "dependencies": {
    "@apollo/client": "^3.9.5",
    "@apollo/experimental-nextjs-app-support": "^0.8.0",
    "@hookform/resolvers": "^3.3.4",
    "@kodingdotninja/use-tailwind-breakpoint": "^1.0.0",
    "@measured/puck": "^0.15.0",
    "@next/bundle-analyzer": "^14.2.3",
    "@next/third-parties": "^14.2.3",
    "@parcel/watcher": "^2.4.1",
    "@radix-ui/react-accordion": "^1.1.2",
    "@radix-ui/react-alert-dialog": "^1.0.5",
    "@radix-ui/react-checkbox": "^1.0.4",
    "@radix-ui/react-collapsible": "^1.0.3",
    "@radix-ui/react-dialog": "^1.0.5",
    "@radix-ui/react-dropdown-menu": "^2.0.6",
    "@radix-ui/react-label": "^2.0.2",
    "@radix-ui/react-navigation-menu": "^1.1.4",
    "@radix-ui/react-popover": "^1.0.7",
    "@radix-ui/react-progress": "^1.0.3",
    "@radix-ui/react-scroll-area": "^1.0.5",
    "@radix-ui/react-select": "^2.0.0",
    "@radix-ui/react-slot": "^1.0.2",
    "@radix-ui/react-switch": "^1.0.3",
    "@radix-ui/react-tabs": "^1.0.4",
    "@radix-ui/react-toggle": "^1.0.3",
    "@radix-ui/react-toggle-group": "^1.0.4",
    "@radix-ui/react-tooltip": "^1.0.7",
    "@sentry/nextjs": "^7.108.0",
    "@tanstack/react-table": "^8.13.2",
    "@tohuhono/puck-rich-text": "^0.8.1",
<<<<<<< HEAD
    "@types/d3-format": "^3.0.4",
    "@types/d3-scale": "^4.0.8",
    "@types/js-cookie": "^3.0.6",
    "@types/lodash": "^4.17.0",
    "@types/pluralize": "^0.0.33",
    "@types/uuidv4": "^5.0.0",
=======
>>>>>>> 7b368973
    "class-variance-authority": "^0.7.0",
    "clsx": "^2.1.0",
    "cmdk": "^0.2.1",
    "color-hash": "^2.0.2",
    "d3-format": "^3.1.0",
    "d3-scale": "^4.0.2",
    "d3-scale-chromatic": "^3.1.0",
    "date-fns": "^3.6.0",
    "fuse.js": "^7.0.0",
    "graphiql": "^3.1.1",
    "graphql": "^16.8.1",
    "iframe-resizer-react": "^1.1.0",
    "jotai": "^2.7.1",
    "jotai-effect": "^0.6.0",
    "jotai-location": "^0.5.4",
    "js-cookie": "^3.0.5",
    "lodash": "^4.17.21",
    "lucide-react": "^0.344.0",
    "mapbox-gl": "^3.2.0",
    "next": "^14.2.3",
    "next-themes": "^0.2.1",
    "nextjs-toploader": "^1.6.12",
    "node": "^20.14.0",
    "nuqs": "^1.17.4",
    "octokit": "^3.1.2",
    "pluralize": "^8.0.0",
    "posthog-js": "^1.139.1",
    "prismjs": "^1.29.0",
    "query-string": "^9.0.0",
    "react": "^18.2.0",
    "react-day-picker": "^8.10.1",
    "react-dom": "^18.2.0",
    "react-fast-marquee": "^1.6.4",
    "react-grid-layout-next": "^2.2.0",
    "react-hook-form": "^7.51.0",
    "react-loader-spinner": "^6.1.6",
    "react-map-gl": "^7.1.7",
    "react-quill": "^2.0.0",
    "react-simple-code-editor": "^0.13.1",
    "slug": "^9.1.0",
    "sonner": "^1.4.3",
    "tailwind-merge": "^2.2.1",
    "tailwindcss-animate": "^1.0.7",
    "theme-colors": "^0.1.0",
    "to-space-case": "^1.0.0",
    "update": "^0.7.4",
    "uuidv4": "^6.2.13",
    "vanilla-cookieconsent": "^3.0.1",
    "zod": "^3.22.4"
  },
  "devDependencies": {
    "@graphql-codegen/cli": "^5.0.2",
    "@graphql-codegen/client-preset": "^4.2.4",
    "@graphql-codegen/fragment-matcher": "^5.0.2",
    "@graphql-codegen/typescript": "^4.0.6",
    "@graphql-codegen/typescript-resolvers": "^4.0.6",
    "@graphql-typed-document-node/core": "^3.2.0",
    "@tailwindcss/forms": "^0.5.7",
    "@types/color-hash": "^1.0.5",
    "@types/d3-format": "^3.0.4",
    "@types/d3-scale": "^4.0.8",
    "@types/d3-scale-chromatic": "^3.0.3",
    "@types/date-fns": "^2.6.0",
    "@types/js-cookie": "^3.0.6",
    "@types/lodash": "^4.17.0",
    "@types/node": "^20",
    "@types/pluralize": "^0.0.33",
    "@types/prismjs": "^1.26.4",
    "@types/react": "^18",
    "@types/react-dom": "^18",
    "@types/slug": "^5.0.8",
    "@types/to-space-case": "^1.0.2",
    "@types/uuidv4": "^5.0.0",
    "autoprefixer": "^10.0.1",
    "eslint": "^8",
    "eslint-config-next": "14.1.0",
    "eslint-config-prettier": "^9.1.0",
    "eslint-plugin-unused-imports": "2.0.0",
    "graphql-codegen-typescript-common": "0.18.2",
    "postcss": "^8",
    "prettier": "^3.2.5",
    "prettier-plugin-organize-imports": "^4.1.0",
    "tailwindcss": "^3.3.0",
    "typescript": "^5.4.2"
  }
}<|MERGE_RESOLUTION|>--- conflicted
+++ resolved
@@ -52,15 +52,6 @@
     "@sentry/nextjs": "^7.108.0",
     "@tanstack/react-table": "^8.13.2",
     "@tohuhono/puck-rich-text": "^0.8.1",
-<<<<<<< HEAD
-    "@types/d3-format": "^3.0.4",
-    "@types/d3-scale": "^4.0.8",
-    "@types/js-cookie": "^3.0.6",
-    "@types/lodash": "^4.17.0",
-    "@types/pluralize": "^0.0.33",
-    "@types/uuidv4": "^5.0.0",
-=======
->>>>>>> 7b368973
     "class-variance-authority": "^0.7.0",
     "clsx": "^2.1.0",
     "cmdk": "^0.2.1",
